#
# Licensed to the Apache Software Foundation (ASF) under one or more
# contributor license agreements.  See the NOTICE file distributed with
# this work for additional information regarding copyright ownership.
# The ASF licenses this file to You under the Apache License, Version 2.0
# (the "License"); you may not use this file except in compliance with
# the License.  You may obtain a copy of the License at
#
#    http://www.apache.org/licenses/LICENSE-2.0
#
# Unless required by applicable law or agreed to in writing, software
# distributed under the License is distributed on an "AS IS" BASIS,
# WITHOUT WARRANTIES OR CONDITIONS OF ANY KIND, either express or implied.
# See the License for the specific language governing permissions and
# limitations under the License.
#

import unittest

from pyspark.rdd import PythonEvalType
from pyspark.sql import Row
from pyspark.sql.functions import array, explode, col, lit, mean, sum, \
    udf, pandas_udf, PandasUDFType
from pyspark.sql.types import *
from pyspark.sql.utils import AnalysisException
from pyspark.testing.sqlutils import ReusedSQLTestCase, have_pandas, have_pyarrow, \
    pandas_requirement_message, pyarrow_requirement_message
from pyspark.testing.utils import QuietTest

if have_pandas:
    import pandas as pd
    from pandas.util.testing import assert_frame_equal


@unittest.skipIf(
    not have_pandas or not have_pyarrow,
    pandas_requirement_message or pyarrow_requirement_message)
class GroupedAggPandasUDFTests(ReusedSQLTestCase):

    @property
    def data(self):
        return self.spark.range(10).toDF('id') \
            .withColumn("vs", array([lit(i * 1.0) + col('id') for i in range(20, 30)])) \
            .withColumn("v", explode(col('vs'))) \
            .drop('vs') \
            .withColumn('w', lit(1.0))

    @property
    def python_plus_one(self):
        @udf('double')
        def plus_one(v):
            assert isinstance(v, (int, float))
            return v + 1
        return plus_one

    @property
    def pandas_scalar_plus_two(self):
        @pandas_udf('double', PandasUDFType.SCALAR)
        def plus_two(v):
            assert isinstance(v, pd.Series)
            return v + 2
        return plus_two

    @property
    def pandas_agg_mean_udf(self):
        @pandas_udf('double', PandasUDFType.GROUPED_AGG)
        def avg(v):
            return v.mean()
        return avg

    @property
    def pandas_agg_sum_udf(self):
        @pandas_udf('double', PandasUDFType.GROUPED_AGG)
        def sum(v):
            return v.sum()
        return sum

    @property
    def pandas_agg_weighted_mean_udf(self):
        import numpy as np

        @pandas_udf('double', PandasUDFType.GROUPED_AGG)
        def weighted_mean(v, w):
            return np.average(v, weights=w)
        return weighted_mean

    def test_manual(self):
        df = self.data
        sum_udf = self.pandas_agg_sum_udf
        mean_udf = self.pandas_agg_mean_udf
        mean_arr_udf = pandas_udf(
            self.pandas_agg_mean_udf.func,
            ArrayType(self.pandas_agg_mean_udf.returnType),
            self.pandas_agg_mean_udf.evalType)

        result1 = df.groupby('id').agg(
            sum_udf(df.v),
            mean_udf(df.v),
            mean_arr_udf(array(df.v))).sort('id')
        expected1 = self.spark.createDataFrame(
            [[0, 245.0, 24.5, [24.5]],
             [1, 255.0, 25.5, [25.5]],
             [2, 265.0, 26.5, [26.5]],
             [3, 275.0, 27.5, [27.5]],
             [4, 285.0, 28.5, [28.5]],
             [5, 295.0, 29.5, [29.5]],
             [6, 305.0, 30.5, [30.5]],
             [7, 315.0, 31.5, [31.5]],
             [8, 325.0, 32.5, [32.5]],
             [9, 335.0, 33.5, [33.5]]],
            ['id', 'sum(v)', 'avg(v)', 'avg(array(v))'])

        assert_frame_equal(expected1.toPandas(), result1.toPandas())

    def test_basic(self):
        df = self.data
        weighted_mean_udf = self.pandas_agg_weighted_mean_udf

        # Groupby one column and aggregate one UDF with literal
        result1 = df.groupby('id').agg(weighted_mean_udf(df.v, lit(1.0))).sort('id')
        expected1 = df.groupby('id').agg(mean(df.v).alias('weighted_mean(v, 1.0)')).sort('id')
        assert_frame_equal(expected1.toPandas(), result1.toPandas())

        # Groupby one expression and aggregate one UDF with literal
        result2 = df.groupby((col('id') + 1)).agg(weighted_mean_udf(df.v, lit(1.0)))\
            .sort(df.id + 1)
        expected2 = df.groupby((col('id') + 1))\
            .agg(mean(df.v).alias('weighted_mean(v, 1.0)')).sort(df.id + 1)
        assert_frame_equal(expected2.toPandas(), result2.toPandas())

        # Groupby one column and aggregate one UDF without literal
        result3 = df.groupby('id').agg(weighted_mean_udf(df.v, df.w)).sort('id')
        expected3 = df.groupby('id').agg(mean(df.v).alias('weighted_mean(v, w)')).sort('id')
        assert_frame_equal(expected3.toPandas(), result3.toPandas())

        # Groupby one expression and aggregate one UDF without literal
        result4 = df.groupby((col('id') + 1).alias('id'))\
            .agg(weighted_mean_udf(df.v, df.w))\
            .sort('id')
        expected4 = df.groupby((col('id') + 1).alias('id'))\
            .agg(mean(df.v).alias('weighted_mean(v, w)'))\
            .sort('id')
        assert_frame_equal(expected4.toPandas(), result4.toPandas())

    def test_unsupported_types(self):
        with QuietTest(self.sc):
            with self.assertRaisesRegexp(NotImplementedError, 'not supported'):
                pandas_udf(
                    lambda x: x,
                    ArrayType(ArrayType(TimestampType())),
                    PandasUDFType.GROUPED_AGG)

        with QuietTest(self.sc):
            with self.assertRaisesRegexp(NotImplementedError, 'not supported'):
                @pandas_udf('mean double, std double', PandasUDFType.GROUPED_AGG)
                def mean_and_std_udf(v):
                    return v.mean(), v.std()

        with QuietTest(self.sc):
            with self.assertRaisesRegexp(NotImplementedError, 'not supported'):
                @pandas_udf(MapType(DoubleType(), DoubleType()), PandasUDFType.GROUPED_AGG)
                def mean_and_std_udf(v):
                    return {v.mean(): v.std()}

    def test_alias(self):
        df = self.data
        mean_udf = self.pandas_agg_mean_udf

        result1 = df.groupby('id').agg(mean_udf(df.v).alias('mean_alias'))
        expected1 = df.groupby('id').agg(mean(df.v).alias('mean_alias'))

        assert_frame_equal(expected1.toPandas(), result1.toPandas())

    def test_mixed_sql(self):
        """
        Test mixing group aggregate pandas UDF with sql expression.
        """
        df = self.data
        sum_udf = self.pandas_agg_sum_udf

        # Mix group aggregate pandas UDF with sql expression
        result1 = (df.groupby('id')
                   .agg(sum_udf(df.v) + 1)
                   .sort('id'))
        expected1 = (df.groupby('id')
                     .agg(sum(df.v) + 1)
                     .sort('id'))

        # Mix group aggregate pandas UDF with sql expression (order swapped)
        result2 = (df.groupby('id')
                     .agg(sum_udf(df.v + 1))
                     .sort('id'))

        expected2 = (df.groupby('id')
                       .agg(sum(df.v + 1))
                       .sort('id'))

        # Wrap group aggregate pandas UDF with two sql expressions
        result3 = (df.groupby('id')
                   .agg(sum_udf(df.v + 1) + 2)
                   .sort('id'))
        expected3 = (df.groupby('id')
                     .agg(sum(df.v + 1) + 2)
                     .sort('id'))

        assert_frame_equal(expected1.toPandas(), result1.toPandas())
        assert_frame_equal(expected2.toPandas(), result2.toPandas())
        assert_frame_equal(expected3.toPandas(), result3.toPandas())

    def test_mixed_udfs(self):
        """
        Test mixing group aggregate pandas UDF with python UDF and scalar pandas UDF.
        """
        df = self.data
        plus_one = self.python_plus_one
        plus_two = self.pandas_scalar_plus_two
        sum_udf = self.pandas_agg_sum_udf

        # Mix group aggregate pandas UDF and python UDF
        result1 = (df.groupby('id')
                   .agg(plus_one(sum_udf(df.v)))
                   .sort('id'))
        expected1 = (df.groupby('id')
                     .agg(plus_one(sum(df.v)))
                     .sort('id'))

        # Mix group aggregate pandas UDF and python UDF (order swapped)
        result2 = (df.groupby('id')
                   .agg(sum_udf(plus_one(df.v)))
                   .sort('id'))
        expected2 = (df.groupby('id')
                     .agg(sum(plus_one(df.v)))
                     .sort('id'))

        # Mix group aggregate pandas UDF and scalar pandas UDF
        result3 = (df.groupby('id')
                   .agg(sum_udf(plus_two(df.v)))
                   .sort('id'))
        expected3 = (df.groupby('id')
                     .agg(sum(plus_two(df.v)))
                     .sort('id'))

        # Mix group aggregate pandas UDF and scalar pandas UDF (order swapped)
        result4 = (df.groupby('id')
                   .agg(plus_two(sum_udf(df.v)))
                   .sort('id'))
        expected4 = (df.groupby('id')
                     .agg(plus_two(sum(df.v)))
                     .sort('id'))

        # Wrap group aggregate pandas UDF with two python UDFs and use python UDF in groupby
        result5 = (df.groupby(plus_one(df.id))
                   .agg(plus_one(sum_udf(plus_one(df.v))))
                   .sort('plus_one(id)'))
        expected5 = (df.groupby(plus_one(df.id))
                     .agg(plus_one(sum(plus_one(df.v))))
                     .sort('plus_one(id)'))

        # Wrap group aggregate pandas UDF with two scala pandas UDF and user scala pandas UDF in
        # groupby
        result6 = (df.groupby(plus_two(df.id))
                   .agg(plus_two(sum_udf(plus_two(df.v))))
                   .sort('plus_two(id)'))
        expected6 = (df.groupby(plus_two(df.id))
                     .agg(plus_two(sum(plus_two(df.v))))
                     .sort('plus_two(id)'))

        assert_frame_equal(expected1.toPandas(), result1.toPandas())
        assert_frame_equal(expected2.toPandas(), result2.toPandas())
        assert_frame_equal(expected3.toPandas(), result3.toPandas())
        assert_frame_equal(expected4.toPandas(), result4.toPandas())
        assert_frame_equal(expected5.toPandas(), result5.toPandas())
        assert_frame_equal(expected6.toPandas(), result6.toPandas())

    def test_multiple_udfs(self):
        """
        Test multiple group aggregate pandas UDFs in one agg function.
        """
        df = self.data
        mean_udf = self.pandas_agg_mean_udf
        sum_udf = self.pandas_agg_sum_udf
        weighted_mean_udf = self.pandas_agg_weighted_mean_udf

        result1 = (df.groupBy('id')
                   .agg(mean_udf(df.v),
                        sum_udf(df.v),
                        weighted_mean_udf(df.v, df.w))
                   .sort('id')
                   .toPandas())
        expected1 = (df.groupBy('id')
                     .agg(mean(df.v),
                          sum(df.v),
                          mean(df.v).alias('weighted_mean(v, w)'))
                     .sort('id')
                     .toPandas())

        assert_frame_equal(expected1, result1)

    def test_complex_groupby(self):
        df = self.data
        sum_udf = self.pandas_agg_sum_udf
        plus_one = self.python_plus_one
        plus_two = self.pandas_scalar_plus_two

        # groupby one expression
        result1 = df.groupby(df.v % 2).agg(sum_udf(df.v))
        expected1 = df.groupby(df.v % 2).agg(sum(df.v))

        # empty groupby
        result2 = df.groupby().agg(sum_udf(df.v))
        expected2 = df.groupby().agg(sum(df.v))

        # groupby one column and one sql expression
        result3 = df.groupby(df.id, df.v % 2).agg(sum_udf(df.v)).orderBy(df.id, df.v % 2)
        expected3 = df.groupby(df.id, df.v % 2).agg(sum(df.v)).orderBy(df.id, df.v % 2)

        # groupby one python UDF
        result4 = df.groupby(plus_one(df.id)).agg(sum_udf(df.v))
        expected4 = df.groupby(plus_one(df.id)).agg(sum(df.v))

        # groupby one scalar pandas UDF
        result5 = df.groupby(plus_two(df.id)).agg(sum_udf(df.v)).sort('sum(v)')
        expected5 = df.groupby(plus_two(df.id)).agg(sum(df.v)).sort('sum(v)')

        # groupby one expression and one python UDF
        result6 = df.groupby(df.v % 2, plus_one(df.id)).agg(sum_udf(df.v))
        expected6 = df.groupby(df.v % 2, plus_one(df.id)).agg(sum(df.v))

        # groupby one expression and one scalar pandas UDF
<<<<<<< HEAD
        result7 = df.groupby(df.v % 2, plus_two(df.id)).agg(sum_udf(df.v)).sort('sum(v)')
        expected7 = df.groupby(df.v % 2, plus_two(df.id)).agg(sum(df.v)).sort('sum(v)')
=======
        result7 = (df.groupby(df.v % 2, plus_two(df.id))
                   .agg(sum_udf(df.v)).sort(['sum(v)', 'plus_two(id)']))
        expected7 = (df.groupby(df.v % 2, plus_two(df.id))
                     .agg(sum(df.v)).sort(['sum(v)', 'plus_two(id)']))
>>>>>>> 74c910af

        assert_frame_equal(expected1.toPandas(), result1.toPandas())
        assert_frame_equal(expected2.toPandas(), result2.toPandas())
        assert_frame_equal(expected3.toPandas(), result3.toPandas())
        assert_frame_equal(expected4.toPandas(), result4.toPandas())
        assert_frame_equal(expected5.toPandas(), result5.toPandas())
        assert_frame_equal(expected6.toPandas(), result6.toPandas())
        assert_frame_equal(expected7.toPandas(), result7.toPandas())

    def test_complex_expressions(self):
        df = self.data
        plus_one = self.python_plus_one
        plus_two = self.pandas_scalar_plus_two
        sum_udf = self.pandas_agg_sum_udf

        # Test complex expressions with sql expression, python UDF and
        # group aggregate pandas UDF
        result1 = (df.withColumn('v1', plus_one(df.v))
                   .withColumn('v2', df.v + 2)
                   .groupby(df.id, df.v % 2)
                   .agg(sum_udf(col('v')),
                        sum_udf(col('v1') + 3),
                        sum_udf(col('v2')) + 5,
                        plus_one(sum_udf(col('v1'))),
                        sum_udf(plus_one(col('v2'))))
                   .sort(['id', '(v % 2)'])
                   .toPandas().sort_values(by=['id', '(v % 2)']))

        expected1 = (df.withColumn('v1', df.v + 1)
                     .withColumn('v2', df.v + 2)
                     .groupby(df.id, df.v % 2)
                     .agg(sum(col('v')),
                          sum(col('v1') + 3),
                          sum(col('v2')) + 5,
                          plus_one(sum(col('v1'))),
                          sum(plus_one(col('v2'))))
                     .sort(['id', '(v % 2)'])
                     .toPandas().sort_values(by=['id', '(v % 2)']))

        # Test complex expressions with sql expression, scala pandas UDF and
        # group aggregate pandas UDF
        result2 = (df.withColumn('v1', plus_one(df.v))
                   .withColumn('v2', df.v + 2)
                   .groupby(df.id, df.v % 2)
                   .agg(sum_udf(col('v')),
                        sum_udf(col('v1') + 3),
                        sum_udf(col('v2')) + 5,
                        plus_two(sum_udf(col('v1'))),
                        sum_udf(plus_two(col('v2'))))
                   .sort(['id', '(v % 2)'])
                   .toPandas().sort_values(by=['id', '(v % 2)']))

        expected2 = (df.withColumn('v1', df.v + 1)
                     .withColumn('v2', df.v + 2)
                     .groupby(df.id, df.v % 2)
                     .agg(sum(col('v')),
                          sum(col('v1') + 3),
                          sum(col('v2')) + 5,
                          plus_two(sum(col('v1'))),
                          sum(plus_two(col('v2'))))
                     .sort(['id', '(v % 2)'])
                     .toPandas().sort_values(by=['id', '(v % 2)']))

        # Test sequential groupby aggregate
        result3 = (df.groupby('id')
                   .agg(sum_udf(df.v).alias('v'))
                   .groupby('id')
                   .agg(sum_udf(col('v')))
                   .sort('id')
                   .toPandas())

        expected3 = (df.groupby('id')
                     .agg(sum(df.v).alias('v'))
                     .groupby('id')
                     .agg(sum(col('v')))
                     .sort('id')
                     .toPandas())

        assert_frame_equal(expected1, result1)
        assert_frame_equal(expected2, result2)
        assert_frame_equal(expected3, result3)

    def test_retain_group_columns(self):
        with self.sql_conf({"spark.sql.retainGroupColumns": False}):
            df = self.data
            sum_udf = self.pandas_agg_sum_udf

            result1 = df.groupby(df.id).agg(sum_udf(df.v))
            expected1 = df.groupby(df.id).agg(sum(df.v))
            assert_frame_equal(expected1.toPandas(), result1.toPandas())

    def test_array_type(self):
        df = self.data

        array_udf = pandas_udf(lambda x: [1.0, 2.0], 'array<double>', PandasUDFType.GROUPED_AGG)
        result1 = df.groupby('id').agg(array_udf(df['v']).alias('v2'))
        self.assertEquals(result1.first()['v2'], [1.0, 2.0])

    def test_invalid_args(self):
        df = self.data
        plus_one = self.python_plus_one
        mean_udf = self.pandas_agg_mean_udf

        with QuietTest(self.sc):
            with self.assertRaisesRegexp(
                    AnalysisException,
                    'nor.*aggregate function'):
                df.groupby(df.id).agg(plus_one(df.v)).collect()

        with QuietTest(self.sc):
            with self.assertRaisesRegexp(
                    AnalysisException,
                    'aggregate function.*argument.*aggregate function'):
                df.groupby(df.id).agg(mean_udf(mean_udf(df.v))).collect()

        with QuietTest(self.sc):
            with self.assertRaisesRegexp(
                    AnalysisException,
                    'mixture.*aggregate function.*group aggregate pandas UDF'):
                df.groupby(df.id).agg(mean_udf(df.v), mean(df.v)).collect()

    def test_register_vectorized_udf_basic(self):
        sum_pandas_udf = pandas_udf(
            lambda v: v.sum(), "integer", PythonEvalType.SQL_GROUPED_AGG_PANDAS_UDF)

        self.assertEqual(sum_pandas_udf.evalType, PythonEvalType.SQL_GROUPED_AGG_PANDAS_UDF)
        group_agg_pandas_udf = self.spark.udf.register("sum_pandas_udf", sum_pandas_udf)
        self.assertEqual(group_agg_pandas_udf.evalType, PythonEvalType.SQL_GROUPED_AGG_PANDAS_UDF)
        q = "SELECT sum_pandas_udf(v1) FROM VALUES (3, 0), (2, 0), (1, 1) tbl(v1, v2) GROUP BY v2"
        actual = sorted(map(lambda r: r[0], self.spark.sql(q).collect()))
        expected = [1, 5]
        self.assertEqual(actual, expected)

    def test_grouped_with_empty_partition(self):
        data = [Row(id=1, x=2), Row(id=1, x=3), Row(id=2, x=4)]
        expected = [Row(id=1, sum=5), Row(id=2, x=4)]
        num_parts = len(data) + 1
        df = self.spark.createDataFrame(self.sc.parallelize(data, numSlices=num_parts))

        f = pandas_udf(lambda x: x.sum(),
                       'int', PandasUDFType.GROUPED_AGG)

        result = df.groupBy('id').agg(f(df['x']).alias('sum')).collect()
        self.assertEqual(result, expected)

    def test_grouped_without_group_by_clause(self):
        @pandas_udf('double', PandasUDFType.GROUPED_AGG)
        def max_udf(v):
            return v.max()

        df = self.spark.range(0, 100)
        self.spark.udf.register('max_udf', max_udf)

        with self.tempView("table"):
            df.createTempView('table')

            agg1 = df.agg(max_udf(df['id']))
            agg2 = self.spark.sql("select max_udf(id) from table")
            assert_frame_equal(agg1.toPandas(), agg2.toPandas())

    def test_no_predicate_pushdown_through(self):
        # SPARK-30921: We should not pushdown predicates of PythonUDFs through Aggregate.
        import numpy as np

        @pandas_udf('float', PandasUDFType.GROUPED_AGG)
        def mean(x):
            return np.mean(x)

        df = self.spark.createDataFrame([
            Row(id=1, foo=42), Row(id=2, foo=1), Row(id=2, foo=2)
        ])

        agg = df.groupBy('id').agg(mean('foo').alias("mean"))
        filtered = agg.filter(agg['mean'] > 40.0)

        assert(filtered.collect()[0]["mean"] == 42.0)


if __name__ == "__main__":
    from pyspark.sql.tests.test_pandas_udf_grouped_agg import *

    try:
        import xmlrunner
        testRunner = xmlrunner.XMLTestRunner(output='target/test-reports', verbosity=2)
    except ImportError:
        testRunner = None
    unittest.main(testRunner=testRunner, verbosity=2)<|MERGE_RESOLUTION|>--- conflicted
+++ resolved
@@ -327,15 +327,10 @@
         expected6 = df.groupby(df.v % 2, plus_one(df.id)).agg(sum(df.v))
 
         # groupby one expression and one scalar pandas UDF
-<<<<<<< HEAD
-        result7 = df.groupby(df.v % 2, plus_two(df.id)).agg(sum_udf(df.v)).sort('sum(v)')
-        expected7 = df.groupby(df.v % 2, plus_two(df.id)).agg(sum(df.v)).sort('sum(v)')
-=======
         result7 = (df.groupby(df.v % 2, plus_two(df.id))
                    .agg(sum_udf(df.v)).sort(['sum(v)', 'plus_two(id)']))
         expected7 = (df.groupby(df.v % 2, plus_two(df.id))
                      .agg(sum(df.v)).sort(['sum(v)', 'plus_two(id)']))
->>>>>>> 74c910af
 
         assert_frame_equal(expected1.toPandas(), result1.toPandas())
         assert_frame_equal(expected2.toPandas(), result2.toPandas())
