#
# Licensed to the Apache Software Foundation (ASF) under one or more
# contributor license agreements.  See the NOTICE file distributed with
# this work for additional information regarding copyright ownership.
# The ASF licenses this file to You under the Apache License, Version 2.0
# (the "License"); you may not use this file except in compliance with
# the License.  You may obtain a copy of the License at
#
#    http://www.apache.org/licenses/LICENSE-2.0
#
# Unless required by applicable law or agreed to in writing, software
# distributed under the License is distributed on an "AS IS" BASIS,
# WITHOUT WARRANTIES OR CONDITIONS OF ANY KIND, either express or implied.
# See the License for the specific language governing permissions and
# limitations under the License.
#

import os
import pydoc
import time
import unittest

from pyspark.sql import SparkSession, Row
from pyspark.sql.types import *
from pyspark.sql.utils import AnalysisException, IllegalArgumentException
from pyspark.testing.sqlutils import ReusedSQLTestCase, SQLTestUtils, have_pyarrow, have_pandas, \
    pandas_requirement_message, pyarrow_requirement_message
from pyspark.testing.utils import QuietTest


class DataFrameTests(ReusedSQLTestCase):

    def test_range(self):
        self.assertEqual(self.spark.range(1, 1).count(), 0)
        self.assertEqual(self.spark.range(1, 0, -1).count(), 1)
        self.assertEqual(self.spark.range(0, 1 << 40, 1 << 39).count(), 2)
        self.assertEqual(self.spark.range(-2).count(), 0)
        self.assertEqual(self.spark.range(3).count(), 3)

    def test_duplicated_column_names(self):
        df = self.spark.createDataFrame([(1, 2)], ["c", "c"])
        row = df.select('*').first()
        self.assertEqual(1, row[0])
        self.assertEqual(2, row[1])
        self.assertEqual("Row(c=1, c=2)", str(row))
        # Cannot access columns
        self.assertRaises(AnalysisException, lambda: df.select(df[0]).first())
        self.assertRaises(AnalysisException, lambda: df.select(df.c).first())
        self.assertRaises(AnalysisException, lambda: df.select(df["c"]).first())

    def test_freqItems(self):
        vals = [Row(a=1, b=-2.0) if i % 2 == 0 else Row(a=i, b=i * 1.0) for i in range(100)]
        df = self.sc.parallelize(vals).toDF()
        items = df.stat.freqItems(("a", "b"), 0.4).collect()[0]
        self.assertTrue(1 in items[0])
        self.assertTrue(-2.0 in items[1])

    def test_help_command(self):
        # Regression test for SPARK-5464
        rdd = self.sc.parallelize(['{"foo":"bar"}', '{"foo":"baz"}'])
        df = self.spark.read.json(rdd)
        # render_doc() reproduces the help() exception without printing output
        pydoc.render_doc(df)
        pydoc.render_doc(df.foo)
        pydoc.render_doc(df.take(1))

    def test_dropna(self):
        schema = StructType([
            StructField("name", StringType(), True),
            StructField("age", IntegerType(), True),
            StructField("height", DoubleType(), True)])

        # shouldn't drop a non-null row
        self.assertEqual(self.spark.createDataFrame(
            [(u'Alice', 50, 80.1)], schema).dropna().count(),
            1)

        # dropping rows with a single null value
        self.assertEqual(self.spark.createDataFrame(
            [(u'Alice', None, 80.1)], schema).dropna().count(),
            0)
        self.assertEqual(self.spark.createDataFrame(
            [(u'Alice', None, 80.1)], schema).dropna(how='any').count(),
            0)

        # if how = 'all', only drop rows if all values are null
        self.assertEqual(self.spark.createDataFrame(
            [(u'Alice', None, 80.1)], schema).dropna(how='all').count(),
            1)
        self.assertEqual(self.spark.createDataFrame(
            [(None, None, None)], schema).dropna(how='all').count(),
            0)

        # how and subset
        self.assertEqual(self.spark.createDataFrame(
            [(u'Alice', 50, None)], schema).dropna(how='any', subset=['name', 'age']).count(),
            1)
        self.assertEqual(self.spark.createDataFrame(
            [(u'Alice', None, None)], schema).dropna(how='any', subset=['name', 'age']).count(),
            0)

        # threshold
        self.assertEqual(self.spark.createDataFrame(
            [(u'Alice', None, 80.1)], schema).dropna(thresh=2).count(),
            1)
        self.assertEqual(self.spark.createDataFrame(
            [(u'Alice', None, None)], schema).dropna(thresh=2).count(),
            0)

        # threshold and subset
        self.assertEqual(self.spark.createDataFrame(
            [(u'Alice', 50, None)], schema).dropna(thresh=2, subset=['name', 'age']).count(),
            1)
        self.assertEqual(self.spark.createDataFrame(
            [(u'Alice', None, 180.9)], schema).dropna(thresh=2, subset=['name', 'age']).count(),
            0)

        # thresh should take precedence over how
        self.assertEqual(self.spark.createDataFrame(
            [(u'Alice', 50, None)], schema).dropna(
                how='any', thresh=2, subset=['name', 'age']).count(),
            1)

    def test_fillna(self):
        schema = StructType([
            StructField("name", StringType(), True),
            StructField("age", IntegerType(), True),
            StructField("height", DoubleType(), True),
            StructField("spy", BooleanType(), True)])

        # fillna shouldn't change non-null values
        row = self.spark.createDataFrame([(u'Alice', 10, 80.1, True)], schema).fillna(50).first()
        self.assertEqual(row.age, 10)

        # fillna with int
        row = self.spark.createDataFrame([(u'Alice', None, None, None)], schema).fillna(50).first()
        self.assertEqual(row.age, 50)
        self.assertEqual(row.height, 50.0)

        # fillna with double
        row = self.spark.createDataFrame(
            [(u'Alice', None, None, None)], schema).fillna(50.1).first()
        self.assertEqual(row.age, 50)
        self.assertEqual(row.height, 50.1)

        # fillna with bool
        row = self.spark.createDataFrame(
            [(u'Alice', None, None, None)], schema).fillna(True).first()
        self.assertEqual(row.age, None)
        self.assertEqual(row.spy, True)

        # fillna with string
        row = self.spark.createDataFrame([(None, None, None, None)], schema).fillna("hello").first()
        self.assertEqual(row.name, u"hello")
        self.assertEqual(row.age, None)

        # fillna with subset specified for numeric cols
        row = self.spark.createDataFrame(
            [(None, None, None, None)], schema).fillna(50, subset=['name', 'age']).first()
        self.assertEqual(row.name, None)
        self.assertEqual(row.age, 50)
        self.assertEqual(row.height, None)
        self.assertEqual(row.spy, None)

        # fillna with subset specified for string cols
        row = self.spark.createDataFrame(
            [(None, None, None, None)], schema).fillna("haha", subset=['name', 'age']).first()
        self.assertEqual(row.name, "haha")
        self.assertEqual(row.age, None)
        self.assertEqual(row.height, None)
        self.assertEqual(row.spy, None)

        # fillna with subset specified for bool cols
        row = self.spark.createDataFrame(
            [(None, None, None, None)], schema).fillna(True, subset=['name', 'spy']).first()
        self.assertEqual(row.name, None)
        self.assertEqual(row.age, None)
        self.assertEqual(row.height, None)
        self.assertEqual(row.spy, True)

        # fillna with dictionary for boolean types
        row = self.spark.createDataFrame([Row(a=None), Row(a=True)]).fillna({"a": True}).first()
        self.assertEqual(row.a, True)

    def test_repartitionByRange_dataframe(self):
        schema = StructType([
            StructField("name", StringType(), True),
            StructField("age", IntegerType(), True),
            StructField("height", DoubleType(), True)])

        df1 = self.spark.createDataFrame(
            [(u'Bob', 27, 66.0), (u'Alice', 10, 10.0), (u'Bob', 10, 66.0)], schema)
        df2 = self.spark.createDataFrame(
            [(u'Alice', 10, 10.0), (u'Bob', 10, 66.0), (u'Bob', 27, 66.0)], schema)

        # test repartitionByRange(numPartitions, *cols)
        df3 = df1.repartitionByRange(2, "name", "age")
        self.assertEqual(df3.rdd.getNumPartitions(), 2)
        self.assertEqual(df3.rdd.first(), df2.rdd.first())
        self.assertEqual(df3.rdd.take(3), df2.rdd.take(3))

        # test repartitionByRange(numPartitions, *cols)
        df4 = df1.repartitionByRange(3, "name", "age")
        self.assertEqual(df4.rdd.getNumPartitions(), 3)
        self.assertEqual(df4.rdd.first(), df2.rdd.first())
        self.assertEqual(df4.rdd.take(3), df2.rdd.take(3))

        # test repartitionByRange(*cols)
        df5 = df1.repartitionByRange("name", "age")
        self.assertEqual(df5.rdd.first(), df2.rdd.first())
        self.assertEqual(df5.rdd.take(3), df2.rdd.take(3))

    def test_replace(self):
        schema = StructType([
            StructField("name", StringType(), True),
            StructField("age", IntegerType(), True),
            StructField("height", DoubleType(), True)])

        # replace with int
        row = self.spark.createDataFrame([(u'Alice', 10, 10.0)], schema).replace(10, 20).first()
        self.assertEqual(row.age, 20)
        self.assertEqual(row.height, 20.0)

        # replace with double
        row = self.spark.createDataFrame(
            [(u'Alice', 80, 80.0)], schema).replace(80.0, 82.1).first()
        self.assertEqual(row.age, 82)
        self.assertEqual(row.height, 82.1)

        # replace with string
        row = self.spark.createDataFrame(
            [(u'Alice', 10, 80.1)], schema).replace(u'Alice', u'Ann').first()
        self.assertEqual(row.name, u"Ann")
        self.assertEqual(row.age, 10)

        # replace with subset specified by a string of a column name w/ actual change
        row = self.spark.createDataFrame(
            [(u'Alice', 10, 80.1)], schema).replace(10, 20, subset='age').first()
        self.assertEqual(row.age, 20)

        # replace with subset specified by a string of a column name w/o actual change
        row = self.spark.createDataFrame(
            [(u'Alice', 10, 80.1)], schema).replace(10, 20, subset='height').first()
        self.assertEqual(row.age, 10)

        # replace with subset specified with one column replaced, another column not in subset
        # stays unchanged.
        row = self.spark.createDataFrame(
            [(u'Alice', 10, 10.0)], schema).replace(10, 20, subset=['name', 'age']).first()
        self.assertEqual(row.name, u'Alice')
        self.assertEqual(row.age, 20)
        self.assertEqual(row.height, 10.0)

        # replace with subset specified but no column will be replaced
        row = self.spark.createDataFrame(
            [(u'Alice', 10, None)], schema).replace(10, 20, subset=['name', 'height']).first()
        self.assertEqual(row.name, u'Alice')
        self.assertEqual(row.age, 10)
        self.assertEqual(row.height, None)

        # replace with lists
        row = self.spark.createDataFrame(
            [(u'Alice', 10, 80.1)], schema).replace([u'Alice'], [u'Ann']).first()
        self.assertTupleEqual(row, (u'Ann', 10, 80.1))

        # replace with dict
        row = self.spark.createDataFrame(
            [(u'Alice', 10, 80.1)], schema).replace({10: 11}).first()
        self.assertTupleEqual(row, (u'Alice', 11, 80.1))

        # test backward compatibility with dummy value
        dummy_value = 1
        row = self.spark.createDataFrame(
            [(u'Alice', 10, 80.1)], schema).replace({'Alice': 'Bob'}, dummy_value).first()
        self.assertTupleEqual(row, (u'Bob', 10, 80.1))

        # test dict with mixed numerics
        row = self.spark.createDataFrame(
            [(u'Alice', 10, 80.1)], schema).replace({10: -10, 80.1: 90.5}).first()
        self.assertTupleEqual(row, (u'Alice', -10, 90.5))

        # replace with tuples
        row = self.spark.createDataFrame(
            [(u'Alice', 10, 80.1)], schema).replace((u'Alice', ), (u'Bob', )).first()
        self.assertTupleEqual(row, (u'Bob', 10, 80.1))

        # replace multiple columns
        row = self.spark.createDataFrame(
            [(u'Alice', 10, 80.0)], schema).replace((10, 80.0), (20, 90)).first()
        self.assertTupleEqual(row, (u'Alice', 20, 90.0))

        # test for mixed numerics
        row = self.spark.createDataFrame(
            [(u'Alice', 10, 80.0)], schema).replace((10, 80), (20, 90.5)).first()
        self.assertTupleEqual(row, (u'Alice', 20, 90.5))

        row = self.spark.createDataFrame(
            [(u'Alice', 10, 80.0)], schema).replace({10: 20, 80: 90.5}).first()
        self.assertTupleEqual(row, (u'Alice', 20, 90.5))

        # replace with boolean
        row = (self
               .spark.createDataFrame([(u'Alice', 10, 80.0)], schema)
               .selectExpr("name = 'Bob'", 'age <= 15')
               .replace(False, True).first())
        self.assertTupleEqual(row, (True, True))

        # replace string with None and then drop None rows
        row = self.spark.createDataFrame(
            [(u'Alice', 10, 80.0)], schema).replace(u'Alice', None).dropna()
        self.assertEqual(row.count(), 0)

        # replace with number and None
        row = self.spark.createDataFrame(
            [(u'Alice', 10, 80.0)], schema).replace([10, 80], [20, None]).first()
        self.assertTupleEqual(row, (u'Alice', 20, None))

        # should fail if subset is not list, tuple or None
        with self.assertRaises(ValueError):
            self.spark.createDataFrame(
                [(u'Alice', 10, 80.1)], schema).replace({10: 11}, subset=1).first()

        # should fail if to_replace and value have different length
        with self.assertRaises(ValueError):
            self.spark.createDataFrame(
                [(u'Alice', 10, 80.1)], schema).replace(["Alice", "Bob"], ["Eve"]).first()

        # should fail if when received unexpected type
        with self.assertRaises(ValueError):
            from datetime import datetime
            self.spark.createDataFrame(
                [(u'Alice', 10, 80.1)], schema).replace(datetime.now(), datetime.now()).first()

        # should fail if provided mixed type replacements
        with self.assertRaises(ValueError):
            self.spark.createDataFrame(
                [(u'Alice', 10, 80.1)], schema).replace(["Alice", 10], ["Eve", 20]).first()

        with self.assertRaises(ValueError):
            self.spark.createDataFrame(
                [(u'Alice', 10, 80.1)], schema).replace({u"Alice": u"Bob", 10: 20}).first()

        with self.assertRaisesRegexp(
                TypeError,
                'value argument is required when to_replace is not a dictionary.'):
            self.spark.createDataFrame(
                [(u'Alice', 10, 80.0)], schema).replace(["Alice", "Bob"]).first()

    def test_with_column_with_existing_name(self):
        keys = self.df.withColumn("key", self.df.key).select("key").collect()
        self.assertEqual([r.key for r in keys], list(range(100)))

    # regression test for SPARK-10417
    def test_column_iterator(self):

        def foo():
            for x in self.df.key:
                break

        self.assertRaises(TypeError, foo)

    def test_generic_hints(self):
        from pyspark.sql import DataFrame

        df1 = self.spark.range(10e10).toDF("id")
        df2 = self.spark.range(10e10).toDF("id")

        self.assertIsInstance(df1.hint("broadcast"), DataFrame)
        self.assertIsInstance(df1.hint("broadcast", []), DataFrame)

        # Dummy rules
        self.assertIsInstance(df1.hint("broadcast", "foo", "bar"), DataFrame)
        self.assertIsInstance(df1.hint("broadcast", ["foo", "bar"]), DataFrame)

        plan = df1.join(df2.hint("broadcast"), "id")._jdf.queryExecution().executedPlan()
        self.assertEqual(1, plan.toString().count("BroadcastHashJoin"))

    # add tests for SPARK-23647 (test more types for hint)
    def test_extended_hint_types(self):
        from pyspark.sql import DataFrame

        df = self.spark.range(10e10).toDF("id")
        such_a_nice_list = ["itworks1", "itworks2", "itworks3"]
        hinted_df = df.hint("my awesome hint", 1.2345, "what", such_a_nice_list)
        logical_plan = hinted_df._jdf.queryExecution().logical()

        self.assertEqual(1, logical_plan.toString().count("1.2345"))
        self.assertEqual(1, logical_plan.toString().count("what"))
        self.assertEqual(3, logical_plan.toString().count("itworks"))

    def test_sample(self):
        self.assertRaisesRegexp(
            TypeError,
            "should be a bool, float and number",
            lambda: self.spark.range(1).sample())

        self.assertRaises(
            TypeError,
            lambda: self.spark.range(1).sample("a"))

        self.assertRaises(
            TypeError,
            lambda: self.spark.range(1).sample(seed="abc"))

        self.assertRaises(
            IllegalArgumentException,
            lambda: self.spark.range(1).sample(-1.0))

    def test_toDF_with_schema_string(self):
        data = [Row(key=i, value=str(i)) for i in range(100)]
        rdd = self.sc.parallelize(data, 5)

        df = rdd.toDF("key: int, value: string")
        self.assertEqual(df.schema.simpleString(), "struct<key:int,value:string>")
        self.assertEqual(df.collect(), data)

        # different but compatible field types can be used.
        df = rdd.toDF("key: string, value: string")
        self.assertEqual(df.schema.simpleString(), "struct<key:string,value:string>")
        self.assertEqual(df.collect(), [Row(key=str(i), value=str(i)) for i in range(100)])

        # field names can differ.
        df = rdd.toDF(" a: int, b: string ")
        self.assertEqual(df.schema.simpleString(), "struct<a:int,b:string>")
        self.assertEqual(df.collect(), data)

        # number of fields must match.
        self.assertRaisesRegexp(Exception, "Length of object",
                                lambda: rdd.toDF("key: int").collect())

        # field types mismatch will cause exception at runtime.
        self.assertRaisesRegexp(Exception, "FloatType can not accept",
                                lambda: rdd.toDF("key: float, value: string").collect())

        # flat schema values will be wrapped into row.
        df = rdd.map(lambda row: row.key).toDF("int")
        self.assertEqual(df.schema.simpleString(), "struct<value:int>")
        self.assertEqual(df.collect(), [Row(key=i) for i in range(100)])

        # users can use DataType directly instead of data type string.
        df = rdd.map(lambda row: row.key).toDF(IntegerType())
        self.assertEqual(df.schema.simpleString(), "struct<value:int>")
        self.assertEqual(df.collect(), [Row(key=i) for i in range(100)])

    def test_join_without_on(self):
        df1 = self.spark.range(1).toDF("a")
        df2 = self.spark.range(1).toDF("b")

        with self.sql_conf({"spark.sql.crossJoin.enabled": False}):
            self.assertRaises(AnalysisException, lambda: df1.join(df2, how="inner").collect())

        with self.sql_conf({"spark.sql.crossJoin.enabled": True}):
            actual = df1.join(df2, how="inner").collect()
            expected = [Row(a=0, b=0)]
            self.assertEqual(actual, expected)

    # Regression test for invalid join methods when on is None, Spark-14761
    def test_invalid_join_method(self):
        df1 = self.spark.createDataFrame([("Alice", 5), ("Bob", 8)], ["name", "age"])
        df2 = self.spark.createDataFrame([("Alice", 80), ("Bob", 90)], ["name", "height"])
        self.assertRaises(IllegalArgumentException, lambda: df1.join(df2, how="invalid-join-type"))

    # Cartesian products require cross join syntax
    def test_require_cross(self):

        df1 = self.spark.createDataFrame([(1, "1")], ("key", "value"))
        df2 = self.spark.createDataFrame([(1, "1")], ("key", "value"))

        with self.sql_conf({"spark.sql.crossJoin.enabled": False}):
            # joins without conditions require cross join syntax
            self.assertRaises(AnalysisException, lambda: df1.join(df2).collect())

            # works with crossJoin
            self.assertEqual(1, df1.crossJoin(df2).count())

    def test_cache(self):
        spark = self.spark
        with self.tempView("tab1", "tab2"):
            spark.createDataFrame([(2, 2), (3, 3)]).createOrReplaceTempView("tab1")
            spark.createDataFrame([(2, 2), (3, 3)]).createOrReplaceTempView("tab2")
            self.assertFalse(spark.catalog.isCached("tab1"))
            self.assertFalse(spark.catalog.isCached("tab2"))
            spark.catalog.cacheTable("tab1")
            self.assertTrue(spark.catalog.isCached("tab1"))
            self.assertFalse(spark.catalog.isCached("tab2"))
            spark.catalog.cacheTable("tab2")
            spark.catalog.uncacheTable("tab1")
            self.assertFalse(spark.catalog.isCached("tab1"))
            self.assertTrue(spark.catalog.isCached("tab2"))
            spark.catalog.clearCache()
            self.assertFalse(spark.catalog.isCached("tab1"))
            self.assertFalse(spark.catalog.isCached("tab2"))
            self.assertRaisesRegexp(
                AnalysisException,
                "does_not_exist",
                lambda: spark.catalog.isCached("does_not_exist"))
            self.assertRaisesRegexp(
                AnalysisException,
                "does_not_exist",
                lambda: spark.catalog.cacheTable("does_not_exist"))
            self.assertRaisesRegexp(
                AnalysisException,
                "does_not_exist",
                lambda: spark.catalog.uncacheTable("does_not_exist"))

    def _to_pandas(self):
        from datetime import datetime, date
        schema = StructType().add("a", IntegerType()).add("b", StringType())\
                             .add("c", BooleanType()).add("d", FloatType())\
                             .add("dt", DateType()).add("ts", TimestampType())
        data = [
            (1, "foo", True, 3.0, date(1969, 1, 1), datetime(1969, 1, 1, 1, 1, 1)),
            (2, "foo", True, 5.0, None, None),
            (3, "bar", False, -1.0, date(2012, 3, 3), datetime(2012, 3, 3, 3, 3, 3)),
            (4, "bar", False, 6.0, date(2100, 4, 4), datetime(2100, 4, 4, 4, 4, 4)),
        ]
        df = self.spark.createDataFrame(data, schema)
        return df.toPandas()

    @unittest.skipIf(not have_pandas, pandas_requirement_message)
    def test_to_pandas(self):
        import numpy as np
        pdf = self._to_pandas()
        types = pdf.dtypes
        self.assertEquals(types[0], np.int32)
        self.assertEquals(types[1], np.object)
        self.assertEquals(types[2], np.bool)
        self.assertEquals(types[3], np.float32)
        self.assertEquals(types[4], np.object)  # datetime.date
        self.assertEquals(types[5], 'datetime64[ns]')

    @unittest.skipIf(not have_pandas, pandas_requirement_message)
    def test_to_pandas_with_duplicated_column_names(self):
        import numpy as np

        sql = "select 1 v, 1 v"
        for arrowEnabled in [False, True]:
            with self.sql_conf({"spark.sql.execution.arrow.pyspark.enabled": arrowEnabled}):
                df = self.spark.sql(sql)
                pdf = df.toPandas()
                types = pdf.dtypes
                self.assertEquals(types.iloc[0], np.int32)
                self.assertEquals(types.iloc[1], np.int32)

    @unittest.skipIf(not have_pandas, pandas_requirement_message)
    def test_to_pandas_on_cross_join(self):
        import numpy as np

        sql = """
        select t1.*, t2.* from (
          select explode(sequence(1, 3)) v
        ) t1 left join (
          select explode(sequence(1, 3)) v
        ) t2
        """
        for arrowEnabled in [False, True]:
            with self.sql_conf({"spark.sql.crossJoin.enabled": True,
                                "spark.sql.execution.arrow.pyspark.enabled": arrowEnabled}):
                df = self.spark.sql(sql)
                pdf = df.toPandas()
                types = pdf.dtypes
                self.assertEquals(types.iloc[0], np.int32)
                self.assertEquals(types.iloc[1], np.int32)

    @unittest.skipIf(have_pandas, "Required Pandas was found.")
    def test_to_pandas_required_pandas_not_found(self):
        with QuietTest(self.sc):
            with self.assertRaisesRegexp(ImportError, 'Pandas >= .* must be installed'):
                self._to_pandas()

    @unittest.skipIf(not have_pandas, pandas_requirement_message)
    def test_to_pandas_avoid_astype(self):
        import numpy as np
        schema = StructType().add("a", IntegerType()).add("b", StringType())\
                             .add("c", IntegerType())
        data = [(1, "foo", 16777220), (None, "bar", None)]
        df = self.spark.createDataFrame(data, schema)
        types = df.toPandas().dtypes
        self.assertEquals(types[0], np.float64)  # doesn't convert to np.int32 due to NaN value.
        self.assertEquals(types[1], np.object)
        self.assertEquals(types[2], np.float64)

    @unittest.skipIf(not have_pandas, pandas_requirement_message)
    def test_to_pandas_from_empty_dataframe(self):
        with self.sql_conf({"spark.sql.execution.arrow.pyspark.enabled": False}):
            # SPARK-29188 test that toPandas() on an empty dataframe has the correct dtypes
            import numpy as np
            sql = """
            SELECT CAST(1 AS TINYINT) AS tinyint,
            CAST(1 AS SMALLINT) AS smallint,
            CAST(1 AS INT) AS int,
            CAST(1 AS BIGINT) AS bigint,
            CAST(0 AS FLOAT) AS float,
            CAST(0 AS DOUBLE) AS double,
            CAST(1 AS BOOLEAN) AS boolean,
            CAST('foo' AS STRING) AS string,
            CAST('2019-01-01' AS TIMESTAMP) AS timestamp
            """
            dtypes_when_nonempty_df = self.spark.sql(sql).toPandas().dtypes
            dtypes_when_empty_df = self.spark.sql(sql).filter("False").toPandas().dtypes
            self.assertTrue(np.all(dtypes_when_empty_df == dtypes_when_nonempty_df))

    @unittest.skipIf(not have_pandas, pandas_requirement_message)
    def test_to_pandas_from_null_dataframe(self):
        with self.sql_conf({"spark.sql.execution.arrow.pyspark.enabled": False}):
            # SPARK-29188 test that toPandas() on a dataframe with only nulls has correct dtypes
            import numpy as np
            sql = """
            SELECT CAST(NULL AS TINYINT) AS tinyint,
            CAST(NULL AS SMALLINT) AS smallint,
            CAST(NULL AS INT) AS int,
            CAST(NULL AS BIGINT) AS bigint,
            CAST(NULL AS FLOAT) AS float,
            CAST(NULL AS DOUBLE) AS double,
            CAST(NULL AS BOOLEAN) AS boolean,
            CAST(NULL AS STRING) AS string,
            CAST(NULL AS TIMESTAMP) AS timestamp
            """
            pdf = self.spark.sql(sql).toPandas()
            types = pdf.dtypes
            self.assertEqual(types[0], np.float64)
            self.assertEqual(types[1], np.float64)
            self.assertEqual(types[2], np.float64)
            self.assertEqual(types[3], np.float64)
            self.assertEqual(types[4], np.float32)
            self.assertEqual(types[5], np.float64)
            self.assertEqual(types[6], np.object)
            self.assertEqual(types[7], np.object)
            self.assertTrue(np.can_cast(np.datetime64, types[8]))

    @unittest.skipIf(not have_pandas, pandas_requirement_message)
    def test_to_pandas_from_mixed_dataframe(self):
        with self.sql_conf({"spark.sql.execution.arrow.pyspark.enabled": False}):
            # SPARK-29188 test that toPandas() on a dataframe with some nulls has correct dtypes
            import numpy as np
            sql = """
            SELECT CAST(col1 AS TINYINT) AS tinyint,
            CAST(col2 AS SMALLINT) AS smallint,
            CAST(col3 AS INT) AS int,
            CAST(col4 AS BIGINT) AS bigint,
            CAST(col5 AS FLOAT) AS float,
            CAST(col6 AS DOUBLE) AS double,
            CAST(col7 AS BOOLEAN) AS boolean,
            CAST(col8 AS STRING) AS string,
            CAST(col9 AS TIMESTAMP) AS timestamp
            FROM VALUES (1, 1, 1, 1, 1, 1, 1, 1, 1),
                        (NULL, NULL, NULL, NULL, NULL, NULL, NULL, NULL, NULL)
            """
            pdf_with_some_nulls = self.spark.sql(sql).toPandas()
            pdf_with_only_nulls = self.spark.sql(sql).filter('tinyint is null').toPandas()
            self.assertTrue(np.all(pdf_with_only_nulls.dtypes == pdf_with_some_nulls.dtypes))

    def test_create_dataframe_from_array_of_long(self):
        import array
        data = [Row(longarray=array.array('l', [-9223372036854775808, 0, 9223372036854775807]))]
        df = self.spark.createDataFrame(data)
        self.assertEqual(df.first(), Row(longarray=[-9223372036854775808, 0, 9223372036854775807]))

    @unittest.skipIf(not have_pandas, pandas_requirement_message)
    def test_create_dataframe_from_pandas_with_timestamp(self):
        import pandas as pd
        from datetime import datetime
        pdf = pd.DataFrame({"ts": [datetime(2017, 10, 31, 1, 1, 1)],
                            "d": [pd.Timestamp.now().date()]}, columns=["d", "ts"])
        # test types are inferred correctly without specifying schema
        df = self.spark.createDataFrame(pdf)
        self.assertTrue(isinstance(df.schema['ts'].dataType, TimestampType))
        self.assertTrue(isinstance(df.schema['d'].dataType, DateType))
        # test with schema will accept pdf as input
        df = self.spark.createDataFrame(pdf, schema="d date, ts timestamp")
        self.assertTrue(isinstance(df.schema['ts'].dataType, TimestampType))
        self.assertTrue(isinstance(df.schema['d'].dataType, DateType))

    @unittest.skipIf(have_pandas, "Required Pandas was found.")
    def test_create_dataframe_required_pandas_not_found(self):
        with QuietTest(self.sc):
            with self.assertRaisesRegexp(
                    ImportError,
                    "(Pandas >= .* must be installed|No module named '?pandas'?)"):
                import pandas as pd
                from datetime import datetime
                pdf = pd.DataFrame({"ts": [datetime(2017, 10, 31, 1, 1, 1)],
                                    "d": [pd.Timestamp.now().date()]})
                self.spark.createDataFrame(pdf)

    # Regression test for SPARK-23360
    @unittest.skipIf(not have_pandas, pandas_requirement_message)
    def test_create_dataframe_from_pandas_with_dst(self):
        import pandas as pd
        from pandas.util.testing import assert_frame_equal
        from datetime import datetime

        pdf = pd.DataFrame({'time': [datetime(2015, 10, 31, 22, 30)]})

        df = self.spark.createDataFrame(pdf)
        assert_frame_equal(pdf, df.toPandas())

        orig_env_tz = os.environ.get('TZ', None)
        try:
            tz = 'America/Los_Angeles'
            os.environ['TZ'] = tz
            time.tzset()
            with self.sql_conf({'spark.sql.session.timeZone': tz}):
                df = self.spark.createDataFrame(pdf)
                assert_frame_equal(pdf, df.toPandas())
        finally:
            del os.environ['TZ']
            if orig_env_tz is not None:
                os.environ['TZ'] = orig_env_tz
            time.tzset()

    def test_repr_behaviors(self):
        import re
        pattern = re.compile(r'^ *\|', re.MULTILINE)
        df = self.spark.createDataFrame([(1, "1"), (22222, "22222")], ("key", "value"))

        # test when eager evaluation is enabled and _repr_html_ will not be called
        with self.sql_conf({"spark.sql.repl.eagerEval.enabled": True}):
            expected1 = """+-----+-----+
                ||  key|value|
                |+-----+-----+
                ||    1|    1|
                ||22222|22222|
                |+-----+-----+
                |"""
            self.assertEquals(re.sub(pattern, '', expected1), df.__repr__())
            with self.sql_conf({"spark.sql.repl.eagerEval.truncate": 3}):
                expected2 = """+---+-----+
                ||key|value|
                |+---+-----+
                ||  1|    1|
                ||222|  222|
                |+---+-----+
                |"""
                self.assertEquals(re.sub(pattern, '', expected2), df.__repr__())
                with self.sql_conf({"spark.sql.repl.eagerEval.maxNumRows": 1}):
                    expected3 = """+---+-----+
                    ||key|value|
                    |+---+-----+
                    ||  1|    1|
                    |+---+-----+
                    |only showing top 1 row
                    |"""
                    self.assertEquals(re.sub(pattern, '', expected3), df.__repr__())

        # test when eager evaluation is enabled and _repr_html_ will be called
        with self.sql_conf({"spark.sql.repl.eagerEval.enabled": True}):
            expected1 = """<table border='1'>
                |<tr><th>key</th><th>value</th></tr>
                |<tr><td>1</td><td>1</td></tr>
                |<tr><td>22222</td><td>22222</td></tr>
                |</table>
                |"""
            self.assertEquals(re.sub(pattern, '', expected1), df._repr_html_())
            with self.sql_conf({"spark.sql.repl.eagerEval.truncate": 3}):
                expected2 = """<table border='1'>
                    |<tr><th>key</th><th>value</th></tr>
                    |<tr><td>1</td><td>1</td></tr>
                    |<tr><td>222</td><td>222</td></tr>
                    |</table>
                    |"""
                self.assertEquals(re.sub(pattern, '', expected2), df._repr_html_())
                with self.sql_conf({"spark.sql.repl.eagerEval.maxNumRows": 1}):
                    expected3 = """<table border='1'>
                        |<tr><th>key</th><th>value</th></tr>
                        |<tr><td>1</td><td>1</td></tr>
                        |</table>
                        |only showing top 1 row
                        |"""
                    self.assertEquals(re.sub(pattern, '', expected3), df._repr_html_())

        # test when eager evaluation is disabled and _repr_html_ will be called
        with self.sql_conf({"spark.sql.repl.eagerEval.enabled": False}):
            expected = "DataFrame[key: bigint, value: string]"
            self.assertEquals(None, df._repr_html_())
            self.assertEquals(expected, df.__repr__())
            with self.sql_conf({"spark.sql.repl.eagerEval.truncate": 3}):
                self.assertEquals(None, df._repr_html_())
                self.assertEquals(expected, df.__repr__())
                with self.sql_conf({"spark.sql.repl.eagerEval.maxNumRows": 1}):
                    self.assertEquals(None, df._repr_html_())
                    self.assertEquals(expected, df.__repr__())

    def test_to_local_iterator(self):
        df = self.spark.range(8, numPartitions=4)
        expected = df.collect()
        it = df.toLocalIterator()
        self.assertEqual(expected, list(it))

        # Test DataFrame with empty partition
        df = self.spark.range(3, numPartitions=4)
        it = df.toLocalIterator()
        expected = df.collect()
        self.assertEqual(expected, list(it))

<<<<<<< HEAD
=======
    def test_to_local_iterator_prefetch(self):
        df = self.spark.range(8, numPartitions=4)
        expected = df.collect()
        it = df.toLocalIterator(prefetchPartitions=True)
        self.assertEqual(expected, list(it))

>>>>>>> 74c910af
    def test_to_local_iterator_not_fully_consumed(self):
        # SPARK-23961: toLocalIterator throws exception when not fully consumed
        # Create a DataFrame large enough so that write to socket will eventually block
        df = self.spark.range(1 << 20, numPartitions=2)
        it = df.toLocalIterator()
        self.assertEqual(df.take(1)[0], next(it))
        with QuietTest(self.sc):
            it = None  # remove iterator from scope, socket is closed when cleaned up
            # Make sure normal df operations still work
            result = []
            for i, row in enumerate(df.toLocalIterator()):
                result.append(row)
                if i == 7:
                    break
            self.assertEqual(df.take(8), result)


class QueryExecutionListenerTests(unittest.TestCase, SQLTestUtils):
    # These tests are separate because it uses 'spark.sql.queryExecutionListeners' which is
    # static and immutable. This can't be set or unset, for example, via `spark.conf`.

    @classmethod
    def setUpClass(cls):
        import glob
        from pyspark.find_spark_home import _find_spark_home

        SPARK_HOME = _find_spark_home()
        filename_pattern = (
            "sql/core/target/scala-*/test-classes/org/apache/spark/sql/"
            "TestQueryExecutionListener.class")
        cls.has_listener = bool(glob.glob(os.path.join(SPARK_HOME, filename_pattern)))

        if cls.has_listener:
            # Note that 'spark.sql.queryExecutionListeners' is a static immutable configuration.
            cls.spark = SparkSession.builder \
                .master("local[4]") \
                .appName(cls.__name__) \
                .config(
                    "spark.sql.queryExecutionListeners",
                    "org.apache.spark.sql.TestQueryExecutionListener") \
                .getOrCreate()

    def setUp(self):
        if not self.has_listener:
            raise self.skipTest(
                "'org.apache.spark.sql.TestQueryExecutionListener' is not "
                "available. Will skip the related tests.")

    @classmethod
    def tearDownClass(cls):
        if hasattr(cls, "spark"):
            cls.spark.stop()

    def tearDown(self):
        self.spark._jvm.OnSuccessCall.clear()

    def test_query_execution_listener_on_collect(self):
        self.assertFalse(
            self.spark._jvm.OnSuccessCall.isCalled(),
            "The callback from the query execution listener should not be called before 'collect'")
        self.spark.sql("SELECT * FROM range(1)").collect()
        self.spark.sparkContext._jsc.sc().listenerBus().waitUntilEmpty(10000)
        self.assertTrue(
            self.spark._jvm.OnSuccessCall.isCalled(),
            "The callback from the query execution listener should be called after 'collect'")

    @unittest.skipIf(
        not have_pandas or not have_pyarrow,
        pandas_requirement_message or pyarrow_requirement_message)
    def test_query_execution_listener_on_collect_with_arrow(self):
        with self.sql_conf({"spark.sql.execution.arrow.pyspark.enabled": True}):
            self.assertFalse(
                self.spark._jvm.OnSuccessCall.isCalled(),
                "The callback from the query execution listener should not be "
                "called before 'toPandas'")
            self.spark.sql("SELECT * FROM range(1)").toPandas()
            self.spark.sparkContext._jsc.sc().listenerBus().waitUntilEmpty(10000)
            self.assertTrue(
                self.spark._jvm.OnSuccessCall.isCalled(),
                "The callback from the query execution listener should be called after 'toPandas'")


if __name__ == "__main__":
    from pyspark.sql.tests.test_dataframe import *

    try:
        import xmlrunner
        testRunner = xmlrunner.XMLTestRunner(output='target/test-reports', verbosity=2)
    except ImportError:
        testRunner = None
    unittest.main(testRunner=testRunner, verbosity=2)<|MERGE_RESOLUTION|>--- conflicted
+++ resolved
@@ -793,15 +793,12 @@
         expected = df.collect()
         self.assertEqual(expected, list(it))
 
-<<<<<<< HEAD
-=======
     def test_to_local_iterator_prefetch(self):
         df = self.spark.range(8, numPartitions=4)
         expected = df.collect()
         it = df.toLocalIterator(prefetchPartitions=True)
         self.assertEqual(expected, list(it))
 
->>>>>>> 74c910af
     def test_to_local_iterator_not_fully_consumed(self):
         # SPARK-23961: toLocalIterator throws exception when not fully consumed
         # Create a DataFrame large enough so that write to socket will eventually block
