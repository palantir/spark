--- conflicted
+++ resolved
@@ -113,11 +113,7 @@
         return pd.DataFrame(data=data_dict)
 
     def test_toPandas_fallback_enabled(self):
-<<<<<<< HEAD
-        with self.sql_conf({"spark.sql.execution.arrow.fallback.enabled": True}):
-=======
         with self.sql_conf({"spark.sql.execution.arrow.pyspark.fallback.enabled": True}):
->>>>>>> 74c910af
             schema = StructType([StructField("map", MapType(StringType(), IntegerType()), True)])
             df = self.spark.createDataFrame([({u'a': 1},)], schema=schema)
             with QuietTest(self.sc):
@@ -346,7 +342,6 @@
         self.assertEqual(pdf_col_names, df.columns)
         self.assertEqual(pdf_col_names, df_arrow.columns)
 
-<<<<<<< HEAD
     def test_createDataFrame_with_str_col(self):
         import pandas as pd
         pdf = pd.DataFrame({"a": ["x"]})
@@ -370,8 +365,6 @@
             df, df_arrow = self._createDataFrame_toggle(pdf)
             self.assertEqual(df.schema, df_arrow.schema)
 
-=======
->>>>>>> 74c910af
     def test_createDataFrame_fallback_enabled(self):
         with QuietTest(self.sc):
             with self.sql_conf({"spark.sql.execution.arrow.pyspark.fallback.enabled": True}):
