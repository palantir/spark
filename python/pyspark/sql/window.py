--- conflicted
+++ resolved
@@ -16,11 +16,9 @@
 #
 
 import sys
-if sys.version >= '3':
-    long = int
 
 from pyspark import since, SparkContext
-from pyspark.sql.column import Column, _to_seq, _to_java_column
+from pyspark.sql.column import _to_seq, _to_java_column
 
 __all__ = ["Window", "WindowSpec"]
 
@@ -150,9 +148,8 @@
         and "5" means the five off after the current row.
 
         We recommend users use ``Window.unboundedPreceding``, ``Window.unboundedFollowing``,
-        ``Window.currentRow``, ``pyspark.sql.functions.unboundedPreceding``,
-        ``pyspark.sql.functions.unboundedFollowing`` and ``pyspark.sql.functions.currentRow``
-        to specify special boundary values, rather than using integral values directly.
+        and ``Window.currentRow`` to specify special boundary values, rather than using integral
+        values directly.
 
         A range-based boundary is based on the actual value of the ORDER BY
         expression(s). An offset is used to alter the value of the ORDER BY expression, for
@@ -184,40 +181,16 @@
         +---+--------+---+
 
         :param start: boundary start, inclusive.
-                      The frame is unbounded if this is ``Window.unboundedPreceding``,
-                      a column returned by ``pyspark.sql.functions.unboundedPreceding``, or
+                      The frame is unbounded if this is ``Window.unboundedPreceding``, or
                       any value less than or equal to max(-sys.maxsize, -9223372036854775808).
         :param end: boundary end, inclusive.
-                    The frame is unbounded if this is ``Window.unboundedFollowing``,
-                    a column returned by ``pyspark.sql.functions.unboundedFollowing``, or
+                    The frame is unbounded if this is ``Window.unboundedFollowing``, or
                     any value greater than or equal to min(sys.maxsize, 9223372036854775807).
-
-        >>> from pyspark.sql import functions as F, SparkSession, Window
-        >>> spark = SparkSession.builder.getOrCreate()
-        >>> df = spark.createDataFrame(
-        ...     [(1, "a"), (1, "a"), (2, "a"), (1, "b"), (2, "b"), (3, "b")], ["id", "category"])
-        >>> window = Window.orderBy("id").partitionBy("category").rangeBetween(
-        ...     F.currentRow(), F.lit(1))
-        >>> df.withColumn("sum", F.sum("id").over(window)).show()
-        +---+--------+---+
-        | id|category|sum|
-        +---+--------+---+
-        |  1|       b|  3|
-        |  2|       b|  5|
-        |  3|       b|  3|
-        |  1|       a|  4|
-        |  1|       a|  4|
-        |  2|       a|  2|
-        +---+--------+---+
-        """
-        if isinstance(start, (int, long)) and isinstance(end, (int, long)):
-            if start <= Window._PRECEDING_THRESHOLD:
-                start = Window.unboundedPreceding
-            if end >= Window._FOLLOWING_THRESHOLD:
-                end = Window.unboundedFollowing
-        elif isinstance(start, Column) and isinstance(end, Column):
-            start = start._jc
-            end = end._jc
+        """
+        if start <= Window._PRECEDING_THRESHOLD:
+            start = Window.unboundedPreceding
+        if end >= Window._FOLLOWING_THRESHOLD:
+            end = Window.unboundedFollowing
         sc = SparkContext._active_spark_context
         jspec = sc._jvm.org.apache.spark.sql.expressions.Window.rangeBetween(start, end)
         return WindowSpec(jspec)
@@ -290,27 +263,20 @@
         and "5" means the five off after the current row.
 
         We recommend users use ``Window.unboundedPreceding``, ``Window.unboundedFollowing``,
-        ``Window.currentRow``, ``pyspark.sql.functions.unboundedPreceding``,
-        ``pyspark.sql.functions.unboundedFollowing`` and ``pyspark.sql.functions.currentRow``
-        to specify special boundary values, rather than using integral values directly.
-
-        :param start: boundary start, inclusive.
-                      The frame is unbounded if this is ``Window.unboundedPreceding``,
-                      a column returned by ``pyspark.sql.functions.unboundedPreceding``, or
+        and ``Window.currentRow`` to specify special boundary values, rather than using integral
+        values directly.
+
+        :param start: boundary start, inclusive.
+                      The frame is unbounded if this is ``Window.unboundedPreceding``, or
                       any value less than or equal to max(-sys.maxsize, -9223372036854775808).
         :param end: boundary end, inclusive.
-                    The frame is unbounded if this is ``Window.unboundedFollowing``,
-                    a column returned by ``pyspark.sql.functions.unboundedFollowing``, or
+                    The frame is unbounded if this is ``Window.unboundedFollowing``, or
                     any value greater than or equal to min(sys.maxsize, 9223372036854775807).
         """
-        if isinstance(start, (int, long)) and isinstance(end, (int, long)):
-            if start <= Window._PRECEDING_THRESHOLD:
-                start = Window.unboundedPreceding
-            if end >= Window._FOLLOWING_THRESHOLD:
-                end = Window.unboundedFollowing
-        elif isinstance(start, Column) and isinstance(end, Column):
-            start = start._jc
-            end = end._jc
+        if start <= Window._PRECEDING_THRESHOLD:
+            start = Window.unboundedPreceding
+        if end >= Window._FOLLOWING_THRESHOLD:
+            end = Window.unboundedFollowing
         return WindowSpec(self._jspec.rangeBetween(start, end))
 
 
@@ -318,14 +284,10 @@
     import doctest
     import pyspark.sql.window
     SparkContext('local[4]', 'PythonTest')
-<<<<<<< HEAD
-    (failure_count, test_count) = doctest.testmod(optionflags=doctest.NORMALIZE_WHITESPACE)
-=======
     globs = pyspark.sql.window.__dict__.copy()
     (failure_count, test_count) = doctest.testmod(
         pyspark.sql.window, globs=globs,
         optionflags=doctest.NORMALIZE_WHITESPACE)
->>>>>>> 74c910af
     if failure_count:
         sys.exit(-1)
 
