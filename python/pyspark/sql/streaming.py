--- conflicted
+++ resolved
@@ -339,14 +339,6 @@
         """Adds an input option for the underlying data source.
 
         You can set the following option(s) for reading files:
-<<<<<<< HEAD
-            * ``timeZone``: sets the string that indicates a timezone to be used to parse timestamps
-                in the JSON/CSV datasources or partition values.
-                If it isn't set, it uses the default value, session local timezone.
-            * ``pathGlobFilter``: an optional glob pattern to only include files with paths matching
-                the pattern. The syntax follows org.apache.hadoop.fs.GlobFilter.
-                It does not change the behavior of partition discovery.
-=======
             * ``timeZone``: sets the string that indicates a time zone ID to be used to parse
                 timestamps in the JSON/CSV datasources or partition values. The following
                 formats of `timeZone` are supported:
@@ -359,7 +351,6 @@
                 Other short names like 'CST' are not recommended to use because they can be
                 ambiguous. If it isn't set, the current value of the SQL config
                 ``spark.sql.session.timeZone`` is used by default.
->>>>>>> 74c910af
 
         .. note:: Evolving.
 
@@ -373,14 +364,6 @@
         """Adds input options for the underlying data source.
 
         You can set the following option(s) for reading files:
-<<<<<<< HEAD
-            * ``timeZone``: sets the string that indicates a timezone to be used to parse timestamps
-                in the JSON/CSV datasources or partition values.
-                If it isn't set, it uses the default value, session local timezone.
-            * ``pathGlobFilter``: an optional glob pattern to only include files with paths matching
-                the pattern. The syntax follows org.apache.hadoop.fs.GlobFilter.
-                It does not change the behavior of partition discovery.
-=======
             * ``timeZone``: sets the string that indicates a time zone ID to be used to parse
                 timestamps in the JSON/CSV datasources or partition values. The following
                 formats of `timeZone` are supported:
@@ -393,7 +376,6 @@
                 Other short names like 'CST' are not recommended to use because they can be
                 ambiguous. If it isn't set, the current value of the SQL config
                 ``spark.sql.session.timeZone`` is used by default.
->>>>>>> 74c910af
 
         .. note:: Evolving.
 
@@ -495,19 +477,11 @@
                                           it uses the value specified in
                                           ``spark.sql.columnNameOfCorruptRecord``.
         :param dateFormat: sets the string that indicates a date format. Custom date formats
-<<<<<<< HEAD
-                           follow the formats at ``java.text.SimpleDateFormat``. This
-                           applies to date type. If None is set, it uses the
-                           default value, ``yyyy-MM-dd``.
-        :param timestampFormat: sets the string that indicates a timestamp format. Custom date
-                                formats follow the formats at ``java.text.SimpleDateFormat``.
-=======
                            follow the formats at `datetime pattern`_.
                            This applies to date type. If None is set, it uses the
                            default value, ``yyyy-MM-dd``.
         :param timestampFormat: sets the string that indicates a timestamp format.
                                 Custom date formats follow the formats at `datetime pattern`_.
->>>>>>> 74c910af
                                 This applies to timestamp type. If None is set, it uses the
                                 default value, ``yyyy-MM-dd'T'HH:mm:ss[.SSS][XXX]``.
         :param multiLine: parse one record, which may span multiple lines, per file. If None is
@@ -716,19 +690,11 @@
         :param negativeInf: sets the string representation of a negative infinity value. If None
                             is set, it uses the default value, ``Inf``.
         :param dateFormat: sets the string that indicates a date format. Custom date formats
-<<<<<<< HEAD
-                           follow the formats at ``java.text.SimpleDateFormat``. This
-                           applies to date type. If None is set, it uses the
-                           default value, ``yyyy-MM-dd``.
-        :param timestampFormat: sets the string that indicates a timestamp format. Custom date
-                                formats follow the formats at ``java.text.SimpleDateFormat``.
-=======
                            follow the formats at `datetime pattern`_.
                            This applies to date type. If None is set, it uses the
                            default value, ``yyyy-MM-dd``.
         :param timestampFormat: sets the string that indicates a timestamp format.
                                 Custom date formats follow the formats at `datetime pattern`_.
->>>>>>> 74c910af
                                 This applies to timestamp type. If None is set, it uses the
                                 default value, ``yyyy-MM-dd'T'HH:mm:ss[.SSS][XXX]``.
         :param maxColumns: defines a hard limit of how many columns a record can have. If None is
