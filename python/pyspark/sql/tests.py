# -*- encoding: utf-8 -*-
#
# Licensed to the Apache Software Foundation (ASF) under one or more
# contributor license agreements.  See the NOTICE file distributed with
# this work for additional information regarding copyright ownership.
# The ASF licenses this file to You under the Apache License, Version 2.0
# (the "License"); you may not use this file except in compliance with
# the License.  You may obtain a copy of the License at
#
#    http://www.apache.org/licenses/LICENSE-2.0
#
# Unless required by applicable law or agreed to in writing, software
# distributed under the License is distributed on an "AS IS" BASIS,
# WITHOUT WARRANTIES OR CONDITIONS OF ANY KIND, either express or implied.
# See the License for the specific language governing permissions and
# limitations under the License.
#

"""
Unit tests for pyspark.sql; additional tests are implemented as doctests in
individual modules.
"""
import os
import sys
import subprocess
import pydoc
import shutil
import tempfile
import pickle
import functools
import time
import datetime
import array
import ctypes
import warnings
import py4j
<<<<<<< HEAD
import unishark
=======
from contextlib import contextmanager

try:
    import xmlrunner
except ImportError:
    xmlrunner = None
>>>>>>> 529f8471

if sys.version_info[:2] <= (2, 6):
    try:
        import unittest2 as unittest
    except ImportError:
        sys.stderr.write('Please install unittest2 to test with Python 2.6 or earlier')
        sys.exit(1)
else:
    import unittest

from pyspark.util import _exception_message

_pandas_requirement_message = None
try:
    from pyspark.sql.utils import require_minimum_pandas_version
    require_minimum_pandas_version()
except ImportError as e:
    # If Pandas version requirement is not satisfied, skip related tests.
    _pandas_requirement_message = _exception_message(e)

_pyarrow_requirement_message = None
try:
    from pyspark.sql.utils import require_minimum_pyarrow_version
    require_minimum_pyarrow_version()
except ImportError as e:
    # If Arrow version requirement is not satisfied, skip related tests.
    _pyarrow_requirement_message = _exception_message(e)

_have_pandas = _pandas_requirement_message is None
_have_pyarrow = _pyarrow_requirement_message is None

from pyspark import SparkContext
from pyspark.sql import SparkSession, SQLContext, HiveContext, Column, Row
from pyspark.sql.types import *
from pyspark.sql.types import UserDefinedType, _infer_type, _make_type_verifier
from pyspark.sql.types import _array_signed_int_typecode_ctype_mappings, _array_type_mappings
from pyspark.sql.types import _array_unsigned_int_typecode_ctype_mappings
from pyspark.sql.types import _merge_type
from pyspark.tests import QuietTest, ReusedPySparkTestCase, PySparkTestCase, SparkSubmitTests
from pyspark.sql.functions import UserDefinedFunction, sha2, lit
from pyspark.sql.window import Window
from pyspark.sql.utils import AnalysisException, ParseException, IllegalArgumentException


class UTCOffsetTimezone(datetime.tzinfo):
    """
    Specifies timezone in UTC offset
    """

    def __init__(self, offset=0):
        self.ZERO = datetime.timedelta(hours=offset)

    def utcoffset(self, dt):
        return self.ZERO

    def dst(self, dt):
        return self.ZERO


class ExamplePointUDT(UserDefinedType):
    """
    User-defined type (UDT) for ExamplePoint.
    """

    @classmethod
    def sqlType(self):
        return ArrayType(DoubleType(), False)

    @classmethod
    def module(cls):
        return 'pyspark.sql.tests'

    @classmethod
    def scalaUDT(cls):
        return 'org.apache.spark.sql.test.ExamplePointUDT'

    def serialize(self, obj):
        return [obj.x, obj.y]

    def deserialize(self, datum):
        return ExamplePoint(datum[0], datum[1])


class ExamplePoint:
    """
    An example class to demonstrate UDT in Scala, Java, and Python.
    """

    __UDT__ = ExamplePointUDT()

    def __init__(self, x, y):
        self.x = x
        self.y = y

    def __repr__(self):
        return "ExamplePoint(%s,%s)" % (self.x, self.y)

    def __str__(self):
        return "(%s,%s)" % (self.x, self.y)

    def __eq__(self, other):
        return isinstance(other, self.__class__) and \
            other.x == self.x and other.y == self.y


class PythonOnlyUDT(UserDefinedType):
    """
    User-defined type (UDT) for ExamplePoint.
    """

    @classmethod
    def sqlType(self):
        return ArrayType(DoubleType(), False)

    @classmethod
    def module(cls):
        return '__main__'

    def serialize(self, obj):
        return [obj.x, obj.y]

    def deserialize(self, datum):
        return PythonOnlyPoint(datum[0], datum[1])

    @staticmethod
    def foo():
        pass

    @property
    def props(self):
        return {}


class PythonOnlyPoint(ExamplePoint):
    """
    An example class to demonstrate UDT in only Python
    """
    __UDT__ = PythonOnlyUDT()


class MyObject(object):
    def __init__(self, key, value):
        self.key = key
        self.value = value


class ReusedSQLTestCase(ReusedPySparkTestCase):
    @classmethod
    def setUpClass(cls):
        ReusedPySparkTestCase.setUpClass()
        cls.spark = SparkSession(cls.sc)

    @classmethod
    def tearDownClass(cls):
        ReusedPySparkTestCase.tearDownClass()
        cls.spark.stop()

    @contextmanager
    def sql_conf(self, pairs):
        """
        A convenient context manager to test some configuration specific logic. This sets
        `value` to the configuration `key` and then restores it back when it exits.
        """
        assert isinstance(pairs, dict), "pairs should be a dictionary."

        keys = pairs.keys()
        new_values = pairs.values()
        old_values = [self.spark.conf.get(key, None) for key in keys]
        for key, new_value in zip(keys, new_values):
            self.spark.conf.set(key, new_value)
        try:
            yield
        finally:
            for key, old_value in zip(keys, old_values):
                if old_value is None:
                    self.spark.conf.unset(key)
                else:
                    self.spark.conf.set(key, old_value)

    def assertPandasEqual(self, expected, result):
        msg = ("DataFrames are not equal: " +
               "\n\nExpected:\n%s\n%s" % (expected, expected.dtypes) +
               "\n\nResult:\n%s\n%s" % (result, result.dtypes))
        self.assertTrue(expected.equals(result), msg=msg)


class DataTypeTests(unittest.TestCase):
    # regression test for SPARK-6055
    def test_data_type_eq(self):
        lt = LongType()
        lt2 = pickle.loads(pickle.dumps(LongType()))
        self.assertEqual(lt, lt2)

    # regression test for SPARK-7978
    def test_decimal_type(self):
        t1 = DecimalType()
        t2 = DecimalType(10, 2)
        self.assertTrue(t2 is not t1)
        self.assertNotEqual(t1, t2)
        t3 = DecimalType(8)
        self.assertNotEqual(t2, t3)

    # regression test for SPARK-10392
    def test_datetype_equal_zero(self):
        dt = DateType()
        self.assertEqual(dt.fromInternal(0), datetime.date(1970, 1, 1))

    # regression test for SPARK-17035
    def test_timestamp_microsecond(self):
        tst = TimestampType()
        self.assertEqual(tst.toInternal(datetime.datetime.max) % 1000000, 999999)

    def test_empty_row(self):
        row = Row()
        self.assertEqual(len(row), 0)

    def test_struct_field_type_name(self):
        struct_field = StructField("a", IntegerType())
        self.assertRaises(TypeError, struct_field.typeName)


class SQLTests(ReusedSQLTestCase):

    @classmethod
    def setUpClass(cls):
        ReusedSQLTestCase.setUpClass()
        cls.tempdir = tempfile.NamedTemporaryFile(delete=False)
        os.unlink(cls.tempdir.name)
        cls.testData = [Row(key=i, value=str(i)) for i in range(100)]
        cls.df = cls.spark.createDataFrame(cls.testData)

    @classmethod
    def tearDownClass(cls):
        ReusedSQLTestCase.tearDownClass()
        shutil.rmtree(cls.tempdir.name, ignore_errors=True)

    def test_sqlcontext_reuses_sparksession(self):
        sqlContext1 = SQLContext(self.sc)
        sqlContext2 = SQLContext(self.sc)
        self.assertTrue(sqlContext1.sparkSession is sqlContext2.sparkSession)

    def tearDown(self):
        super(SQLTests, self).tearDown()

        # tear down test_bucketed_write state
        self.spark.sql("DROP TABLE IF EXISTS pyspark_bucket")

    def test_row_should_be_read_only(self):
        row = Row(a=1, b=2)
        self.assertEqual(1, row.a)

        def foo():
            row.a = 3
        self.assertRaises(Exception, foo)

        row2 = self.spark.range(10).first()
        self.assertEqual(0, row2.id)

        def foo2():
            row2.id = 2
        self.assertRaises(Exception, foo2)

    def test_range(self):
        self.assertEqual(self.spark.range(1, 1).count(), 0)
        self.assertEqual(self.spark.range(1, 0, -1).count(), 1)
        self.assertEqual(self.spark.range(0, 1 << 40, 1 << 39).count(), 2)
        self.assertEqual(self.spark.range(-2).count(), 0)
        self.assertEqual(self.spark.range(3).count(), 3)

    def test_duplicated_column_names(self):
        df = self.spark.createDataFrame([(1, 2)], ["c", "c"])
        row = df.select('*').first()
        self.assertEqual(1, row[0])
        self.assertEqual(2, row[1])
        self.assertEqual("Row(c=1, c=2)", str(row))
        # Cannot access columns
        self.assertRaises(AnalysisException, lambda: df.select(df[0]).first())
        self.assertRaises(AnalysisException, lambda: df.select(df.c).first())
        self.assertRaises(AnalysisException, lambda: df.select(df["c"]).first())

    def test_column_name_encoding(self):
        """Ensure that created columns has `str` type consistently."""
        columns = self.spark.createDataFrame([('Alice', 1)], ['name', u'age']).columns
        self.assertEqual(columns, ['name', 'age'])
        self.assertTrue(isinstance(columns[0], str))
        self.assertTrue(isinstance(columns[1], str))

    def test_explode(self):
        from pyspark.sql.functions import explode, explode_outer, posexplode_outer
        d = [
            Row(a=1, intlist=[1, 2, 3], mapfield={"a": "b"}),
            Row(a=1, intlist=[], mapfield={}),
            Row(a=1, intlist=None, mapfield=None),
        ]
        rdd = self.sc.parallelize(d)
        data = self.spark.createDataFrame(rdd)

        result = data.select(explode(data.intlist).alias("a")).select("a").collect()
        self.assertEqual(result[0][0], 1)
        self.assertEqual(result[1][0], 2)
        self.assertEqual(result[2][0], 3)

        result = data.select(explode(data.mapfield).alias("a", "b")).select("a", "b").collect()
        self.assertEqual(result[0][0], "a")
        self.assertEqual(result[0][1], "b")

        result = [tuple(x) for x in data.select(posexplode_outer("intlist")).collect()]
        self.assertEqual(result, [(0, 1), (1, 2), (2, 3), (None, None), (None, None)])

        result = [tuple(x) for x in data.select(posexplode_outer("mapfield")).collect()]
        self.assertEqual(result, [(0, 'a', 'b'), (None, None, None), (None, None, None)])

        result = [x[0] for x in data.select(explode_outer("intlist")).collect()]
        self.assertEqual(result, [1, 2, 3, None, None])

        result = [tuple(x) for x in data.select(explode_outer("mapfield")).collect()]
        self.assertEqual(result, [('a', 'b'), (None, None), (None, None)])

    def test_and_in_expression(self):
        self.assertEqual(4, self.df.filter((self.df.key <= 10) & (self.df.value <= "2")).count())
        self.assertRaises(ValueError, lambda: (self.df.key <= 10) and (self.df.value <= "2"))
        self.assertEqual(14, self.df.filter((self.df.key <= 3) | (self.df.value < "2")).count())
        self.assertRaises(ValueError, lambda: self.df.key <= 3 or self.df.value < "2")
        self.assertEqual(99, self.df.filter(~(self.df.key == 1)).count())
        self.assertRaises(ValueError, lambda: not self.df.key == 1)

    def test_udf_with_callable(self):
        d = [Row(number=i, squared=i**2) for i in range(10)]
        rdd = self.sc.parallelize(d)
        data = self.spark.createDataFrame(rdd)

        class PlusFour:
            def __call__(self, col):
                if col is not None:
                    return col + 4

        call = PlusFour()
        pudf = UserDefinedFunction(call, LongType())
        res = data.select(pudf(data['number']).alias('plus_four'))
        self.assertEqual(res.agg({'plus_four': 'sum'}).collect()[0][0], 85)

    def test_udf_with_partial_function(self):
        d = [Row(number=i, squared=i**2) for i in range(10)]
        rdd = self.sc.parallelize(d)
        data = self.spark.createDataFrame(rdd)

        def some_func(col, param):
            if col is not None:
                return col + param

        pfunc = functools.partial(some_func, param=4)
        pudf = UserDefinedFunction(pfunc, LongType())
        res = data.select(pudf(data['number']).alias('plus_four'))
        self.assertEqual(res.agg({'plus_four': 'sum'}).collect()[0][0], 85)

    def test_udf(self):
        self.spark.catalog.registerFunction("twoArgs", lambda x, y: len(x) + y, IntegerType())
        [row] = self.spark.sql("SELECT twoArgs('test', 1)").collect()
        self.assertEqual(row[0], 5)

        # This is to check if a deprecated 'SQLContext.registerFunction' can call its alias.
        sqlContext = self.spark._wrapped
        sqlContext.registerFunction("oneArg", lambda x: len(x), IntegerType())
        [row] = sqlContext.sql("SELECT oneArg('test')").collect()
        self.assertEqual(row[0], 4)

    def test_udf2(self):
        self.spark.catalog.registerFunction("strlen", lambda string: len(string), IntegerType())
        self.spark.createDataFrame(self.sc.parallelize([Row(a="test")]))\
            .createOrReplaceTempView("test")
        [res] = self.spark.sql("SELECT strlen(a) FROM test WHERE strlen(a) > 1").collect()
        self.assertEqual(4, res[0])

    def test_udf3(self):
        two_args = self.spark.catalog.registerFunction(
            "twoArgs", UserDefinedFunction(lambda x, y: len(x) + y))
        self.assertEqual(two_args.deterministic, True)
        [row] = self.spark.sql("SELECT twoArgs('test', 1)").collect()
        self.assertEqual(row[0], u'5')

    def test_udf_registration_return_type_none(self):
        two_args = self.spark.catalog.registerFunction(
            "twoArgs", UserDefinedFunction(lambda x, y: len(x) + y, "integer"), None)
        self.assertEqual(two_args.deterministic, True)
        [row] = self.spark.sql("SELECT twoArgs('test', 1)").collect()
        self.assertEqual(row[0], 5)

    def test_udf_registration_return_type_not_none(self):
        with QuietTest(self.sc):
            with self.assertRaisesRegexp(TypeError, "Invalid returnType"):
                self.spark.catalog.registerFunction(
                    "f", UserDefinedFunction(lambda x, y: len(x) + y, StringType()), StringType())

    def test_nondeterministic_udf(self):
        # Test that nondeterministic UDFs are evaluated only once in chained UDF evaluations
        from pyspark.sql.functions import udf
        import random
        udf_random_col = udf(lambda: int(100 * random.random()), IntegerType()).asNondeterministic()
        self.assertEqual(udf_random_col.deterministic, False)
        df = self.spark.createDataFrame([Row(1)]).select(udf_random_col().alias('RAND'))
        udf_add_ten = udf(lambda rand: rand + 10, IntegerType())
        [row] = df.withColumn('RAND_PLUS_TEN', udf_add_ten('RAND')).collect()
        self.assertEqual(row[0] + 10, row[1])

    def test_nondeterministic_udf2(self):
        import random
        from pyspark.sql.functions import udf
        random_udf = udf(lambda: random.randint(6, 6), IntegerType()).asNondeterministic()
        self.assertEqual(random_udf.deterministic, False)
        random_udf1 = self.spark.catalog.registerFunction("randInt", random_udf)
        self.assertEqual(random_udf1.deterministic, False)
        [row] = self.spark.sql("SELECT randInt()").collect()
        self.assertEqual(row[0], 6)
        [row] = self.spark.range(1).select(random_udf1()).collect()
        self.assertEqual(row[0], 6)
        [row] = self.spark.range(1).select(random_udf()).collect()
        self.assertEqual(row[0], 6)
        # render_doc() reproduces the help() exception without printing output
        pydoc.render_doc(udf(lambda: random.randint(6, 6), IntegerType()))
        pydoc.render_doc(random_udf)
        pydoc.render_doc(random_udf1)
        pydoc.render_doc(udf(lambda x: x).asNondeterministic)

    def test_nondeterministic_udf3(self):
        # regression test for SPARK-23233
        from pyspark.sql.functions import udf
        f = udf(lambda x: x)
        # Here we cache the JVM UDF instance.
        self.spark.range(1).select(f("id"))
        # This should reset the cache to set the deterministic status correctly.
        f = f.asNondeterministic()
        # Check the deterministic status of udf.
        df = self.spark.range(1).select(f("id"))
        deterministic = df._jdf.logicalPlan().projectList().head().deterministic()
        self.assertFalse(deterministic)

    def test_nondeterministic_udf_in_aggregate(self):
        from pyspark.sql.functions import udf, sum
        import random
        udf_random_col = udf(lambda: int(100 * random.random()), 'int').asNondeterministic()
        df = self.spark.range(10)

        with QuietTest(self.sc):
            with self.assertRaisesRegexp(AnalysisException, "nondeterministic"):
                df.groupby('id').agg(sum(udf_random_col())).collect()
            with self.assertRaisesRegexp(AnalysisException, "nondeterministic"):
                df.agg(sum(udf_random_col())).collect()

    def test_chained_udf(self):
        self.spark.catalog.registerFunction("double", lambda x: x + x, IntegerType())
        [row] = self.spark.sql("SELECT double(1)").collect()
        self.assertEqual(row[0], 2)
        [row] = self.spark.sql("SELECT double(double(1))").collect()
        self.assertEqual(row[0], 4)
        [row] = self.spark.sql("SELECT double(double(1) + 1)").collect()
        self.assertEqual(row[0], 6)

    def test_single_udf_with_repeated_argument(self):
        # regression test for SPARK-20685
        self.spark.catalog.registerFunction("add", lambda x, y: x + y, IntegerType())
        row = self.spark.sql("SELECT add(1, 1)").first()
        self.assertEqual(tuple(row), (2, ))

    def test_multiple_udfs(self):
        self.spark.catalog.registerFunction("double", lambda x: x * 2, IntegerType())
        [row] = self.spark.sql("SELECT double(1), double(2)").collect()
        self.assertEqual(tuple(row), (2, 4))
        [row] = self.spark.sql("SELECT double(double(1)), double(double(2) + 2)").collect()
        self.assertEqual(tuple(row), (4, 12))
        self.spark.catalog.registerFunction("add", lambda x, y: x + y, IntegerType())
        [row] = self.spark.sql("SELECT double(add(1, 2)), add(double(2), 1)").collect()
        self.assertEqual(tuple(row), (6, 5))

    def test_udf_in_filter_on_top_of_outer_join(self):
        from pyspark.sql.functions import udf
        left = self.spark.createDataFrame([Row(a=1)])
        right = self.spark.createDataFrame([Row(a=1)])
        df = left.join(right, on='a', how='left_outer')
        df = df.withColumn('b', udf(lambda x: 'x')(df.a))
        self.assertEqual(df.filter('b = "x"').collect(), [Row(a=1, b='x')])

    def test_udf_in_filter_on_top_of_join(self):
        # regression test for SPARK-18589
        from pyspark.sql.functions import udf
        left = self.spark.createDataFrame([Row(a=1)])
        right = self.spark.createDataFrame([Row(b=1)])
        f = udf(lambda a, b: a == b, BooleanType())
        df = left.crossJoin(right).filter(f("a", "b"))
        self.assertEqual(df.collect(), [Row(a=1, b=1)])

    def test_udf_without_arguments(self):
        self.spark.catalog.registerFunction("foo", lambda: "bar")
        [row] = self.spark.sql("SELECT foo()").collect()
        self.assertEqual(row[0], "bar")

    def test_udf_with_array_type(self):
        d = [Row(l=list(range(3)), d={"key": list(range(5))})]
        rdd = self.sc.parallelize(d)
        self.spark.createDataFrame(rdd).createOrReplaceTempView("test")
        self.spark.catalog.registerFunction("copylist", lambda l: list(l), ArrayType(IntegerType()))
        self.spark.catalog.registerFunction("maplen", lambda d: len(d), IntegerType())
        [(l1, l2)] = self.spark.sql("select copylist(l), maplen(d) from test").collect()
        self.assertEqual(list(range(3)), l1)
        self.assertEqual(1, l2)

    def test_broadcast_in_udf(self):
        bar = {"a": "aa", "b": "bb", "c": "abc"}
        foo = self.sc.broadcast(bar)
        self.spark.catalog.registerFunction("MYUDF", lambda x: foo.value[x] if x else '')
        [res] = self.spark.sql("SELECT MYUDF('c')").collect()
        self.assertEqual("abc", res[0])
        [res] = self.spark.sql("SELECT MYUDF('')").collect()
        self.assertEqual("", res[0])

    def test_udf_with_filter_function(self):
        df = self.spark.createDataFrame([(1, "1"), (2, "2"), (1, "2"), (1, "2")], ["key", "value"])
        from pyspark.sql.functions import udf, col
        from pyspark.sql.types import BooleanType

        my_filter = udf(lambda a: a < 2, BooleanType())
        sel = df.select(col("key"), col("value")).filter((my_filter(col("key"))) & (df.value < "2"))
        self.assertEqual(sel.collect(), [Row(key=1, value='1')])

    def test_udf_with_aggregate_function(self):
        df = self.spark.createDataFrame([(1, "1"), (2, "2"), (1, "2"), (1, "2")], ["key", "value"])
        from pyspark.sql.functions import udf, col, sum
        from pyspark.sql.types import BooleanType

        my_filter = udf(lambda a: a == 1, BooleanType())
        sel = df.select(col("key")).distinct().filter(my_filter(col("key")))
        self.assertEqual(sel.collect(), [Row(key=1)])

        my_copy = udf(lambda x: x, IntegerType())
        my_add = udf(lambda a, b: int(a + b), IntegerType())
        my_strlen = udf(lambda x: len(x), IntegerType())
        sel = df.groupBy(my_copy(col("key")).alias("k"))\
            .agg(sum(my_strlen(col("value"))).alias("s"))\
            .select(my_add(col("k"), col("s")).alias("t"))
        self.assertEqual(sel.collect(), [Row(t=4), Row(t=3)])

    def test_udf_in_generate(self):
        from pyspark.sql.functions import udf, explode
        df = self.spark.range(5)
        f = udf(lambda x: list(range(x)), ArrayType(LongType()))
        row = df.select(explode(f(*df))).groupBy().sum().first()
        self.assertEqual(row[0], 10)

        df = self.spark.range(3)
        res = df.select("id", explode(f(df.id))).collect()
        self.assertEqual(res[0][0], 1)
        self.assertEqual(res[0][1], 0)
        self.assertEqual(res[1][0], 2)
        self.assertEqual(res[1][1], 0)
        self.assertEqual(res[2][0], 2)
        self.assertEqual(res[2][1], 1)

        range_udf = udf(lambda value: list(range(value - 1, value + 1)), ArrayType(IntegerType()))
        res = df.select("id", explode(range_udf(df.id))).collect()
        self.assertEqual(res[0][0], 0)
        self.assertEqual(res[0][1], -1)
        self.assertEqual(res[1][0], 0)
        self.assertEqual(res[1][1], 0)
        self.assertEqual(res[2][0], 1)
        self.assertEqual(res[2][1], 0)
        self.assertEqual(res[3][0], 1)
        self.assertEqual(res[3][1], 1)

    def test_udf_with_order_by_and_limit(self):
        from pyspark.sql.functions import udf
        my_copy = udf(lambda x: x, IntegerType())
        df = self.spark.range(10).orderBy("id")
        res = df.select(df.id, my_copy(df.id).alias("copy")).limit(1)
        res.explain(True)
        self.assertEqual(res.collect(), [Row(id=0, copy=0)])

    def test_udf_registration_returns_udf(self):
        df = self.spark.range(10)
        add_three = self.spark.udf.register("add_three", lambda x: x + 3, IntegerType())

        self.assertListEqual(
            df.selectExpr("add_three(id) AS plus_three").collect(),
            df.select(add_three("id").alias("plus_three")).collect()
        )

        # This is to check if a 'SQLContext.udf' can call its alias.
        sqlContext = self.spark._wrapped
        add_four = sqlContext.udf.register("add_four", lambda x: x + 4, IntegerType())

        self.assertListEqual(
            df.selectExpr("add_four(id) AS plus_four").collect(),
            df.select(add_four("id").alias("plus_four")).collect()
        )

    def test_non_existed_udf(self):
        spark = self.spark
        self.assertRaisesRegexp(AnalysisException, "Can not load class non_existed_udf",
                                lambda: spark.udf.registerJavaFunction("udf1", "non_existed_udf"))

        # This is to check if a deprecated 'SQLContext.registerJavaFunction' can call its alias.
        sqlContext = spark._wrapped
        self.assertRaisesRegexp(AnalysisException, "Can not load class non_existed_udf",
                                lambda: sqlContext.registerJavaFunction("udf1", "non_existed_udf"))

    def test_non_existed_udaf(self):
        spark = self.spark
        self.assertRaisesRegexp(AnalysisException, "Can not load class non_existed_udaf",
                                lambda: spark.udf.registerJavaUDAF("udaf1", "non_existed_udaf"))

    def test_linesep_text(self):
        df = self.spark.read.text("python/test_support/sql/ages_newlines.csv", lineSep=",")
        expected = [Row(value=u'Joe'), Row(value=u'20'), Row(value=u'"Hi'),
                    Row(value=u'\nI am Jeo"\nTom'), Row(value=u'30'),
                    Row(value=u'"My name is Tom"\nHyukjin'), Row(value=u'25'),
                    Row(value=u'"I am Hyukjin\n\nI love Spark!"\n')]
        self.assertEqual(df.collect(), expected)

        tpath = tempfile.mkdtemp()
        shutil.rmtree(tpath)
        try:
            df.write.text(tpath, lineSep="!")
            expected = [Row(value=u'Joe!20!"Hi!'), Row(value=u'I am Jeo"'),
                        Row(value=u'Tom!30!"My name is Tom"'),
                        Row(value=u'Hyukjin!25!"I am Hyukjin'),
                        Row(value=u''), Row(value=u'I love Spark!"'),
                        Row(value=u'!')]
            readback = self.spark.read.text(tpath)
            self.assertEqual(readback.collect(), expected)
        finally:
            shutil.rmtree(tpath)

    def test_multiline_json(self):
        people1 = self.spark.read.json("python/test_support/sql/people.json")
        people_array = self.spark.read.json("python/test_support/sql/people_array.json",
                                            multiLine=True)
        self.assertEqual(people1.collect(), people_array.collect())

    def test_linesep_json(self):
        df = self.spark.read.json("python/test_support/sql/people.json", lineSep=",")
        expected = [Row(_corrupt_record=None, name=u'Michael'),
                    Row(_corrupt_record=u' "age":30}\n{"name":"Justin"', name=None),
                    Row(_corrupt_record=u' "age":19}\n', name=None)]
        self.assertEqual(df.collect(), expected)

        tpath = tempfile.mkdtemp()
        shutil.rmtree(tpath)
        try:
            df = self.spark.read.json("python/test_support/sql/people.json")
            df.write.json(tpath, lineSep="!!")
            readback = self.spark.read.json(tpath, lineSep="!!")
            self.assertEqual(readback.collect(), df.collect())
        finally:
            shutil.rmtree(tpath)

    def test_multiline_csv(self):
        ages_newlines = self.spark.read.csv(
            "python/test_support/sql/ages_newlines.csv", multiLine=True)
        expected = [Row(_c0=u'Joe', _c1=u'20', _c2=u'Hi,\nI am Jeo'),
                    Row(_c0=u'Tom', _c1=u'30', _c2=u'My name is Tom'),
                    Row(_c0=u'Hyukjin', _c1=u'25', _c2=u'I am Hyukjin\n\nI love Spark!')]
        self.assertEqual(ages_newlines.collect(), expected)

    def test_ignorewhitespace_csv(self):
        tmpPath = tempfile.mkdtemp()
        shutil.rmtree(tmpPath)
        self.spark.createDataFrame([[" a", "b  ", " c "]]).write.csv(
            tmpPath,
            ignoreLeadingWhiteSpace=False,
            ignoreTrailingWhiteSpace=False)

        expected = [Row(value=u' a,b  , c ')]
        readback = self.spark.read.text(tmpPath)
        self.assertEqual(readback.collect(), expected)
        shutil.rmtree(tmpPath)

    def test_read_multiple_orc_file(self):
        df = self.spark.read.orc(["python/test_support/sql/orc_partitioned/b=0/c=0",
                                  "python/test_support/sql/orc_partitioned/b=1/c=1"])
        self.assertEqual(2, df.count())

    def test_udf_with_input_file_name(self):
        from pyspark.sql.functions import udf, input_file_name
        sourceFile = udf(lambda path: path, StringType())
        filePath = "python/test_support/sql/people1.json"
        row = self.spark.read.json(filePath).select(sourceFile(input_file_name())).first()
        self.assertTrue(row[0].find("people1.json") != -1)

    def test_udf_with_input_file_name_for_hadooprdd(self):
        from pyspark.sql.functions import udf, input_file_name

        def filename(path):
            return path

        sameText = udf(filename, StringType())

        rdd = self.sc.textFile('python/test_support/sql/people.json')
        df = self.spark.read.json(rdd).select(input_file_name().alias('file'))
        row = df.select(sameText(df['file'])).first()
        self.assertTrue(row[0].find("people.json") != -1)

        rdd2 = self.sc.newAPIHadoopFile(
            'python/test_support/sql/people.json',
            'org.apache.hadoop.mapreduce.lib.input.TextInputFormat',
            'org.apache.hadoop.io.LongWritable',
            'org.apache.hadoop.io.Text')

        df2 = self.spark.read.json(rdd2).select(input_file_name().alias('file'))
        row2 = df2.select(sameText(df2['file'])).first()
        self.assertTrue(row2[0].find("people.json") != -1)

    def test_udf_defers_judf_initalization(self):
        # This is separate of  UDFInitializationTests
        # to avoid context initialization
        # when udf is called

        from pyspark.sql.functions import UserDefinedFunction

        f = UserDefinedFunction(lambda x: x, StringType())

        self.assertIsNone(
            f._judf_placeholder,
            "judf should not be initialized before the first call."
        )

        self.assertIsInstance(f("foo"), Column, "UDF call should return a Column.")

        self.assertIsNotNone(
            f._judf_placeholder,
            "judf should be initialized after UDF has been called."
        )

    def test_udf_with_string_return_type(self):
        from pyspark.sql.functions import UserDefinedFunction

        add_one = UserDefinedFunction(lambda x: x + 1, "integer")
        make_pair = UserDefinedFunction(lambda x: (-x, x), "struct<x:integer,y:integer>")
        make_array = UserDefinedFunction(
            lambda x: [float(x) for x in range(x, x + 3)], "array<double>")

        expected = (2, Row(x=-1, y=1), [1.0, 2.0, 3.0])
        actual = (self.spark.range(1, 2).toDF("x")
                  .select(add_one("x"), make_pair("x"), make_array("x"))
                  .first())

        self.assertTupleEqual(expected, actual)

    def test_udf_shouldnt_accept_noncallable_object(self):
        from pyspark.sql.functions import UserDefinedFunction

        non_callable = None
        self.assertRaises(TypeError, UserDefinedFunction, non_callable, StringType())

    def test_udf_with_decorator(self):
        from pyspark.sql.functions import lit, udf
        from pyspark.sql.types import IntegerType, DoubleType

        @udf(IntegerType())
        def add_one(x):
            if x is not None:
                return x + 1

        @udf(returnType=DoubleType())
        def add_two(x):
            if x is not None:
                return float(x + 2)

        @udf
        def to_upper(x):
            if x is not None:
                return x.upper()

        @udf()
        def to_lower(x):
            if x is not None:
                return x.lower()

        @udf
        def substr(x, start, end):
            if x is not None:
                return x[start:end]

        @udf("long")
        def trunc(x):
            return int(x)

        @udf(returnType="double")
        def as_double(x):
            return float(x)

        df = (
            self.spark
                .createDataFrame(
                    [(1, "Foo", "foobar", 3.0)], ("one", "Foo", "foobar", "float"))
                .select(
                    add_one("one"), add_two("one"),
                    to_upper("Foo"), to_lower("Foo"),
                    substr("foobar", lit(0), lit(3)),
                    trunc("float"), as_double("one")))

        self.assertListEqual(
            [tpe for _, tpe in df.dtypes],
            ["int", "double", "string", "string", "string", "bigint", "double"]
        )

        self.assertListEqual(
            list(df.first()),
            [2, 3.0, "FOO", "foo", "foo", 3, 1.0]
        )

    def test_udf_wrapper(self):
        from pyspark.sql.functions import udf
        from pyspark.sql.types import IntegerType

        def f(x):
            """Identity"""
            return x

        return_type = IntegerType()
        f_ = udf(f, return_type)

        self.assertTrue(f.__doc__ in f_.__doc__)
        self.assertEqual(f, f_.func)
        self.assertEqual(return_type, f_.returnType)

        class F(object):
            """Identity"""
            def __call__(self, x):
                return x

        f = F()
        return_type = IntegerType()
        f_ = udf(f, return_type)

        self.assertTrue(f.__doc__ in f_.__doc__)
        self.assertEqual(f, f_.func)
        self.assertEqual(return_type, f_.returnType)

        f = functools.partial(f, x=1)
        return_type = IntegerType()
        f_ = udf(f, return_type)

        self.assertTrue(f.__doc__ in f_.__doc__)
        self.assertEqual(f, f_.func)
        self.assertEqual(return_type, f_.returnType)

    def test_validate_column_types(self):
        from pyspark.sql.functions import udf, to_json
        from pyspark.sql.column import _to_java_column

        self.assertTrue("Column" in _to_java_column("a").getClass().toString())
        self.assertTrue("Column" in _to_java_column(u"a").getClass().toString())
        self.assertTrue("Column" in _to_java_column(self.spark.range(1).id).getClass().toString())

        self.assertRaisesRegexp(
            TypeError,
            "Invalid argument, not a string or column",
            lambda: _to_java_column(1))

        class A():
            pass

        self.assertRaises(TypeError, lambda: _to_java_column(A()))
        self.assertRaises(TypeError, lambda: _to_java_column([]))

        self.assertRaisesRegexp(
            TypeError,
            "Invalid argument, not a string or column",
            lambda: udf(lambda x: x)(None))
        self.assertRaises(TypeError, lambda: to_json(1))

    def test_basic_functions(self):
        rdd = self.sc.parallelize(['{"foo":"bar"}', '{"foo":"baz"}'])
        df = self.spark.read.json(rdd)
        df.count()
        df.collect()
        df.schema

        # cache and checkpoint
        self.assertFalse(df.is_cached)
        df.persist()
        df.unpersist(True)
        df.cache()
        self.assertTrue(df.is_cached)
        self.assertEqual(2, df.count())

        df.createOrReplaceTempView("temp")
        df = self.spark.sql("select foo from temp")
        df.count()
        df.collect()

    def test_apply_schema_to_row(self):
        df = self.spark.read.json(self.sc.parallelize(["""{"a":2}"""]))
        df2 = self.spark.createDataFrame(df.rdd.map(lambda x: x), df.schema)
        self.assertEqual(df.collect(), df2.collect())

        rdd = self.sc.parallelize(range(10)).map(lambda x: Row(a=x))
        df3 = self.spark.createDataFrame(rdd, df.schema)
        self.assertEqual(10, df3.count())

    def test_infer_schema_to_local(self):
        input = [{"a": 1}, {"b": "coffee"}]
        rdd = self.sc.parallelize(input)
        df = self.spark.createDataFrame(input)
        df2 = self.spark.createDataFrame(rdd, samplingRatio=1.0)
        self.assertEqual(df.schema, df2.schema)

        rdd = self.sc.parallelize(range(10)).map(lambda x: Row(a=x, b=None))
        df3 = self.spark.createDataFrame(rdd, df.schema)
        self.assertEqual(10, df3.count())

    def test_apply_schema_to_dict_and_rows(self):
        schema = StructType().add("b", StringType()).add("a", IntegerType())
        input = [{"a": 1}, {"b": "coffee"}]
        rdd = self.sc.parallelize(input)
        for verify in [False, True]:
            df = self.spark.createDataFrame(input, schema, verifySchema=verify)
            df2 = self.spark.createDataFrame(rdd, schema, verifySchema=verify)
            self.assertEqual(df.schema, df2.schema)

            rdd = self.sc.parallelize(range(10)).map(lambda x: Row(a=x, b=None))
            df3 = self.spark.createDataFrame(rdd, schema, verifySchema=verify)
            self.assertEqual(10, df3.count())
            input = [Row(a=x, b=str(x)) for x in range(10)]
            df4 = self.spark.createDataFrame(input, schema, verifySchema=verify)
            self.assertEqual(10, df4.count())

    def test_create_dataframe_schema_mismatch(self):
        input = [Row(a=1)]
        rdd = self.sc.parallelize(range(3)).map(lambda i: Row(a=i))
        schema = StructType([StructField("a", IntegerType()), StructField("b", StringType())])
        df = self.spark.createDataFrame(rdd, schema)
        self.assertRaises(Exception, lambda: df.show())

    def test_serialize_nested_array_and_map(self):
        d = [Row(l=[Row(a=1, b='s')], d={"key": Row(c=1.0, d="2")})]
        rdd = self.sc.parallelize(d)
        df = self.spark.createDataFrame(rdd)
        row = df.head()
        self.assertEqual(1, len(row.l))
        self.assertEqual(1, row.l[0].a)
        self.assertEqual("2", row.d["key"].d)

        l = df.rdd.map(lambda x: x.l).first()
        self.assertEqual(1, len(l))
        self.assertEqual('s', l[0].b)

        d = df.rdd.map(lambda x: x.d).first()
        self.assertEqual(1, len(d))
        self.assertEqual(1.0, d["key"].c)

        row = df.rdd.map(lambda x: x.d["key"]).first()
        self.assertEqual(1.0, row.c)
        self.assertEqual("2", row.d)

    def test_infer_schema(self):
        d = [Row(l=[], d={}, s=None),
             Row(l=[Row(a=1, b='s')], d={"key": Row(c=1.0, d="2")}, s="")]
        rdd = self.sc.parallelize(d)
        df = self.spark.createDataFrame(rdd)
        self.assertEqual([], df.rdd.map(lambda r: r.l).first())
        self.assertEqual([None, ""], df.rdd.map(lambda r: r.s).collect())
        df.createOrReplaceTempView("test")
        result = self.spark.sql("SELECT l[0].a from test where d['key'].d = '2'")
        self.assertEqual(1, result.head()[0])

        df2 = self.spark.createDataFrame(rdd, samplingRatio=1.0)
        self.assertEqual(df.schema, df2.schema)
        self.assertEqual({}, df2.rdd.map(lambda r: r.d).first())
        self.assertEqual([None, ""], df2.rdd.map(lambda r: r.s).collect())
        df2.createOrReplaceTempView("test2")
        result = self.spark.sql("SELECT l[0].a from test2 where d['key'].d = '2'")
        self.assertEqual(1, result.head()[0])

    def test_infer_schema_not_enough_names(self):
        df = self.spark.createDataFrame([["a", "b"]], ["col1"])
        self.assertEqual(df.columns, ['col1', '_2'])

    def test_infer_schema_fails(self):
        with self.assertRaisesRegexp(TypeError, 'field a'):
            self.spark.createDataFrame(self.spark.sparkContext.parallelize([[1, 1], ["x", 1]]),
                                       schema=["a", "b"], samplingRatio=0.99)

    def test_infer_nested_schema(self):
        NestedRow = Row("f1", "f2")
        nestedRdd1 = self.sc.parallelize([NestedRow([1, 2], {"row1": 1.0}),
                                          NestedRow([2, 3], {"row2": 2.0})])
        df = self.spark.createDataFrame(nestedRdd1)
        self.assertEqual(Row(f1=[1, 2], f2={u'row1': 1.0}), df.collect()[0])

        nestedRdd2 = self.sc.parallelize([NestedRow([[1, 2], [2, 3]], [1, 2]),
                                          NestedRow([[2, 3], [3, 4]], [2, 3])])
        df = self.spark.createDataFrame(nestedRdd2)
        self.assertEqual(Row(f1=[[1, 2], [2, 3]], f2=[1, 2]), df.collect()[0])

        from collections import namedtuple
        CustomRow = namedtuple('CustomRow', 'field1 field2')
        rdd = self.sc.parallelize([CustomRow(field1=1, field2="row1"),
                                   CustomRow(field1=2, field2="row2"),
                                   CustomRow(field1=3, field2="row3")])
        df = self.spark.createDataFrame(rdd)
        self.assertEqual(Row(field1=1, field2=u'row1'), df.first())

    def test_create_dataframe_from_dict_respects_schema(self):
        df = self.spark.createDataFrame([{'a': 1}], ["b"])
        self.assertEqual(df.columns, ['b'])

    def test_create_dataframe_from_objects(self):
        data = [MyObject(1, "1"), MyObject(2, "2")]
        df = self.spark.createDataFrame(data)
        self.assertEqual(df.dtypes, [("key", "bigint"), ("value", "string")])
        self.assertEqual(df.first(), Row(key=1, value="1"))

    def test_select_null_literal(self):
        df = self.spark.sql("select null as col")
        self.assertEqual(Row(col=None), df.first())

    def test_apply_schema(self):
        from datetime import date, datetime
        rdd = self.sc.parallelize([(127, -128, -32768, 32767, 2147483647, 1.0,
                                    date(2010, 1, 1), datetime(2010, 1, 1, 1, 1, 1),
                                    {"a": 1}, (2,), [1, 2, 3], None)])
        schema = StructType([
            StructField("byte1", ByteType(), False),
            StructField("byte2", ByteType(), False),
            StructField("short1", ShortType(), False),
            StructField("short2", ShortType(), False),
            StructField("int1", IntegerType(), False),
            StructField("float1", FloatType(), False),
            StructField("date1", DateType(), False),
            StructField("time1", TimestampType(), False),
            StructField("map1", MapType(StringType(), IntegerType(), False), False),
            StructField("struct1", StructType([StructField("b", ShortType(), False)]), False),
            StructField("list1", ArrayType(ByteType(), False), False),
            StructField("null1", DoubleType(), True)])
        df = self.spark.createDataFrame(rdd, schema)
        results = df.rdd.map(lambda x: (x.byte1, x.byte2, x.short1, x.short2, x.int1, x.float1,
                             x.date1, x.time1, x.map1["a"], x.struct1.b, x.list1, x.null1))
        r = (127, -128, -32768, 32767, 2147483647, 1.0, date(2010, 1, 1),
             datetime(2010, 1, 1, 1, 1, 1), 1, 2, [1, 2, 3], None)
        self.assertEqual(r, results.first())

        df.createOrReplaceTempView("table2")
        r = self.spark.sql("SELECT byte1 - 1 AS byte1, byte2 + 1 AS byte2, " +
                           "short1 + 1 AS short1, short2 - 1 AS short2, int1 - 1 AS int1, " +
                           "float1 + 1.5 as float1 FROM table2").first()

        self.assertEqual((126, -127, -32767, 32766, 2147483646, 2.5), tuple(r))

    def test_struct_in_map(self):
        d = [Row(m={Row(i=1): Row(s="")})]
        df = self.sc.parallelize(d).toDF()
        k, v = list(df.head().m.items())[0]
        self.assertEqual(1, k.i)
        self.assertEqual("", v.s)

    def test_convert_row_to_dict(self):
        row = Row(l=[Row(a=1, b='s')], d={"key": Row(c=1.0, d="2")})
        self.assertEqual(1, row.asDict()['l'][0].a)
        df = self.sc.parallelize([row]).toDF()
        df.createOrReplaceTempView("test")
        row = self.spark.sql("select l, d from test").head()
        self.assertEqual(1, row.asDict()["l"][0].a)
        self.assertEqual(1.0, row.asDict()['d']['key'].c)

    def test_udt(self):
        from pyspark.sql.types import _parse_datatype_json_string, _infer_type, _make_type_verifier
        from pyspark.sql.tests import ExamplePointUDT, ExamplePoint

        def check_datatype(datatype):
            pickled = pickle.loads(pickle.dumps(datatype))
            assert datatype == pickled
            scala_datatype = self.spark._jsparkSession.parseDataType(datatype.json())
            python_datatype = _parse_datatype_json_string(scala_datatype.json())
            assert datatype == python_datatype

        check_datatype(ExamplePointUDT())
        structtype_with_udt = StructType([StructField("label", DoubleType(), False),
                                          StructField("point", ExamplePointUDT(), False)])
        check_datatype(structtype_with_udt)
        p = ExamplePoint(1.0, 2.0)
        self.assertEqual(_infer_type(p), ExamplePointUDT())
        _make_type_verifier(ExamplePointUDT())(ExamplePoint(1.0, 2.0))
        self.assertRaises(ValueError, lambda: _make_type_verifier(ExamplePointUDT())([1.0, 2.0]))

        check_datatype(PythonOnlyUDT())
        structtype_with_udt = StructType([StructField("label", DoubleType(), False),
                                          StructField("point", PythonOnlyUDT(), False)])
        check_datatype(structtype_with_udt)
        p = PythonOnlyPoint(1.0, 2.0)
        self.assertEqual(_infer_type(p), PythonOnlyUDT())
        _make_type_verifier(PythonOnlyUDT())(PythonOnlyPoint(1.0, 2.0))
        self.assertRaises(
            ValueError,
            lambda: _make_type_verifier(PythonOnlyUDT())([1.0, 2.0]))

    def test_simple_udt_in_df(self):
        schema = StructType().add("key", LongType()).add("val", PythonOnlyUDT())
        df = self.spark.createDataFrame(
            [(i % 3, PythonOnlyPoint(float(i), float(i))) for i in range(10)],
            schema=schema)
        df.show()

    def test_nested_udt_in_df(self):
        schema = StructType().add("key", LongType()).add("val", ArrayType(PythonOnlyUDT()))
        df = self.spark.createDataFrame(
            [(i % 3, [PythonOnlyPoint(float(i), float(i))]) for i in range(10)],
            schema=schema)
        df.collect()

        schema = StructType().add("key", LongType()).add("val",
                                                         MapType(LongType(), PythonOnlyUDT()))
        df = self.spark.createDataFrame(
            [(i % 3, {i % 3: PythonOnlyPoint(float(i + 1), float(i + 1))}) for i in range(10)],
            schema=schema)
        df.collect()

    def test_complex_nested_udt_in_df(self):
        from pyspark.sql.functions import udf

        schema = StructType().add("key", LongType()).add("val", PythonOnlyUDT())
        df = self.spark.createDataFrame(
            [(i % 3, PythonOnlyPoint(float(i), float(i))) for i in range(10)],
            schema=schema)
        df.collect()

        gd = df.groupby("key").agg({"val": "collect_list"})
        gd.collect()
        udf = udf(lambda k, v: [(k, v[0])], ArrayType(df.schema))
        gd.select(udf(*gd)).collect()

    def test_udt_with_none(self):
        df = self.spark.range(0, 10, 1, 1)

        def myudf(x):
            if x > 0:
                return PythonOnlyPoint(float(x), float(x))

        self.spark.catalog.registerFunction("udf", myudf, PythonOnlyUDT())
        rows = [r[0] for r in df.selectExpr("udf(id)").take(2)]
        self.assertEqual(rows, [None, PythonOnlyPoint(1, 1)])

    def test_nonparam_udf_with_aggregate(self):
        import pyspark.sql.functions as f

        df = self.spark.createDataFrame([(1, 2), (1, 2)])
        f_udf = f.udf(lambda: "const_str")
        rows = df.distinct().withColumn("a", f_udf()).collect()
        self.assertEqual(rows, [Row(_1=1, _2=2, a=u'const_str')])

    def test_infer_schema_with_udt(self):
        from pyspark.sql.tests import ExamplePoint, ExamplePointUDT
        row = Row(label=1.0, point=ExamplePoint(1.0, 2.0))
        df = self.spark.createDataFrame([row])
        schema = df.schema
        field = [f for f in schema.fields if f.name == "point"][0]
        self.assertEqual(type(field.dataType), ExamplePointUDT)
        df.createOrReplaceTempView("labeled_point")
        point = self.spark.sql("SELECT point FROM labeled_point").head().point
        self.assertEqual(point, ExamplePoint(1.0, 2.0))

        row = Row(label=1.0, point=PythonOnlyPoint(1.0, 2.0))
        df = self.spark.createDataFrame([row])
        schema = df.schema
        field = [f for f in schema.fields if f.name == "point"][0]
        self.assertEqual(type(field.dataType), PythonOnlyUDT)
        df.createOrReplaceTempView("labeled_point")
        point = self.spark.sql("SELECT point FROM labeled_point").head().point
        self.assertEqual(point, PythonOnlyPoint(1.0, 2.0))

    def test_apply_schema_with_udt(self):
        from pyspark.sql.tests import ExamplePoint, ExamplePointUDT
        row = (1.0, ExamplePoint(1.0, 2.0))
        schema = StructType([StructField("label", DoubleType(), False),
                             StructField("point", ExamplePointUDT(), False)])
        df = self.spark.createDataFrame([row], schema)
        point = df.head().point
        self.assertEqual(point, ExamplePoint(1.0, 2.0))

        row = (1.0, PythonOnlyPoint(1.0, 2.0))
        schema = StructType([StructField("label", DoubleType(), False),
                             StructField("point", PythonOnlyUDT(), False)])
        df = self.spark.createDataFrame([row], schema)
        point = df.head().point
        self.assertEqual(point, PythonOnlyPoint(1.0, 2.0))

    def test_udf_with_udt(self):
        from pyspark.sql.tests import ExamplePoint, ExamplePointUDT
        row = Row(label=1.0, point=ExamplePoint(1.0, 2.0))
        df = self.spark.createDataFrame([row])
        self.assertEqual(1.0, df.rdd.map(lambda r: r.point.x).first())
        udf = UserDefinedFunction(lambda p: p.y, DoubleType())
        self.assertEqual(2.0, df.select(udf(df.point)).first()[0])
        udf2 = UserDefinedFunction(lambda p: ExamplePoint(p.x + 1, p.y + 1), ExamplePointUDT())
        self.assertEqual(ExamplePoint(2.0, 3.0), df.select(udf2(df.point)).first()[0])

        row = Row(label=1.0, point=PythonOnlyPoint(1.0, 2.0))
        df = self.spark.createDataFrame([row])
        self.assertEqual(1.0, df.rdd.map(lambda r: r.point.x).first())
        udf = UserDefinedFunction(lambda p: p.y, DoubleType())
        self.assertEqual(2.0, df.select(udf(df.point)).first()[0])
        udf2 = UserDefinedFunction(lambda p: PythonOnlyPoint(p.x + 1, p.y + 1), PythonOnlyUDT())
        self.assertEqual(PythonOnlyPoint(2.0, 3.0), df.select(udf2(df.point)).first()[0])

    def test_parquet_with_udt(self):
        from pyspark.sql.tests import ExamplePoint, ExamplePointUDT
        row = Row(label=1.0, point=ExamplePoint(1.0, 2.0))
        df0 = self.spark.createDataFrame([row])
        output_dir = os.path.join(self.tempdir.name, "labeled_point")
        df0.write.parquet(output_dir)
        df1 = self.spark.read.parquet(output_dir)
        point = df1.head().point
        self.assertEqual(point, ExamplePoint(1.0, 2.0))

        row = Row(label=1.0, point=PythonOnlyPoint(1.0, 2.0))
        df0 = self.spark.createDataFrame([row])
        df0.write.parquet(output_dir, mode='overwrite')
        df1 = self.spark.read.parquet(output_dir)
        point = df1.head().point
        self.assertEqual(point, PythonOnlyPoint(1.0, 2.0))

    def test_union_with_udt(self):
        from pyspark.sql.tests import ExamplePoint, ExamplePointUDT
        row1 = (1.0, ExamplePoint(1.0, 2.0))
        row2 = (2.0, ExamplePoint(3.0, 4.0))
        schema = StructType([StructField("label", DoubleType(), False),
                             StructField("point", ExamplePointUDT(), False)])
        df1 = self.spark.createDataFrame([row1], schema)
        df2 = self.spark.createDataFrame([row2], schema)

        result = df1.union(df2).orderBy("label").collect()
        self.assertEqual(
            result,
            [
                Row(label=1.0, point=ExamplePoint(1.0, 2.0)),
                Row(label=2.0, point=ExamplePoint(3.0, 4.0))
            ]
        )

    def test_cast_to_string_with_udt(self):
        from pyspark.sql.tests import ExamplePointUDT, ExamplePoint
        from pyspark.sql.functions import col
        row = (ExamplePoint(1.0, 2.0), PythonOnlyPoint(3.0, 4.0))
        schema = StructType([StructField("point", ExamplePointUDT(), False),
                             StructField("pypoint", PythonOnlyUDT(), False)])
        df = self.spark.createDataFrame([row], schema)

        result = df.select(col('point').cast('string'), col('pypoint').cast('string')).head()
        self.assertEqual(result, Row(point=u'(1.0, 2.0)', pypoint=u'[3.0, 4.0]'))

    def test_column_operators(self):
        ci = self.df.key
        cs = self.df.value
        c = ci == cs
        self.assertTrue(isinstance((- ci - 1 - 2) % 3 * 2.5 / 3.5, Column))
        rcc = (1 + ci), (1 - ci), (1 * ci), (1 / ci), (1 % ci), (1 ** ci), (ci ** 1)
        self.assertTrue(all(isinstance(c, Column) for c in rcc))
        cb = [ci == 5, ci != 0, ci > 3, ci < 4, ci >= 0, ci <= 7]
        self.assertTrue(all(isinstance(c, Column) for c in cb))
        cbool = (ci & ci), (ci | ci), (~ci)
        self.assertTrue(all(isinstance(c, Column) for c in cbool))
        css = cs.contains('a'), cs.like('a'), cs.rlike('a'), cs.asc(), cs.desc(),\
            cs.startswith('a'), cs.endswith('a'), ci.eqNullSafe(cs)
        self.assertTrue(all(isinstance(c, Column) for c in css))
        self.assertTrue(isinstance(ci.cast(LongType()), Column))
        self.assertRaisesRegexp(ValueError,
                                "Cannot apply 'in' operator against a column",
                                lambda: 1 in cs)

    def test_column_getitem(self):
        from pyspark.sql.functions import col

        self.assertIsInstance(col("foo")[1:3], Column)
        self.assertIsInstance(col("foo")[0], Column)
        self.assertIsInstance(col("foo")["bar"], Column)
        self.assertRaises(ValueError, lambda: col("foo")[0:10:2])

    def test_column_select(self):
        df = self.df
        self.assertEqual(self.testData, df.select("*").collect())
        self.assertEqual(self.testData, df.select(df.key, df.value).collect())
        self.assertEqual([Row(value='1')], df.where(df.key == 1).select(df.value).collect())

    def test_freqItems(self):
        vals = [Row(a=1, b=-2.0) if i % 2 == 0 else Row(a=i, b=i * 1.0) for i in range(100)]
        df = self.sc.parallelize(vals).toDF()
        items = df.stat.freqItems(("a", "b"), 0.4).collect()[0]
        self.assertTrue(1 in items[0])
        self.assertTrue(-2.0 in items[1])

    def test_aggregator(self):
        df = self.df
        g = df.groupBy()
        self.assertEqual([99, 100], sorted(g.agg({'key': 'max', 'value': 'count'}).collect()[0]))
        self.assertEqual([Row(**{"AVG(key#0)": 49.5})], g.mean().collect())

        from pyspark.sql import functions
        self.assertEqual((0, u'99'),
                         tuple(g.agg(functions.first(df.key), functions.last(df.value)).first()))
        self.assertTrue(95 < g.agg(functions.approxCountDistinct(df.key)).first()[0])
        self.assertEqual(100, g.agg(functions.countDistinct(df.value)).first()[0])

    def test_first_last_ignorenulls(self):
        from pyspark.sql import functions
        df = self.spark.range(0, 100)
        df2 = df.select(functions.when(df.id % 3 == 0, None).otherwise(df.id).alias("id"))
        df3 = df2.select(functions.first(df2.id, False).alias('a'),
                         functions.first(df2.id, True).alias('b'),
                         functions.last(df2.id, False).alias('c'),
                         functions.last(df2.id, True).alias('d'))
        self.assertEqual([Row(a=None, b=1, c=None, d=98)], df3.collect())

    def test_approxQuantile(self):
        df = self.sc.parallelize([Row(a=i, b=i+10) for i in range(10)]).toDF()
        for f in ["a", u"a"]:
            aq = df.stat.approxQuantile(f, [0.1, 0.5, 0.9], 0.1)
            self.assertTrue(isinstance(aq, list))
            self.assertEqual(len(aq), 3)
        self.assertTrue(all(isinstance(q, float) for q in aq))
        aqs = df.stat.approxQuantile(["a", u"b"], [0.1, 0.5, 0.9], 0.1)
        self.assertTrue(isinstance(aqs, list))
        self.assertEqual(len(aqs), 2)
        self.assertTrue(isinstance(aqs[0], list))
        self.assertEqual(len(aqs[0]), 3)
        self.assertTrue(all(isinstance(q, float) for q in aqs[0]))
        self.assertTrue(isinstance(aqs[1], list))
        self.assertEqual(len(aqs[1]), 3)
        self.assertTrue(all(isinstance(q, float) for q in aqs[1]))
        aqt = df.stat.approxQuantile((u"a", "b"), [0.1, 0.5, 0.9], 0.1)
        self.assertTrue(isinstance(aqt, list))
        self.assertEqual(len(aqt), 2)
        self.assertTrue(isinstance(aqt[0], list))
        self.assertEqual(len(aqt[0]), 3)
        self.assertTrue(all(isinstance(q, float) for q in aqt[0]))
        self.assertTrue(isinstance(aqt[1], list))
        self.assertEqual(len(aqt[1]), 3)
        self.assertTrue(all(isinstance(q, float) for q in aqt[1]))
        self.assertRaises(ValueError, lambda: df.stat.approxQuantile(123, [0.1, 0.9], 0.1))
        self.assertRaises(ValueError, lambda: df.stat.approxQuantile(("a", 123), [0.1, 0.9], 0.1))
        self.assertRaises(ValueError, lambda: df.stat.approxQuantile(["a", 123], [0.1, 0.9], 0.1))

    def test_corr(self):
        import math
        df = self.sc.parallelize([Row(a=i, b=math.sqrt(i)) for i in range(10)]).toDF()
        corr = df.stat.corr(u"a", "b")
        self.assertTrue(abs(corr - 0.95734012) < 1e-6)

    def test_sampleby(self):
        df = self.sc.parallelize([Row(a=i, b=(i % 3)) for i in range(10)]).toDF()
        sampled = df.stat.sampleBy(u"b", fractions={0: 0.5, 1: 0.5}, seed=0)
        self.assertTrue(sampled.count() == 3)

    def test_cov(self):
        df = self.sc.parallelize([Row(a=i, b=2 * i) for i in range(10)]).toDF()
        cov = df.stat.cov(u"a", "b")
        self.assertTrue(abs(cov - 55.0 / 3) < 1e-6)

    def test_crosstab(self):
        df = self.sc.parallelize([Row(a=i % 3, b=i % 2) for i in range(1, 7)]).toDF()
        ct = df.stat.crosstab(u"a", "b").collect()
        ct = sorted(ct, key=lambda x: x[0])
        for i, row in enumerate(ct):
            self.assertEqual(row[0], str(i))
            self.assertTrue(row[1], 1)
            self.assertTrue(row[2], 1)

    def test_math_functions(self):
        df = self.sc.parallelize([Row(a=i, b=2 * i) for i in range(10)]).toDF()
        from pyspark.sql import functions
        import math

        def get_values(l):
            return [j[0] for j in l]

        def assert_close(a, b):
            c = get_values(b)
            diff = [abs(v - c[k]) < 1e-6 for k, v in enumerate(a)]
            return sum(diff) == len(a)
        assert_close([math.cos(i) for i in range(10)],
                     df.select(functions.cos(df.a)).collect())
        assert_close([math.cos(i) for i in range(10)],
                     df.select(functions.cos("a")).collect())
        assert_close([math.sin(i) for i in range(10)],
                     df.select(functions.sin(df.a)).collect())
        assert_close([math.sin(i) for i in range(10)],
                     df.select(functions.sin(df['a'])).collect())
        assert_close([math.pow(i, 2 * i) for i in range(10)],
                     df.select(functions.pow(df.a, df.b)).collect())
        assert_close([math.pow(i, 2) for i in range(10)],
                     df.select(functions.pow(df.a, 2)).collect())
        assert_close([math.pow(i, 2) for i in range(10)],
                     df.select(functions.pow(df.a, 2.0)).collect())
        assert_close([math.hypot(i, 2 * i) for i in range(10)],
                     df.select(functions.hypot(df.a, df.b)).collect())

    def test_rand_functions(self):
        df = self.df
        from pyspark.sql import functions
        rnd = df.select('key', functions.rand()).collect()
        for row in rnd:
            assert row[1] >= 0.0 and row[1] <= 1.0, "got: %s" % row[1]
        rndn = df.select('key', functions.randn(5)).collect()
        for row in rndn:
            assert row[1] >= -4.0 and row[1] <= 4.0, "got: %s" % row[1]

        # If the specified seed is 0, we should use it.
        # https://issues.apache.org/jira/browse/SPARK-9691
        rnd1 = df.select('key', functions.rand(0)).collect()
        rnd2 = df.select('key', functions.rand(0)).collect()
        self.assertEqual(sorted(rnd1), sorted(rnd2))

        rndn1 = df.select('key', functions.randn(0)).collect()
        rndn2 = df.select('key', functions.randn(0)).collect()
        self.assertEqual(sorted(rndn1), sorted(rndn2))

    def test_string_functions(self):
        from pyspark.sql.functions import col, lit
        df = self.spark.createDataFrame([['nick']], schema=['name'])
        self.assertRaisesRegexp(
            TypeError,
            "must be the same type",
            lambda: df.select(col('name').substr(0, lit(1))))
        if sys.version_info.major == 2:
            self.assertRaises(
                TypeError,
                lambda: df.select(col('name').substr(long(0), long(1))))

    def test_array_contains_function(self):
        from pyspark.sql.functions import array_contains

        df = self.spark.createDataFrame([(["1", "2", "3"],), ([],)], ['data'])
        actual = df.select(array_contains(df.data, 1).alias('b')).collect()
        # The value argument can be implicitly castable to the element's type of the array.
        self.assertEqual([Row(b=True), Row(b=False)], actual)

    def test_between_function(self):
        df = self.sc.parallelize([
            Row(a=1, b=2, c=3),
            Row(a=2, b=1, c=3),
            Row(a=4, b=1, c=4)]).toDF()
        self.assertEqual([Row(a=2, b=1, c=3), Row(a=4, b=1, c=4)],
                         df.filter(df.a.between(df.b, df.c)).collect())

    def test_struct_type(self):
        struct1 = StructType().add("f1", StringType(), True).add("f2", StringType(), True, None)
        struct2 = StructType([StructField("f1", StringType(), True),
                              StructField("f2", StringType(), True, None)])
        self.assertEqual(struct1.fieldNames(), struct2.names)
        self.assertEqual(struct1, struct2)

        struct1 = StructType().add("f1", StringType(), True).add("f2", StringType(), True, None)
        struct2 = StructType([StructField("f1", StringType(), True)])
        self.assertNotEqual(struct1.fieldNames(), struct2.names)
        self.assertNotEqual(struct1, struct2)

        struct1 = (StructType().add(StructField("f1", StringType(), True))
                   .add(StructField("f2", StringType(), True, None)))
        struct2 = StructType([StructField("f1", StringType(), True),
                              StructField("f2", StringType(), True, None)])
        self.assertEqual(struct1.fieldNames(), struct2.names)
        self.assertEqual(struct1, struct2)

        struct1 = (StructType().add(StructField("f1", StringType(), True))
                   .add(StructField("f2", StringType(), True, None)))
        struct2 = StructType([StructField("f1", StringType(), True)])
        self.assertNotEqual(struct1.fieldNames(), struct2.names)
        self.assertNotEqual(struct1, struct2)

        # Catch exception raised during improper construction
        self.assertRaises(ValueError, lambda: StructType().add("name"))

        struct1 = StructType().add("f1", StringType(), True).add("f2", StringType(), True, None)
        for field in struct1:
            self.assertIsInstance(field, StructField)

        struct1 = StructType().add("f1", StringType(), True).add("f2", StringType(), True, None)
        self.assertEqual(len(struct1), 2)

        struct1 = StructType().add("f1", StringType(), True).add("f2", StringType(), True, None)
        self.assertIs(struct1["f1"], struct1.fields[0])
        self.assertIs(struct1[0], struct1.fields[0])
        self.assertEqual(struct1[0:1], StructType(struct1.fields[0:1]))
        self.assertRaises(KeyError, lambda: struct1["f9"])
        self.assertRaises(IndexError, lambda: struct1[9])
        self.assertRaises(TypeError, lambda: struct1[9.9])

    def test_parse_datatype_string(self):
        from pyspark.sql.types import _all_atomic_types, _parse_datatype_string
        for k, t in _all_atomic_types.items():
            if t != NullType:
                self.assertEqual(t(), _parse_datatype_string(k))
        self.assertEqual(IntegerType(), _parse_datatype_string("int"))
        self.assertEqual(DecimalType(1, 1), _parse_datatype_string("decimal(1  ,1)"))
        self.assertEqual(DecimalType(10, 1), _parse_datatype_string("decimal( 10,1 )"))
        self.assertEqual(DecimalType(11, 1), _parse_datatype_string("decimal(11,1)"))
        self.assertEqual(
            ArrayType(IntegerType()),
            _parse_datatype_string("array<int >"))
        self.assertEqual(
            MapType(IntegerType(), DoubleType()),
            _parse_datatype_string("map< int, double  >"))
        self.assertEqual(
            StructType([StructField("a", IntegerType()), StructField("c", DoubleType())]),
            _parse_datatype_string("struct<a:int, c:double >"))
        self.assertEqual(
            StructType([StructField("a", IntegerType()), StructField("c", DoubleType())]),
            _parse_datatype_string("a:int, c:double"))
        self.assertEqual(
            StructType([StructField("a", IntegerType()), StructField("c", DoubleType())]),
            _parse_datatype_string("a INT, c DOUBLE"))

    def test_metadata_null(self):
        schema = StructType([StructField("f1", StringType(), True, None),
                             StructField("f2", StringType(), True, {'a': None})])
        rdd = self.sc.parallelize([["a", "b"], ["c", "d"]])
        self.spark.createDataFrame(rdd, schema)

    def test_save_and_load(self):
        df = self.df
        tmpPath = tempfile.mkdtemp()
        shutil.rmtree(tmpPath)
        df.write.json(tmpPath)
        actual = self.spark.read.json(tmpPath)
        self.assertEqual(sorted(df.collect()), sorted(actual.collect()))

        schema = StructType([StructField("value", StringType(), True)])
        actual = self.spark.read.json(tmpPath, schema)
        self.assertEqual(sorted(df.select("value").collect()), sorted(actual.collect()))

        df.write.json(tmpPath, "overwrite")
        actual = self.spark.read.json(tmpPath)
        self.assertEqual(sorted(df.collect()), sorted(actual.collect()))

        df.write.save(format="json", mode="overwrite", path=tmpPath,
                      noUse="this options will not be used in save.")
        actual = self.spark.read.load(format="json", path=tmpPath,
                                      noUse="this options will not be used in load.")
        self.assertEqual(sorted(df.collect()), sorted(actual.collect()))

        defaultDataSourceName = self.spark.conf.get("spark.sql.sources.default",
                                                    "org.apache.spark.sql.parquet")
        self.spark.sql("SET spark.sql.sources.default=org.apache.spark.sql.json")
        actual = self.spark.read.load(path=tmpPath)
        self.assertEqual(sorted(df.collect()), sorted(actual.collect()))
        self.spark.sql("SET spark.sql.sources.default=" + defaultDataSourceName)

        csvpath = os.path.join(tempfile.mkdtemp(), 'data')
        df.write.option('quote', None).format('csv').save(csvpath)

        shutil.rmtree(tmpPath)

    def test_save_and_load_builder(self):
        df = self.df
        tmpPath = tempfile.mkdtemp()
        shutil.rmtree(tmpPath)
        df.write.json(tmpPath)
        actual = self.spark.read.json(tmpPath)
        self.assertEqual(sorted(df.collect()), sorted(actual.collect()))

        schema = StructType([StructField("value", StringType(), True)])
        actual = self.spark.read.json(tmpPath, schema)
        self.assertEqual(sorted(df.select("value").collect()), sorted(actual.collect()))

        df.write.mode("overwrite").json(tmpPath)
        actual = self.spark.read.json(tmpPath)
        self.assertEqual(sorted(df.collect()), sorted(actual.collect()))

        df.write.mode("overwrite").options(noUse="this options will not be used in save.")\
                .option("noUse", "this option will not be used in save.")\
                .format("json").save(path=tmpPath)
        actual =\
            self.spark.read.format("json")\
                           .load(path=tmpPath, noUse="this options will not be used in load.")
        self.assertEqual(sorted(df.collect()), sorted(actual.collect()))

        defaultDataSourceName = self.spark.conf.get("spark.sql.sources.default",
                                                    "org.apache.spark.sql.parquet")
        self.spark.sql("SET spark.sql.sources.default=org.apache.spark.sql.json")
        actual = self.spark.read.load(path=tmpPath)
        self.assertEqual(sorted(df.collect()), sorted(actual.collect()))
        self.spark.sql("SET spark.sql.sources.default=" + defaultDataSourceName)

        shutil.rmtree(tmpPath)

    def test_stream_trigger(self):
        df = self.spark.readStream.format('text').load('python/test_support/sql/streaming')

        # Should take at least one arg
        try:
            df.writeStream.trigger()
        except ValueError:
            pass

        # Should not take multiple args
        try:
            df.writeStream.trigger(once=True, processingTime='5 seconds')
        except ValueError:
            pass

        # Should not take multiple args
        try:
            df.writeStream.trigger(processingTime='5 seconds', continuous='1 second')
        except ValueError:
            pass

        # Should take only keyword args
        try:
            df.writeStream.trigger('5 seconds')
            self.fail("Should have thrown an exception")
        except TypeError:
            pass

    def test_stream_read_options(self):
        schema = StructType([StructField("data", StringType(), False)])
        df = self.spark.readStream\
            .format('text')\
            .option('path', 'python/test_support/sql/streaming')\
            .schema(schema)\
            .load()
        self.assertTrue(df.isStreaming)
        self.assertEqual(df.schema.simpleString(), "struct<data:string>")

    def test_stream_read_options_overwrite(self):
        bad_schema = StructType([StructField("test", IntegerType(), False)])
        schema = StructType([StructField("data", StringType(), False)])
        df = self.spark.readStream.format('csv').option('path', 'python/test_support/sql/fake') \
            .schema(bad_schema)\
            .load(path='python/test_support/sql/streaming', schema=schema, format='text')
        self.assertTrue(df.isStreaming)
        self.assertEqual(df.schema.simpleString(), "struct<data:string>")

    def test_stream_save_options(self):
        df = self.spark.readStream.format('text').load('python/test_support/sql/streaming') \
            .withColumn('id', lit(1))
        for q in self.spark._wrapped.streams.active:
            q.stop()
        tmpPath = tempfile.mkdtemp()
        shutil.rmtree(tmpPath)
        self.assertTrue(df.isStreaming)
        out = os.path.join(tmpPath, 'out')
        chk = os.path.join(tmpPath, 'chk')
        q = df.writeStream.option('checkpointLocation', chk).queryName('this_query') \
            .format('parquet').partitionBy('id').outputMode('append').option('path', out).start()
        try:
            self.assertEqual(q.name, 'this_query')
            self.assertTrue(q.isActive)
            q.processAllAvailable()
            output_files = []
            for _, _, files in os.walk(out):
                output_files.extend([f for f in files if not f.startswith('.')])
            self.assertTrue(len(output_files) > 0)
            self.assertTrue(len(os.listdir(chk)) > 0)
        finally:
            q.stop()
            shutil.rmtree(tmpPath)

    def test_stream_save_options_overwrite(self):
        df = self.spark.readStream.format('text').load('python/test_support/sql/streaming')
        for q in self.spark._wrapped.streams.active:
            q.stop()
        tmpPath = tempfile.mkdtemp()
        shutil.rmtree(tmpPath)
        self.assertTrue(df.isStreaming)
        out = os.path.join(tmpPath, 'out')
        chk = os.path.join(tmpPath, 'chk')
        fake1 = os.path.join(tmpPath, 'fake1')
        fake2 = os.path.join(tmpPath, 'fake2')
        q = df.writeStream.option('checkpointLocation', fake1)\
            .format('memory').option('path', fake2) \
            .queryName('fake_query').outputMode('append') \
            .start(path=out, format='parquet', queryName='this_query', checkpointLocation=chk)

        try:
            self.assertEqual(q.name, 'this_query')
            self.assertTrue(q.isActive)
            q.processAllAvailable()
            output_files = []
            for _, _, files in os.walk(out):
                output_files.extend([f for f in files if not f.startswith('.')])
            self.assertTrue(len(output_files) > 0)
            self.assertTrue(len(os.listdir(chk)) > 0)
            self.assertFalse(os.path.isdir(fake1))  # should not have been created
            self.assertFalse(os.path.isdir(fake2))  # should not have been created
        finally:
            q.stop()
            shutil.rmtree(tmpPath)

    def test_stream_status_and_progress(self):
        df = self.spark.readStream.format('text').load('python/test_support/sql/streaming')
        for q in self.spark._wrapped.streams.active:
            q.stop()
        tmpPath = tempfile.mkdtemp()
        shutil.rmtree(tmpPath)
        self.assertTrue(df.isStreaming)
        out = os.path.join(tmpPath, 'out')
        chk = os.path.join(tmpPath, 'chk')

        def func(x):
            time.sleep(1)
            return x

        from pyspark.sql.functions import col, udf
        sleep_udf = udf(func)

        # Use "sleep_udf" to delay the progress update so that we can test `lastProgress` when there
        # were no updates.
        q = df.select(sleep_udf(col("value")).alias('value')).writeStream \
            .start(path=out, format='parquet', queryName='this_query', checkpointLocation=chk)
        try:
            # "lastProgress" will return None in most cases. However, as it may be flaky when
            # Jenkins is very slow, we don't assert it. If there is something wrong, "lastProgress"
            # may throw error with a high chance and make this test flaky, so we should still be
            # able to detect broken codes.
            q.lastProgress

            q.processAllAvailable()
            lastProgress = q.lastProgress
            recentProgress = q.recentProgress
            status = q.status
            self.assertEqual(lastProgress['name'], q.name)
            self.assertEqual(lastProgress['id'], q.id)
            self.assertTrue(any(p == lastProgress for p in recentProgress))
            self.assertTrue(
                "message" in status and
                "isDataAvailable" in status and
                "isTriggerActive" in status)
        finally:
            q.stop()
            shutil.rmtree(tmpPath)

    def test_stream_await_termination(self):
        df = self.spark.readStream.format('text').load('python/test_support/sql/streaming')
        for q in self.spark._wrapped.streams.active:
            q.stop()
        tmpPath = tempfile.mkdtemp()
        shutil.rmtree(tmpPath)
        self.assertTrue(df.isStreaming)
        out = os.path.join(tmpPath, 'out')
        chk = os.path.join(tmpPath, 'chk')
        q = df.writeStream\
            .start(path=out, format='parquet', queryName='this_query', checkpointLocation=chk)
        try:
            self.assertTrue(q.isActive)
            try:
                q.awaitTermination("hello")
                self.fail("Expected a value exception")
            except ValueError:
                pass
            now = time.time()
            # test should take at least 2 seconds
            res = q.awaitTermination(2.6)
            duration = time.time() - now
            self.assertTrue(duration >= 2)
            self.assertFalse(res)
        finally:
            q.stop()
            shutil.rmtree(tmpPath)

    def test_stream_exception(self):
        sdf = self.spark.readStream.format('text').load('python/test_support/sql/streaming')
        sq = sdf.writeStream.format('memory').queryName('query_explain').start()
        try:
            sq.processAllAvailable()
            self.assertEqual(sq.exception(), None)
        finally:
            sq.stop()

        from pyspark.sql.functions import col, udf
        from pyspark.sql.utils import StreamingQueryException
        bad_udf = udf(lambda x: 1 / 0)
        sq = sdf.select(bad_udf(col("value")))\
            .writeStream\
            .format('memory')\
            .queryName('this_query')\
            .start()
        try:
            # Process some data to fail the query
            sq.processAllAvailable()
            self.fail("bad udf should fail the query")
        except StreamingQueryException as e:
            # This is expected
            self.assertTrue("ZeroDivisionError" in e.desc)
        finally:
            sq.stop()
        self.assertTrue(type(sq.exception()) is StreamingQueryException)
        self.assertTrue("ZeroDivisionError" in sq.exception().desc)

    def test_query_manager_await_termination(self):
        df = self.spark.readStream.format('text').load('python/test_support/sql/streaming')
        for q in self.spark._wrapped.streams.active:
            q.stop()
        tmpPath = tempfile.mkdtemp()
        shutil.rmtree(tmpPath)
        self.assertTrue(df.isStreaming)
        out = os.path.join(tmpPath, 'out')
        chk = os.path.join(tmpPath, 'chk')
        q = df.writeStream\
            .start(path=out, format='parquet', queryName='this_query', checkpointLocation=chk)
        try:
            self.assertTrue(q.isActive)
            try:
                self.spark._wrapped.streams.awaitAnyTermination("hello")
                self.fail("Expected a value exception")
            except ValueError:
                pass
            now = time.time()
            # test should take at least 2 seconds
            res = self.spark._wrapped.streams.awaitAnyTermination(2.6)
            duration = time.time() - now
            self.assertTrue(duration >= 2)
            self.assertFalse(res)
        finally:
            q.stop()
            shutil.rmtree(tmpPath)

    def test_help_command(self):
        # Regression test for SPARK-5464
        rdd = self.sc.parallelize(['{"foo":"bar"}', '{"foo":"baz"}'])
        df = self.spark.read.json(rdd)
        # render_doc() reproduces the help() exception without printing output
        pydoc.render_doc(df)
        pydoc.render_doc(df.foo)
        pydoc.render_doc(df.take(1))

    def test_access_column(self):
        df = self.df
        self.assertTrue(isinstance(df.key, Column))
        self.assertTrue(isinstance(df['key'], Column))
        self.assertTrue(isinstance(df[0], Column))
        self.assertRaises(IndexError, lambda: df[2])
        self.assertRaises(AnalysisException, lambda: df["bad_key"])
        self.assertRaises(TypeError, lambda: df[{}])

    def test_column_name_with_non_ascii(self):
        if sys.version >= '3':
            columnName = "数量"
            self.assertTrue(isinstance(columnName, str))
        else:
            columnName = unicode("数量", "utf-8")
            self.assertTrue(isinstance(columnName, unicode))
        schema = StructType([StructField(columnName, LongType(), True)])
        df = self.spark.createDataFrame([(1,)], schema)
        self.assertEqual(schema, df.schema)
        self.assertEqual("DataFrame[数量: bigint]", str(df))
        self.assertEqual([("数量", 'bigint')], df.dtypes)
        self.assertEqual(1, df.select("数量").first()[0])
        self.assertEqual(1, df.select(df["数量"]).first()[0])

    def test_access_nested_types(self):
        df = self.sc.parallelize([Row(l=[1], r=Row(a=1, b="b"), d={"k": "v"})]).toDF()
        self.assertEqual(1, df.select(df.l[0]).first()[0])
        self.assertEqual(1, df.select(df.l.getItem(0)).first()[0])
        self.assertEqual(1, df.select(df.r.a).first()[0])
        self.assertEqual("b", df.select(df.r.getField("b")).first()[0])
        self.assertEqual("v", df.select(df.d["k"]).first()[0])
        self.assertEqual("v", df.select(df.d.getItem("k")).first()[0])

    def test_field_accessor(self):
        df = self.sc.parallelize([Row(l=[1], r=Row(a=1, b="b"), d={"k": "v"})]).toDF()
        self.assertEqual(1, df.select(df.l[0]).first()[0])
        self.assertEqual(1, df.select(df.r["a"]).first()[0])
        self.assertEqual(1, df.select(df["r.a"]).first()[0])
        self.assertEqual("b", df.select(df.r["b"]).first()[0])
        self.assertEqual("b", df.select(df["r.b"]).first()[0])
        self.assertEqual("v", df.select(df.d["k"]).first()[0])

    def test_infer_long_type(self):
        longrow = [Row(f1='a', f2=100000000000000)]
        df = self.sc.parallelize(longrow).toDF()
        self.assertEqual(df.schema.fields[1].dataType, LongType())

        # this saving as Parquet caused issues as well.
        output_dir = os.path.join(self.tempdir.name, "infer_long_type")
        df.write.parquet(output_dir)
        df1 = self.spark.read.parquet(output_dir)
        self.assertEqual('a', df1.first().f1)
        self.assertEqual(100000000000000, df1.first().f2)

        self.assertEqual(_infer_type(1), LongType())
        self.assertEqual(_infer_type(2**10), LongType())
        self.assertEqual(_infer_type(2**20), LongType())
        self.assertEqual(_infer_type(2**31 - 1), LongType())
        self.assertEqual(_infer_type(2**31), LongType())
        self.assertEqual(_infer_type(2**61), LongType())
        self.assertEqual(_infer_type(2**71), LongType())

    def test_merge_type(self):
        self.assertEqual(_merge_type(LongType(), NullType()), LongType())
        self.assertEqual(_merge_type(NullType(), LongType()), LongType())

        self.assertEqual(_merge_type(LongType(), LongType()), LongType())

        self.assertEqual(_merge_type(
            ArrayType(LongType()),
            ArrayType(LongType())
        ), ArrayType(LongType()))
        with self.assertRaisesRegexp(TypeError, 'element in array'):
            _merge_type(ArrayType(LongType()), ArrayType(DoubleType()))

        self.assertEqual(_merge_type(
            MapType(StringType(), LongType()),
            MapType(StringType(), LongType())
        ), MapType(StringType(), LongType()))
        with self.assertRaisesRegexp(TypeError, 'key of map'):
            _merge_type(
                MapType(StringType(), LongType()),
                MapType(DoubleType(), LongType()))
        with self.assertRaisesRegexp(TypeError, 'value of map'):
            _merge_type(
                MapType(StringType(), LongType()),
                MapType(StringType(), DoubleType()))

        self.assertEqual(_merge_type(
            StructType([StructField("f1", LongType()), StructField("f2", StringType())]),
            StructType([StructField("f1", LongType()), StructField("f2", StringType())])
        ), StructType([StructField("f1", LongType()), StructField("f2", StringType())]))
        with self.assertRaisesRegexp(TypeError, 'field f1'):
            _merge_type(
                StructType([StructField("f1", LongType()), StructField("f2", StringType())]),
                StructType([StructField("f1", DoubleType()), StructField("f2", StringType())]))

        self.assertEqual(_merge_type(
            StructType([StructField("f1", StructType([StructField("f2", LongType())]))]),
            StructType([StructField("f1", StructType([StructField("f2", LongType())]))])
        ), StructType([StructField("f1", StructType([StructField("f2", LongType())]))]))
        with self.assertRaisesRegexp(TypeError, 'field f2 in field f1'):
            _merge_type(
                StructType([StructField("f1", StructType([StructField("f2", LongType())]))]),
                StructType([StructField("f1", StructType([StructField("f2", StringType())]))]))

        self.assertEqual(_merge_type(
            StructType([StructField("f1", ArrayType(LongType())), StructField("f2", StringType())]),
            StructType([StructField("f1", ArrayType(LongType())), StructField("f2", StringType())])
        ), StructType([StructField("f1", ArrayType(LongType())), StructField("f2", StringType())]))
        with self.assertRaisesRegexp(TypeError, 'element in array field f1'):
            _merge_type(
                StructType([
                    StructField("f1", ArrayType(LongType())),
                    StructField("f2", StringType())]),
                StructType([
                    StructField("f1", ArrayType(DoubleType())),
                    StructField("f2", StringType())]))

        self.assertEqual(_merge_type(
            StructType([
                StructField("f1", MapType(StringType(), LongType())),
                StructField("f2", StringType())]),
            StructType([
                StructField("f1", MapType(StringType(), LongType())),
                StructField("f2", StringType())])
        ), StructType([
            StructField("f1", MapType(StringType(), LongType())),
            StructField("f2", StringType())]))
        with self.assertRaisesRegexp(TypeError, 'value of map field f1'):
            _merge_type(
                StructType([
                    StructField("f1", MapType(StringType(), LongType())),
                    StructField("f2", StringType())]),
                StructType([
                    StructField("f1", MapType(StringType(), DoubleType())),
                    StructField("f2", StringType())]))

        self.assertEqual(_merge_type(
            StructType([StructField("f1", ArrayType(MapType(StringType(), LongType())))]),
            StructType([StructField("f1", ArrayType(MapType(StringType(), LongType())))])
        ), StructType([StructField("f1", ArrayType(MapType(StringType(), LongType())))]))
        with self.assertRaisesRegexp(TypeError, 'key of map element in array field f1'):
            _merge_type(
                StructType([StructField("f1", ArrayType(MapType(StringType(), LongType())))]),
                StructType([StructField("f1", ArrayType(MapType(DoubleType(), LongType())))])
            )

    def test_filter_with_datetime(self):
        time = datetime.datetime(2015, 4, 17, 23, 1, 2, 3000)
        date = time.date()
        row = Row(date=date, time=time)
        df = self.spark.createDataFrame([row])
        self.assertEqual(1, df.filter(df.date == date).count())
        self.assertEqual(1, df.filter(df.time == time).count())
        self.assertEqual(0, df.filter(df.date > date).count())
        self.assertEqual(0, df.filter(df.time > time).count())

    def test_filter_with_datetime_timezone(self):
        dt1 = datetime.datetime(2015, 4, 17, 23, 1, 2, 3000, tzinfo=UTCOffsetTimezone(0))
        dt2 = datetime.datetime(2015, 4, 17, 23, 1, 2, 3000, tzinfo=UTCOffsetTimezone(1))
        row = Row(date=dt1)
        df = self.spark.createDataFrame([row])
        self.assertEqual(0, df.filter(df.date == dt2).count())
        self.assertEqual(1, df.filter(df.date > dt2).count())
        self.assertEqual(0, df.filter(df.date < dt2).count())

    def test_time_with_timezone(self):
        day = datetime.date.today()
        now = datetime.datetime.now()
        ts = time.mktime(now.timetuple())
        # class in __main__ is not serializable
        from pyspark.sql.tests import UTCOffsetTimezone
        utc = UTCOffsetTimezone()
        utcnow = datetime.datetime.utcfromtimestamp(ts)  # without microseconds
        # add microseconds to utcnow (keeping year,month,day,hour,minute,second)
        utcnow = datetime.datetime(*(utcnow.timetuple()[:6] + (now.microsecond, utc)))
        df = self.spark.createDataFrame([(day, now, utcnow)])
        day1, now1, utcnow1 = df.first()
        self.assertEqual(day1, day)
        self.assertEqual(now, now1)
        self.assertEqual(now, utcnow1)

    # regression test for SPARK-19561
    def test_datetime_at_epoch(self):
        epoch = datetime.datetime.fromtimestamp(0)
        df = self.spark.createDataFrame([Row(date=epoch)])
        first = df.select('date', lit(epoch).alias('lit_date')).first()
        self.assertEqual(first['date'], epoch)
        self.assertEqual(first['lit_date'], epoch)

    def test_dayofweek(self):
        from pyspark.sql.functions import dayofweek
        dt = datetime.datetime(2017, 11, 6)
        df = self.spark.createDataFrame([Row(date=dt)])
        row = df.select(dayofweek(df.date)).first()
        self.assertEqual(row[0], 2)

    def test_decimal(self):
        from decimal import Decimal
        schema = StructType([StructField("decimal", DecimalType(10, 5))])
        df = self.spark.createDataFrame([(Decimal("3.14159"),)], schema)
        row = df.select(df.decimal + 1).first()
        self.assertEqual(row[0], Decimal("4.14159"))
        tmpPath = tempfile.mkdtemp()
        shutil.rmtree(tmpPath)
        df.write.parquet(tmpPath)
        df2 = self.spark.read.parquet(tmpPath)
        row = df2.first()
        self.assertEqual(row[0], Decimal("3.14159"))

    def test_dropna(self):
        schema = StructType([
            StructField("name", StringType(), True),
            StructField("age", IntegerType(), True),
            StructField("height", DoubleType(), True)])

        # shouldn't drop a non-null row
        self.assertEqual(self.spark.createDataFrame(
            [(u'Alice', 50, 80.1)], schema).dropna().count(),
            1)

        # dropping rows with a single null value
        self.assertEqual(self.spark.createDataFrame(
            [(u'Alice', None, 80.1)], schema).dropna().count(),
            0)
        self.assertEqual(self.spark.createDataFrame(
            [(u'Alice', None, 80.1)], schema).dropna(how='any').count(),
            0)

        # if how = 'all', only drop rows if all values are null
        self.assertEqual(self.spark.createDataFrame(
            [(u'Alice', None, 80.1)], schema).dropna(how='all').count(),
            1)
        self.assertEqual(self.spark.createDataFrame(
            [(None, None, None)], schema).dropna(how='all').count(),
            0)

        # how and subset
        self.assertEqual(self.spark.createDataFrame(
            [(u'Alice', 50, None)], schema).dropna(how='any', subset=['name', 'age']).count(),
            1)
        self.assertEqual(self.spark.createDataFrame(
            [(u'Alice', None, None)], schema).dropna(how='any', subset=['name', 'age']).count(),
            0)

        # threshold
        self.assertEqual(self.spark.createDataFrame(
            [(u'Alice', None, 80.1)], schema).dropna(thresh=2).count(),
            1)
        self.assertEqual(self.spark.createDataFrame(
            [(u'Alice', None, None)], schema).dropna(thresh=2).count(),
            0)

        # threshold and subset
        self.assertEqual(self.spark.createDataFrame(
            [(u'Alice', 50, None)], schema).dropna(thresh=2, subset=['name', 'age']).count(),
            1)
        self.assertEqual(self.spark.createDataFrame(
            [(u'Alice', None, 180.9)], schema).dropna(thresh=2, subset=['name', 'age']).count(),
            0)

        # thresh should take precedence over how
        self.assertEqual(self.spark.createDataFrame(
            [(u'Alice', 50, None)], schema).dropna(
                how='any', thresh=2, subset=['name', 'age']).count(),
            1)

    def test_fillna(self):
        schema = StructType([
            StructField("name", StringType(), True),
            StructField("age", IntegerType(), True),
            StructField("height", DoubleType(), True),
            StructField("spy", BooleanType(), True)])

        # fillna shouldn't change non-null values
        row = self.spark.createDataFrame([(u'Alice', 10, 80.1, True)], schema).fillna(50).first()
        self.assertEqual(row.age, 10)

        # fillna with int
        row = self.spark.createDataFrame([(u'Alice', None, None, None)], schema).fillna(50).first()
        self.assertEqual(row.age, 50)
        self.assertEqual(row.height, 50.0)

        # fillna with double
        row = self.spark.createDataFrame(
            [(u'Alice', None, None, None)], schema).fillna(50.1).first()
        self.assertEqual(row.age, 50)
        self.assertEqual(row.height, 50.1)

        # fillna with bool
        row = self.spark.createDataFrame(
            [(u'Alice', None, None, None)], schema).fillna(True).first()
        self.assertEqual(row.age, None)
        self.assertEqual(row.spy, True)

        # fillna with string
        row = self.spark.createDataFrame([(None, None, None, None)], schema).fillna("hello").first()
        self.assertEqual(row.name, u"hello")
        self.assertEqual(row.age, None)

        # fillna with subset specified for numeric cols
        row = self.spark.createDataFrame(
            [(None, None, None, None)], schema).fillna(50, subset=['name', 'age']).first()
        self.assertEqual(row.name, None)
        self.assertEqual(row.age, 50)
        self.assertEqual(row.height, None)
        self.assertEqual(row.spy, None)

        # fillna with subset specified for string cols
        row = self.spark.createDataFrame(
            [(None, None, None, None)], schema).fillna("haha", subset=['name', 'age']).first()
        self.assertEqual(row.name, "haha")
        self.assertEqual(row.age, None)
        self.assertEqual(row.height, None)
        self.assertEqual(row.spy, None)

        # fillna with subset specified for bool cols
        row = self.spark.createDataFrame(
            [(None, None, None, None)], schema).fillna(True, subset=['name', 'spy']).first()
        self.assertEqual(row.name, None)
        self.assertEqual(row.age, None)
        self.assertEqual(row.height, None)
        self.assertEqual(row.spy, True)

        # fillna with dictionary for boolean types
        row = self.spark.createDataFrame([Row(a=None), Row(a=True)]).fillna({"a": True}).first()
        self.assertEqual(row.a, True)

    def test_bitwise_operations(self):
        from pyspark.sql import functions
        row = Row(a=170, b=75)
        df = self.spark.createDataFrame([row])
        result = df.select(df.a.bitwiseAND(df.b)).collect()[0].asDict()
        self.assertEqual(170 & 75, result['(a & b)'])
        result = df.select(df.a.bitwiseOR(df.b)).collect()[0].asDict()
        self.assertEqual(170 | 75, result['(a | b)'])
        result = df.select(df.a.bitwiseXOR(df.b)).collect()[0].asDict()
        self.assertEqual(170 ^ 75, result['(a ^ b)'])
        result = df.select(functions.bitwiseNOT(df.b)).collect()[0].asDict()
        self.assertEqual(~75, result['~b'])

    def test_expr(self):
        from pyspark.sql import functions
        row = Row(a="length string", b=75)
        df = self.spark.createDataFrame([row])
        result = df.select(functions.expr("length(a)")).collect()[0].asDict()
        self.assertEqual(13, result["length(a)"])

    def test_repartitionByRange_dataframe(self):
        schema = StructType([
            StructField("name", StringType(), True),
            StructField("age", IntegerType(), True),
            StructField("height", DoubleType(), True)])

        df1 = self.spark.createDataFrame(
            [(u'Bob', 27, 66.0), (u'Alice', 10, 10.0), (u'Bob', 10, 66.0)], schema)
        df2 = self.spark.createDataFrame(
            [(u'Alice', 10, 10.0), (u'Bob', 10, 66.0), (u'Bob', 27, 66.0)], schema)

        # test repartitionByRange(numPartitions, *cols)
        df3 = df1.repartitionByRange(2, "name", "age")
        self.assertEqual(df3.rdd.getNumPartitions(), 2)
        self.assertEqual(df3.rdd.first(), df2.rdd.first())
        self.assertEqual(df3.rdd.take(3), df2.rdd.take(3))

        # test repartitionByRange(numPartitions, *cols)
        df4 = df1.repartitionByRange(3, "name", "age")
        self.assertEqual(df4.rdd.getNumPartitions(), 3)
        self.assertEqual(df4.rdd.first(), df2.rdd.first())
        self.assertEqual(df4.rdd.take(3), df2.rdd.take(3))

        # test repartitionByRange(*cols)
        df5 = df1.repartitionByRange("name", "age")
        self.assertEqual(df5.rdd.first(), df2.rdd.first())
        self.assertEqual(df5.rdd.take(3), df2.rdd.take(3))

    def test_replace(self):
        schema = StructType([
            StructField("name", StringType(), True),
            StructField("age", IntegerType(), True),
            StructField("height", DoubleType(), True)])

        # replace with int
        row = self.spark.createDataFrame([(u'Alice', 10, 10.0)], schema).replace(10, 20).first()
        self.assertEqual(row.age, 20)
        self.assertEqual(row.height, 20.0)

        # replace with double
        row = self.spark.createDataFrame(
            [(u'Alice', 80, 80.0)], schema).replace(80.0, 82.1).first()
        self.assertEqual(row.age, 82)
        self.assertEqual(row.height, 82.1)

        # replace with string
        row = self.spark.createDataFrame(
            [(u'Alice', 10, 80.1)], schema).replace(u'Alice', u'Ann').first()
        self.assertEqual(row.name, u"Ann")
        self.assertEqual(row.age, 10)

        # replace with subset specified by a string of a column name w/ actual change
        row = self.spark.createDataFrame(
            [(u'Alice', 10, 80.1)], schema).replace(10, 20, subset='age').first()
        self.assertEqual(row.age, 20)

        # replace with subset specified by a string of a column name w/o actual change
        row = self.spark.createDataFrame(
            [(u'Alice', 10, 80.1)], schema).replace(10, 20, subset='height').first()
        self.assertEqual(row.age, 10)

        # replace with subset specified with one column replaced, another column not in subset
        # stays unchanged.
        row = self.spark.createDataFrame(
            [(u'Alice', 10, 10.0)], schema).replace(10, 20, subset=['name', 'age']).first()
        self.assertEqual(row.name, u'Alice')
        self.assertEqual(row.age, 20)
        self.assertEqual(row.height, 10.0)

        # replace with subset specified but no column will be replaced
        row = self.spark.createDataFrame(
            [(u'Alice', 10, None)], schema).replace(10, 20, subset=['name', 'height']).first()
        self.assertEqual(row.name, u'Alice')
        self.assertEqual(row.age, 10)
        self.assertEqual(row.height, None)

        # replace with lists
        row = self.spark.createDataFrame(
            [(u'Alice', 10, 80.1)], schema).replace([u'Alice'], [u'Ann']).first()
        self.assertTupleEqual(row, (u'Ann', 10, 80.1))

        # replace with dict
        row = self.spark.createDataFrame(
            [(u'Alice', 10, 80.1)], schema).replace({10: 11}).first()
        self.assertTupleEqual(row, (u'Alice', 11, 80.1))

        # test backward compatibility with dummy value
        dummy_value = 1
        row = self.spark.createDataFrame(
            [(u'Alice', 10, 80.1)], schema).replace({'Alice': 'Bob'}, dummy_value).first()
        self.assertTupleEqual(row, (u'Bob', 10, 80.1))

        # test dict with mixed numerics
        row = self.spark.createDataFrame(
            [(u'Alice', 10, 80.1)], schema).replace({10: -10, 80.1: 90.5}).first()
        self.assertTupleEqual(row, (u'Alice', -10, 90.5))

        # replace with tuples
        row = self.spark.createDataFrame(
            [(u'Alice', 10, 80.1)], schema).replace((u'Alice', ), (u'Bob', )).first()
        self.assertTupleEqual(row, (u'Bob', 10, 80.1))

        # replace multiple columns
        row = self.spark.createDataFrame(
            [(u'Alice', 10, 80.0)], schema).replace((10, 80.0), (20, 90)).first()
        self.assertTupleEqual(row, (u'Alice', 20, 90.0))

        # test for mixed numerics
        row = self.spark.createDataFrame(
            [(u'Alice', 10, 80.0)], schema).replace((10, 80), (20, 90.5)).first()
        self.assertTupleEqual(row, (u'Alice', 20, 90.5))

        row = self.spark.createDataFrame(
            [(u'Alice', 10, 80.0)], schema).replace({10: 20, 80: 90.5}).first()
        self.assertTupleEqual(row, (u'Alice', 20, 90.5))

        # replace with boolean
        row = (self
               .spark.createDataFrame([(u'Alice', 10, 80.0)], schema)
               .selectExpr("name = 'Bob'", 'age <= 15')
               .replace(False, True).first())
        self.assertTupleEqual(row, (True, True))

        # replace string with None and then drop None rows
        row = self.spark.createDataFrame(
            [(u'Alice', 10, 80.0)], schema).replace(u'Alice', None).dropna()
        self.assertEqual(row.count(), 0)

        # replace with number and None
        row = self.spark.createDataFrame(
            [(u'Alice', 10, 80.0)], schema).replace([10, 80], [20, None]).first()
        self.assertTupleEqual(row, (u'Alice', 20, None))

        # should fail if subset is not list, tuple or None
        with self.assertRaises(ValueError):
            self.spark.createDataFrame(
                [(u'Alice', 10, 80.1)], schema).replace({10: 11}, subset=1).first()

        # should fail if to_replace and value have different length
        with self.assertRaises(ValueError):
            self.spark.createDataFrame(
                [(u'Alice', 10, 80.1)], schema).replace(["Alice", "Bob"], ["Eve"]).first()

        # should fail if when received unexpected type
        with self.assertRaises(ValueError):
            from datetime import datetime
            self.spark.createDataFrame(
                [(u'Alice', 10, 80.1)], schema).replace(datetime.now(), datetime.now()).first()

        # should fail if provided mixed type replacements
        with self.assertRaises(ValueError):
            self.spark.createDataFrame(
                [(u'Alice', 10, 80.1)], schema).replace(["Alice", 10], ["Eve", 20]).first()

        with self.assertRaises(ValueError):
            self.spark.createDataFrame(
                [(u'Alice', 10, 80.1)], schema).replace({u"Alice": u"Bob", 10: 20}).first()

        with self.assertRaisesRegexp(
                TypeError,
                'value argument is required when to_replace is not a dictionary.'):
            self.spark.createDataFrame(
                [(u'Alice', 10, 80.0)], schema).replace(["Alice", "Bob"]).first()

    def test_capture_analysis_exception(self):
        self.assertRaises(AnalysisException, lambda: self.spark.sql("select abc"))
        self.assertRaises(AnalysisException, lambda: self.df.selectExpr("a + b"))

    def test_capture_parse_exception(self):
        self.assertRaises(ParseException, lambda: self.spark.sql("abc"))

    def test_capture_illegalargument_exception(self):
        self.assertRaisesRegexp(IllegalArgumentException, "Setting negative mapred.reduce.tasks",
                                lambda: self.spark.sql("SET mapred.reduce.tasks=-1"))
        df = self.spark.createDataFrame([(1, 2)], ["a", "b"])
        self.assertRaisesRegexp(IllegalArgumentException, "1024 is not in the permitted values",
                                lambda: df.select(sha2(df.a, 1024)).collect())
        try:
            df.select(sha2(df.a, 1024)).collect()
        except IllegalArgumentException as e:
            self.assertRegexpMatches(e.desc, "1024 is not in the permitted values")
            self.assertRegexpMatches(e.stackTrace,
                                     "org.apache.spark.sql.functions")

    def test_with_column_with_existing_name(self):
        keys = self.df.withColumn("key", self.df.key).select("key").collect()
        self.assertEqual([r.key for r in keys], list(range(100)))

    # regression test for SPARK-10417
    def test_column_iterator(self):

        def foo():
            for x in self.df.key:
                break

        self.assertRaises(TypeError, foo)

    # add test for SPARK-10577 (test broadcast join hint)
    def test_functions_broadcast(self):
        from pyspark.sql.functions import broadcast

        df1 = self.spark.createDataFrame([(1, "1"), (2, "2")], ("key", "value"))
        df2 = self.spark.createDataFrame([(1, "1"), (2, "2")], ("key", "value"))

        # equijoin - should be converted into broadcast join
        plan1 = df1.join(broadcast(df2), "key")._jdf.queryExecution().executedPlan()
        self.assertEqual(1, plan1.toString().count("BroadcastHashJoin"))

        # no join key -- should not be a broadcast join
        plan2 = df1.crossJoin(broadcast(df2))._jdf.queryExecution().executedPlan()
        self.assertEqual(0, plan2.toString().count("BroadcastHashJoin"))

        # planner should not crash without a join
        broadcast(df1)._jdf.queryExecution().executedPlan()

    def test_generic_hints(self):
        from pyspark.sql import DataFrame

        df1 = self.spark.range(10e10).toDF("id")
        df2 = self.spark.range(10e10).toDF("id")

        self.assertIsInstance(df1.hint("broadcast"), DataFrame)
        self.assertIsInstance(df1.hint("broadcast", []), DataFrame)

        # Dummy rules
        self.assertIsInstance(df1.hint("broadcast", "foo", "bar"), DataFrame)
        self.assertIsInstance(df1.hint("broadcast", ["foo", "bar"]), DataFrame)

        plan = df1.join(df2.hint("broadcast"), "id")._jdf.queryExecution().executedPlan()
        self.assertEqual(1, plan.toString().count("BroadcastHashJoin"))

    def test_sample(self):
        self.assertRaisesRegexp(
            TypeError,
            "should be a bool, float and number",
            lambda: self.spark.range(1).sample())

        self.assertRaises(
            TypeError,
            lambda: self.spark.range(1).sample("a"))

        self.assertRaises(
            TypeError,
            lambda: self.spark.range(1).sample(seed="abc"))

        self.assertRaises(
            IllegalArgumentException,
            lambda: self.spark.range(1).sample(-1.0))

    def test_toDF_with_schema_string(self):
        data = [Row(key=i, value=str(i)) for i in range(100)]
        rdd = self.sc.parallelize(data, 5)

        df = rdd.toDF("key: int, value: string")
        self.assertEqual(df.schema.simpleString(), "struct<key:int,value:string>")
        self.assertEqual(df.collect(), data)

        # different but compatible field types can be used.
        df = rdd.toDF("key: string, value: string")
        self.assertEqual(df.schema.simpleString(), "struct<key:string,value:string>")
        self.assertEqual(df.collect(), [Row(key=str(i), value=str(i)) for i in range(100)])

        # field names can differ.
        df = rdd.toDF(" a: int, b: string ")
        self.assertEqual(df.schema.simpleString(), "struct<a:int,b:string>")
        self.assertEqual(df.collect(), data)

        # number of fields must match.
        self.assertRaisesRegexp(Exception, "Length of object",
                                lambda: rdd.toDF("key: int").collect())

        # field types mismatch will cause exception at runtime.
        self.assertRaisesRegexp(Exception, "FloatType can not accept",
                                lambda: rdd.toDF("key: float, value: string").collect())

        # flat schema values will be wrapped into row.
        df = rdd.map(lambda row: row.key).toDF("int")
        self.assertEqual(df.schema.simpleString(), "struct<value:int>")
        self.assertEqual(df.collect(), [Row(key=i) for i in range(100)])

        # users can use DataType directly instead of data type string.
        df = rdd.map(lambda row: row.key).toDF(IntegerType())
        self.assertEqual(df.schema.simpleString(), "struct<value:int>")
        self.assertEqual(df.collect(), [Row(key=i) for i in range(100)])

    def test_join_without_on(self):
        df1 = self.spark.range(1).toDF("a")
        df2 = self.spark.range(1).toDF("b")

        with self.sql_conf({"spark.sql.crossJoin.enabled": False}):
            self.assertRaises(AnalysisException, lambda: df1.join(df2, how="inner").collect())

        with self.sql_conf({"spark.sql.crossJoin.enabled": True}):
            actual = df1.join(df2, how="inner").collect()
            expected = [Row(a=0, b=0)]
            self.assertEqual(actual, expected)

    # Regression test for invalid join methods when on is None, Spark-14761
    def test_invalid_join_method(self):
        df1 = self.spark.createDataFrame([("Alice", 5), ("Bob", 8)], ["name", "age"])
        df2 = self.spark.createDataFrame([("Alice", 80), ("Bob", 90)], ["name", "height"])
        self.assertRaises(IllegalArgumentException, lambda: df1.join(df2, how="invalid-join-type"))

    # Cartesian products require cross join syntax
    def test_require_cross(self):
        from pyspark.sql.functions import broadcast

        df1 = self.spark.createDataFrame([(1, "1")], ("key", "value"))
        df2 = self.spark.createDataFrame([(1, "1")], ("key", "value"))

        # joins without conditions require cross join syntax
        self.assertRaises(AnalysisException, lambda: df1.join(df2).collect())

        # works with crossJoin
        self.assertEqual(1, df1.crossJoin(df2).count())

    def test_conf(self):
        spark = self.spark
        spark.conf.set("bogo", "sipeo")
        self.assertEqual(spark.conf.get("bogo"), "sipeo")
        spark.conf.set("bogo", "ta")
        self.assertEqual(spark.conf.get("bogo"), "ta")
        self.assertEqual(spark.conf.get("bogo", "not.read"), "ta")
        self.assertEqual(spark.conf.get("not.set", "ta"), "ta")
        self.assertRaisesRegexp(Exception, "not.set", lambda: spark.conf.get("not.set"))
        spark.conf.unset("bogo")
        self.assertEqual(spark.conf.get("bogo", "colombia"), "colombia")

        self.assertEqual(spark.conf.get("hyukjin", None), None)

        # This returns 'STATIC' because it's the default value of
        # 'spark.sql.sources.partitionOverwriteMode', and `defaultValue` in
        # `spark.conf.get` is unset.
        self.assertEqual(spark.conf.get("spark.sql.sources.partitionOverwriteMode"), "STATIC")

        # This returns None because 'spark.sql.sources.partitionOverwriteMode' is unset, but
        # `defaultValue` in `spark.conf.get` is set to None.
        self.assertEqual(spark.conf.get("spark.sql.sources.partitionOverwriteMode", None), None)

    def test_current_database(self):
        spark = self.spark
        spark.catalog._reset()
        self.assertEquals(spark.catalog.currentDatabase(), "default")
        spark.sql("CREATE DATABASE some_db")
        spark.catalog.setCurrentDatabase("some_db")
        self.assertEquals(spark.catalog.currentDatabase(), "some_db")
        self.assertRaisesRegexp(
            AnalysisException,
            "does_not_exist",
            lambda: spark.catalog.setCurrentDatabase("does_not_exist"))

    def test_list_databases(self):
        spark = self.spark
        spark.catalog._reset()
        databases = [db.name for db in spark.catalog.listDatabases()]
        self.assertEquals(databases, ["default"])
        spark.sql("CREATE DATABASE some_db")
        databases = [db.name for db in spark.catalog.listDatabases()]
        self.assertEquals(sorted(databases), ["default", "some_db"])

    def test_list_tables(self):
        from pyspark.sql.catalog import Table
        spark = self.spark
        spark.catalog._reset()
        spark.sql("CREATE DATABASE some_db")
        self.assertEquals(spark.catalog.listTables(), [])
        self.assertEquals(spark.catalog.listTables("some_db"), [])
        spark.createDataFrame([(1, 1)]).createOrReplaceTempView("temp_tab")
        spark.sql("CREATE TABLE tab1 (name STRING, age INT) USING parquet")
        spark.sql("CREATE TABLE some_db.tab2 (name STRING, age INT) USING parquet")
        tables = sorted(spark.catalog.listTables(), key=lambda t: t.name)
        tablesDefault = sorted(spark.catalog.listTables("default"), key=lambda t: t.name)
        tablesSomeDb = sorted(spark.catalog.listTables("some_db"), key=lambda t: t.name)
        self.assertEquals(tables, tablesDefault)
        self.assertEquals(len(tables), 2)
        self.assertEquals(len(tablesSomeDb), 2)
        self.assertEquals(tables[0], Table(
            name="tab1",
            database="default",
            description=None,
            tableType="MANAGED",
            isTemporary=False))
        self.assertEquals(tables[1], Table(
            name="temp_tab",
            database=None,
            description=None,
            tableType="TEMPORARY",
            isTemporary=True))
        self.assertEquals(tablesSomeDb[0], Table(
            name="tab2",
            database="some_db",
            description=None,
            tableType="MANAGED",
            isTemporary=False))
        self.assertEquals(tablesSomeDb[1], Table(
            name="temp_tab",
            database=None,
            description=None,
            tableType="TEMPORARY",
            isTemporary=True))
        self.assertRaisesRegexp(
            AnalysisException,
            "does_not_exist",
            lambda: spark.catalog.listTables("does_not_exist"))

    def test_list_functions(self):
        from pyspark.sql.catalog import Function
        spark = self.spark
        spark.catalog._reset()
        spark.sql("CREATE DATABASE some_db")
        functions = dict((f.name, f) for f in spark.catalog.listFunctions())
        functionsDefault = dict((f.name, f) for f in spark.catalog.listFunctions("default"))
        self.assertTrue(len(functions) > 200)
        self.assertTrue("+" in functions)
        self.assertTrue("like" in functions)
        self.assertTrue("month" in functions)
        self.assertTrue("to_date" in functions)
        self.assertTrue("to_timestamp" in functions)
        self.assertTrue("to_unix_timestamp" in functions)
        self.assertTrue("current_database" in functions)
        self.assertEquals(functions["+"], Function(
            name="+",
            description=None,
            className="org.apache.spark.sql.catalyst.expressions.Add",
            isTemporary=True))
        self.assertEquals(functions, functionsDefault)
        spark.catalog.registerFunction("temp_func", lambda x: str(x))
        spark.sql("CREATE FUNCTION func1 AS 'org.apache.spark.data.bricks'")
        spark.sql("CREATE FUNCTION some_db.func2 AS 'org.apache.spark.data.bricks'")
        newFunctions = dict((f.name, f) for f in spark.catalog.listFunctions())
        newFunctionsSomeDb = dict((f.name, f) for f in spark.catalog.listFunctions("some_db"))
        self.assertTrue(set(functions).issubset(set(newFunctions)))
        self.assertTrue(set(functions).issubset(set(newFunctionsSomeDb)))
        self.assertTrue("temp_func" in newFunctions)
        self.assertTrue("func1" in newFunctions)
        self.assertTrue("func2" not in newFunctions)
        self.assertTrue("temp_func" in newFunctionsSomeDb)
        self.assertTrue("func1" not in newFunctionsSomeDb)
        self.assertTrue("func2" in newFunctionsSomeDb)
        self.assertRaisesRegexp(
            AnalysisException,
            "does_not_exist",
            lambda: spark.catalog.listFunctions("does_not_exist"))

    def test_list_columns(self):
        from pyspark.sql.catalog import Column
        spark = self.spark
        spark.catalog._reset()
        spark.sql("CREATE DATABASE some_db")
        spark.sql("CREATE TABLE tab1 (name STRING, age INT) USING parquet")
        spark.sql("CREATE TABLE some_db.tab2 (nickname STRING, tolerance FLOAT) USING parquet")
        columns = sorted(spark.catalog.listColumns("tab1"), key=lambda c: c.name)
        columnsDefault = sorted(spark.catalog.listColumns("tab1", "default"), key=lambda c: c.name)
        self.assertEquals(columns, columnsDefault)
        self.assertEquals(len(columns), 2)
        self.assertEquals(columns[0], Column(
            name="age",
            description=None,
            dataType="int",
            nullable=True,
            isPartition=False,
            isBucket=False))
        self.assertEquals(columns[1], Column(
            name="name",
            description=None,
            dataType="string",
            nullable=True,
            isPartition=False,
            isBucket=False))
        columns2 = sorted(spark.catalog.listColumns("tab2", "some_db"), key=lambda c: c.name)
        self.assertEquals(len(columns2), 2)
        self.assertEquals(columns2[0], Column(
            name="nickname",
            description=None,
            dataType="string",
            nullable=True,
            isPartition=False,
            isBucket=False))
        self.assertEquals(columns2[1], Column(
            name="tolerance",
            description=None,
            dataType="float",
            nullable=True,
            isPartition=False,
            isBucket=False))
        self.assertRaisesRegexp(
            AnalysisException,
            "tab2",
            lambda: spark.catalog.listColumns("tab2"))
        self.assertRaisesRegexp(
            AnalysisException,
            "does_not_exist",
            lambda: spark.catalog.listColumns("does_not_exist"))

    def test_cache(self):
        spark = self.spark
        spark.createDataFrame([(2, 2), (3, 3)]).createOrReplaceTempView("tab1")
        spark.createDataFrame([(2, 2), (3, 3)]).createOrReplaceTempView("tab2")
        self.assertFalse(spark.catalog.isCached("tab1"))
        self.assertFalse(spark.catalog.isCached("tab2"))
        spark.catalog.cacheTable("tab1")
        self.assertTrue(spark.catalog.isCached("tab1"))
        self.assertFalse(spark.catalog.isCached("tab2"))
        spark.catalog.cacheTable("tab2")
        spark.catalog.uncacheTable("tab1")
        self.assertFalse(spark.catalog.isCached("tab1"))
        self.assertTrue(spark.catalog.isCached("tab2"))
        spark.catalog.clearCache()
        self.assertFalse(spark.catalog.isCached("tab1"))
        self.assertFalse(spark.catalog.isCached("tab2"))
        self.assertRaisesRegexp(
            AnalysisException,
            "does_not_exist",
            lambda: spark.catalog.isCached("does_not_exist"))
        self.assertRaisesRegexp(
            AnalysisException,
            "does_not_exist",
            lambda: spark.catalog.cacheTable("does_not_exist"))
        self.assertRaisesRegexp(
            AnalysisException,
            "does_not_exist",
            lambda: spark.catalog.uncacheTable("does_not_exist"))

    def test_read_text_file_list(self):
        df = self.spark.read.text(['python/test_support/sql/text-test.txt',
                                   'python/test_support/sql/text-test.txt'])
        count = df.count()
        self.assertEquals(count, 4)

    def test_BinaryType_serialization(self):
        # Pyrolite version <= 4.9 could not serialize BinaryType with Python3 SPARK-17808
        # The empty bytearray is test for SPARK-21534.
        schema = StructType([StructField('mybytes', BinaryType())])
        data = [[bytearray(b'here is my data')],
                [bytearray(b'and here is some more')],
                [bytearray(b'')]]
        df = self.spark.createDataFrame(data, schema=schema)
        df.collect()

    # test for SPARK-16542
    def test_array_types(self):
        # This test need to make sure that the Scala type selected is at least
        # as large as the python's types. This is necessary because python's
        # array types depend on C implementation on the machine. Therefore there
        # is no machine independent correspondence between python's array types
        # and Scala types.
        # See: https://docs.python.org/2/library/array.html

        def assertCollectSuccess(typecode, value):
            row = Row(myarray=array.array(typecode, [value]))
            df = self.spark.createDataFrame([row])
            self.assertEqual(df.first()["myarray"][0], value)

        # supported string types
        #
        # String types in python's array are "u" for Py_UNICODE and "c" for char.
        # "u" will be removed in python 4, and "c" is not supported in python 3.
        supported_string_types = []
        if sys.version_info[0] < 4:
            supported_string_types += ['u']
            # test unicode
            assertCollectSuccess('u', u'a')
        if sys.version_info[0] < 3:
            supported_string_types += ['c']
            # test string
            assertCollectSuccess('c', 'a')

        # supported float and double
        #
        # Test max, min, and precision for float and double, assuming IEEE 754
        # floating-point format.
        supported_fractional_types = ['f', 'd']
        assertCollectSuccess('f', ctypes.c_float(1e+38).value)
        assertCollectSuccess('f', ctypes.c_float(1e-38).value)
        assertCollectSuccess('f', ctypes.c_float(1.123456).value)
        assertCollectSuccess('d', sys.float_info.max)
        assertCollectSuccess('d', sys.float_info.min)
        assertCollectSuccess('d', sys.float_info.epsilon)

        # supported signed int types
        #
        # The size of C types changes with implementation, we need to make sure
        # that there is no overflow error on the platform running this test.
        supported_signed_int_types = list(
            set(_array_signed_int_typecode_ctype_mappings.keys())
            .intersection(set(_array_type_mappings.keys())))
        for t in supported_signed_int_types:
            ctype = _array_signed_int_typecode_ctype_mappings[t]
            max_val = 2 ** (ctypes.sizeof(ctype) * 8 - 1)
            assertCollectSuccess(t, max_val - 1)
            assertCollectSuccess(t, -max_val)

        # supported unsigned int types
        #
        # JVM does not have unsigned types. We need to be very careful to make
        # sure that there is no overflow error.
        supported_unsigned_int_types = list(
            set(_array_unsigned_int_typecode_ctype_mappings.keys())
            .intersection(set(_array_type_mappings.keys())))
        for t in supported_unsigned_int_types:
            ctype = _array_unsigned_int_typecode_ctype_mappings[t]
            assertCollectSuccess(t, 2 ** (ctypes.sizeof(ctype) * 8) - 1)

        # all supported types
        #
        # Make sure the types tested above:
        # 1. are all supported types
        # 2. cover all supported types
        supported_types = (supported_string_types +
                           supported_fractional_types +
                           supported_signed_int_types +
                           supported_unsigned_int_types)
        self.assertEqual(set(supported_types), set(_array_type_mappings.keys()))

        # all unsupported types
        #
        # Keys in _array_type_mappings is a complete list of all supported types,
        # and types not in _array_type_mappings are considered unsupported.
        # `array.typecodes` are not supported in python 2.
        if sys.version_info[0] < 3:
            all_types = set(['c', 'b', 'B', 'u', 'h', 'H', 'i', 'I', 'l', 'L', 'f', 'd'])
        else:
            all_types = set(array.typecodes)
        unsupported_types = all_types - set(supported_types)
        # test unsupported types
        for t in unsupported_types:
            with self.assertRaises(TypeError):
                a = array.array(t)
                self.spark.createDataFrame([Row(myarray=a)]).collect()

    def test_bucketed_write(self):
        data = [
            (1, "foo", 3.0), (2, "foo", 5.0),
            (3, "bar", -1.0), (4, "bar", 6.0),
        ]
        df = self.spark.createDataFrame(data, ["x", "y", "z"])

        def count_bucketed_cols(names, table="pyspark_bucket"):
            """Given a sequence of column names and a table name
            query the catalog and return number o columns which are
            used for bucketing
            """
            cols = self.spark.catalog.listColumns(table)
            num = len([c for c in cols if c.name in names and c.isBucket])
            return num

        # Test write with one bucketing column
        df.write.bucketBy(3, "x").mode("overwrite").saveAsTable("pyspark_bucket")
        self.assertEqual(count_bucketed_cols(["x"]), 1)
        self.assertSetEqual(set(data), set(self.spark.table("pyspark_bucket").collect()))

        # Test write two bucketing columns
        df.write.bucketBy(3, "x", "y").mode("overwrite").saveAsTable("pyspark_bucket")
        self.assertEqual(count_bucketed_cols(["x", "y"]), 2)
        self.assertSetEqual(set(data), set(self.spark.table("pyspark_bucket").collect()))

        # Test write with bucket and sort
        df.write.bucketBy(2, "x").sortBy("z").mode("overwrite").saveAsTable("pyspark_bucket")
        self.assertEqual(count_bucketed_cols(["x"]), 1)
        self.assertSetEqual(set(data), set(self.spark.table("pyspark_bucket").collect()))

        # Test write with a list of columns
        df.write.bucketBy(3, ["x", "y"]).mode("overwrite").saveAsTable("pyspark_bucket")
        self.assertEqual(count_bucketed_cols(["x", "y"]), 2)
        self.assertSetEqual(set(data), set(self.spark.table("pyspark_bucket").collect()))

        # Test write with bucket and sort with a list of columns
        (df.write.bucketBy(2, "x")
            .sortBy(["y", "z"])
            .mode("overwrite").saveAsTable("pyspark_bucket"))
        self.assertSetEqual(set(data), set(self.spark.table("pyspark_bucket").collect()))

        # Test write with bucket and sort with multiple columns
        (df.write.bucketBy(2, "x")
            .sortBy("y", "z")
            .mode("overwrite").saveAsTable("pyspark_bucket"))
        self.assertSetEqual(set(data), set(self.spark.table("pyspark_bucket").collect()))

    def _to_pandas(self):
        from datetime import datetime, date
        schema = StructType().add("a", IntegerType()).add("b", StringType())\
                             .add("c", BooleanType()).add("d", FloatType())\
                             .add("dt", DateType()).add("ts", TimestampType())
        data = [
            (1, "foo", True, 3.0, date(1969, 1, 1), datetime(1969, 1, 1, 1, 1, 1)),
            (2, "foo", True, 5.0, None, None),
            (3, "bar", False, -1.0, date(2012, 3, 3), datetime(2012, 3, 3, 3, 3, 3)),
            (4, "bar", False, 6.0, date(2100, 4, 4), datetime(2100, 4, 4, 4, 4, 4)),
        ]
        df = self.spark.createDataFrame(data, schema)
        return df.toPandas()

    @unittest.skipIf(not _have_pandas, _pandas_requirement_message)
    def test_to_pandas(self):
        import numpy as np
        pdf = self._to_pandas()
        types = pdf.dtypes
        self.assertEquals(types[0], np.int32)
        self.assertEquals(types[1], np.object)
        self.assertEquals(types[2], np.bool)
        self.assertEquals(types[3], np.float32)
        self.assertEquals(types[4], np.object)  # datetime.date
        self.assertEquals(types[5], 'datetime64[ns]')

    @unittest.skipIf(_have_pandas, "Required Pandas was found.")
    def test_to_pandas_required_pandas_not_found(self):
        with QuietTest(self.sc):
            with self.assertRaisesRegexp(ImportError, 'Pandas >= .* must be installed'):
                self._to_pandas()

    @unittest.skipIf(not _have_pandas, _pandas_requirement_message)
    def test_to_pandas_avoid_astype(self):
        import numpy as np
        schema = StructType().add("a", IntegerType()).add("b", StringType())\
                             .add("c", IntegerType())
        data = [(1, "foo", 16777220), (None, "bar", None)]
        df = self.spark.createDataFrame(data, schema)
        types = df.toPandas().dtypes
        self.assertEquals(types[0], np.float64)  # doesn't convert to np.int32 due to NaN value.
        self.assertEquals(types[1], np.object)
        self.assertEquals(types[2], np.float64)

    def test_create_dataframe_from_array_of_long(self):
        import array
        data = [Row(longarray=array.array('l', [-9223372036854775808, 0, 9223372036854775807]))]
        df = self.spark.createDataFrame(data)
        self.assertEqual(df.first(), Row(longarray=[-9223372036854775808, 0, 9223372036854775807]))

    @unittest.skipIf(not _have_pandas, _pandas_requirement_message)
    def test_create_dataframe_from_pandas_with_timestamp(self):
        import pandas as pd
        from datetime import datetime
        pdf = pd.DataFrame({"ts": [datetime(2017, 10, 31, 1, 1, 1)],
                            "d": [pd.Timestamp.now().date()]})
        # test types are inferred correctly without specifying schema
        df = self.spark.createDataFrame(pdf)
        self.assertTrue(isinstance(df.schema['ts'].dataType, TimestampType))
        self.assertTrue(isinstance(df.schema['d'].dataType, DateType))
        # test with schema will accept pdf as input
        df = self.spark.createDataFrame(pdf, schema="d date, ts timestamp")
        self.assertTrue(isinstance(df.schema['ts'].dataType, TimestampType))
        self.assertTrue(isinstance(df.schema['d'].dataType, DateType))

    @unittest.skipIf(_have_pandas, "Required Pandas was found.")
    def test_create_dataframe_required_pandas_not_found(self):
        with QuietTest(self.sc):
            with self.assertRaisesRegexp(
                    ImportError,
                    "(Pandas >= .* must be installed|No module named '?pandas'?)"):
                import pandas as pd
                from datetime import datetime
                pdf = pd.DataFrame({"ts": [datetime(2017, 10, 31, 1, 1, 1)],
                                    "d": [pd.Timestamp.now().date()]})
                self.spark.createDataFrame(pdf)

    # Regression test for SPARK-23360
    @unittest.skipIf(not _have_pandas, _pandas_requirement_message)
    def test_create_dateframe_from_pandas_with_dst(self):
        import pandas as pd
        from datetime import datetime

        pdf = pd.DataFrame({'time': [datetime(2015, 10, 31, 22, 30)]})

        df = self.spark.createDataFrame(pdf)
        self.assertPandasEqual(pdf, df.toPandas())

        orig_env_tz = os.environ.get('TZ', None)
        try:
            tz = 'America/Los_Angeles'
            os.environ['TZ'] = tz
            time.tzset()
            with self.sql_conf({'spark.sql.session.timeZone': tz}):
                df = self.spark.createDataFrame(pdf)
                self.assertPandasEqual(pdf, df.toPandas())
        finally:
            del os.environ['TZ']
            if orig_env_tz is not None:
                os.environ['TZ'] = orig_env_tz
            time.tzset()


class HiveSparkSubmitTests(SparkSubmitTests):

    @unittest.skip("This distrbituion doesn't ship hive")
    def test_hivecontext(self):
        # This test checks that HiveContext is using Hive metastore (SPARK-16224).
        # It sets a metastore url and checks if there is a derby dir created by
        # Hive metastore. If this derby dir exists, HiveContext is using
        # Hive metastore.
        metastore_path = os.path.join(tempfile.mkdtemp(), "spark16224_metastore_db")
        metastore_URL = "jdbc:derby:;databaseName=" + metastore_path + ";create=true"
        hive_site_dir = os.path.join(self.programDir, "conf")
        hive_site_file = self.createTempFile("hive-site.xml", ("""
            |<configuration>
            |  <property>
            |  <name>javax.jdo.option.ConnectionURL</name>
            |  <value>%s</value>
            |  </property>
            |</configuration>
            """ % metastore_URL).lstrip(), "conf")
        script = self.createTempFile("test.py", """
            |import os
            |
            |from pyspark.conf import SparkConf
            |from pyspark.context import SparkContext
            |from pyspark.sql import HiveContext
            |
            |conf = SparkConf()
            |sc = SparkContext(conf=conf)
            |hive_context = HiveContext(sc)
            |print(hive_context.sql("show databases").collect())
            """)
        proc = subprocess.Popen(
            [self.sparkSubmit, "--master", "local-cluster[1,1,1024]",
             "--driver-class-path", hive_site_dir, script],
            stdout=subprocess.PIPE)
        out, err = proc.communicate()
        self.assertEqual(0, proc.returncode)
        self.assertIn("default", out.decode('utf-8'))
        self.assertTrue(os.path.exists(metastore_path))


class SQLTests2(ReusedSQLTestCase):

    # We can't include this test into SQLTests because we will stop class's SparkContext and cause
    # other tests failed.
    def test_sparksession_with_stopped_sparkcontext(self):
        self.sc.stop()
        sc = SparkContext('local[4]', self.sc.appName)
        spark = SparkSession.builder.getOrCreate()
        try:
            df = spark.createDataFrame([(1, 2)], ["c", "c"])
            df.collect()
        finally:
            spark.stop()
            sc.stop()


class SparkSessionTests(PySparkTestCase):

    # This test is separate because it's closely related with session's start and stop.
    # See SPARK-23228.
    def test_set_jvm_default_session(self):
        spark = SparkSession.builder.getOrCreate()
        try:
            self.assertTrue(spark._jvm.SparkSession.getDefaultSession().isDefined())
        finally:
            spark.stop()
            self.assertTrue(spark._jvm.SparkSession.getDefaultSession().isEmpty())

    def test_jvm_default_session_already_set(self):
        # Here, we assume there is the default session already set in JVM.
        jsession = self.sc._jvm.SparkSession(self.sc._jsc.sc())
        self.sc._jvm.SparkSession.setDefaultSession(jsession)

        spark = SparkSession.builder.getOrCreate()
        try:
            self.assertTrue(spark._jvm.SparkSession.getDefaultSession().isDefined())
            # The session should be the same with the exiting one.
            self.assertTrue(jsession.equals(spark._jvm.SparkSession.getDefaultSession().get()))
        finally:
            spark.stop()


class UDFInitializationTests(unittest.TestCase):
    def tearDown(self):
        if SparkSession._instantiatedSession is not None:
            SparkSession._instantiatedSession.stop()

        if SparkContext._active_spark_context is not None:
            SparkContext._active_spark_context.stop()

    def test_udf_init_shouldnt_initalize_context(self):
        from pyspark.sql.functions import UserDefinedFunction

        UserDefinedFunction(lambda x: x, StringType())

        self.assertIsNone(
            SparkContext._active_spark_context,
            "SparkContext shouldn't be initialized when UserDefinedFunction is created."
        )
        self.assertIsNone(
            SparkSession._instantiatedSession,
            "SparkSession shouldn't be initialized when UserDefinedFunction is created."
        )


class HiveContextSQLTests(ReusedPySparkTestCase):

    @classmethod
    def setUpClass(cls):
        ReusedPySparkTestCase.setUpClass()
        cls.tempdir = tempfile.NamedTemporaryFile(delete=False)
        try:
            cls.sc._jvm.org.apache.hadoop.hive.conf.HiveConf()
        except py4j.protocol.Py4JError:
            cls.tearDownClass()
            raise unittest.SkipTest("Hive is not available")
        except TypeError:
            cls.tearDownClass()
            raise unittest.SkipTest("Hive is not available")
        os.unlink(cls.tempdir.name)
        cls.spark = HiveContext._createForTesting(cls.sc)
        cls.testData = [Row(key=i, value=str(i)) for i in range(100)]
        cls.df = cls.sc.parallelize(cls.testData).toDF()

    @classmethod
    def tearDownClass(cls):
        ReusedPySparkTestCase.tearDownClass()
        shutil.rmtree(cls.tempdir.name, ignore_errors=True)

    def test_save_and_load_table(self):
        df = self.df
        tmpPath = tempfile.mkdtemp()
        shutil.rmtree(tmpPath)
        df.write.saveAsTable("savedJsonTable", "json", "append", path=tmpPath)
        actual = self.spark.createExternalTable("externalJsonTable", tmpPath, "json")
        self.assertEqual(sorted(df.collect()),
                         sorted(self.spark.sql("SELECT * FROM savedJsonTable").collect()))
        self.assertEqual(sorted(df.collect()),
                         sorted(self.spark.sql("SELECT * FROM externalJsonTable").collect()))
        self.assertEqual(sorted(df.collect()), sorted(actual.collect()))
        self.spark.sql("DROP TABLE externalJsonTable")

        df.write.saveAsTable("savedJsonTable", "json", "overwrite", path=tmpPath)
        schema = StructType([StructField("value", StringType(), True)])
        actual = self.spark.createExternalTable("externalJsonTable", source="json",
                                                schema=schema, path=tmpPath,
                                                noUse="this options will not be used")
        self.assertEqual(sorted(df.collect()),
                         sorted(self.spark.sql("SELECT * FROM savedJsonTable").collect()))
        self.assertEqual(sorted(df.select("value").collect()),
                         sorted(self.spark.sql("SELECT * FROM externalJsonTable").collect()))
        self.assertEqual(sorted(df.select("value").collect()), sorted(actual.collect()))
        self.spark.sql("DROP TABLE savedJsonTable")
        self.spark.sql("DROP TABLE externalJsonTable")

        defaultDataSourceName = self.spark.getConf("spark.sql.sources.default",
                                                   "org.apache.spark.sql.parquet")
        self.spark.sql("SET spark.sql.sources.default=org.apache.spark.sql.json")
        df.write.saveAsTable("savedJsonTable", path=tmpPath, mode="overwrite")
        actual = self.spark.createExternalTable("externalJsonTable", path=tmpPath)
        self.assertEqual(sorted(df.collect()),
                         sorted(self.spark.sql("SELECT * FROM savedJsonTable").collect()))
        self.assertEqual(sorted(df.collect()),
                         sorted(self.spark.sql("SELECT * FROM externalJsonTable").collect()))
        self.assertEqual(sorted(df.collect()), sorted(actual.collect()))
        self.spark.sql("DROP TABLE savedJsonTable")
        self.spark.sql("DROP TABLE externalJsonTable")
        self.spark.sql("SET spark.sql.sources.default=" + defaultDataSourceName)

        shutil.rmtree(tmpPath)

    def test_window_functions(self):
        df = self.spark.createDataFrame([(1, "1"), (2, "2"), (1, "2"), (1, "2")], ["key", "value"])
        w = Window.partitionBy("value").orderBy("key")
        from pyspark.sql import functions as F
        sel = df.select(df.value, df.key,
                        F.max("key").over(w.rowsBetween(0, 1)),
                        F.min("key").over(w.rowsBetween(0, 1)),
                        F.count("key").over(w.rowsBetween(float('-inf'), float('inf'))),
                        F.row_number().over(w),
                        F.rank().over(w),
                        F.dense_rank().over(w),
                        F.ntile(2).over(w))
        rs = sorted(sel.collect())
        expected = [
            ("1", 1, 1, 1, 1, 1, 1, 1, 1),
            ("2", 1, 1, 1, 3, 1, 1, 1, 1),
            ("2", 1, 2, 1, 3, 2, 1, 1, 1),
            ("2", 2, 2, 2, 3, 3, 3, 2, 2)
        ]
        for r, ex in zip(rs, expected):
            self.assertEqual(tuple(r), ex[:len(r)])

    def test_window_functions_without_partitionBy(self):
        df = self.spark.createDataFrame([(1, "1"), (2, "2"), (1, "2"), (1, "2")], ["key", "value"])
        w = Window.orderBy("key", df.value)
        from pyspark.sql import functions as F
        sel = df.select(df.value, df.key,
                        F.max("key").over(w.rowsBetween(0, 1)),
                        F.min("key").over(w.rowsBetween(0, 1)),
                        F.count("key").over(w.rowsBetween(float('-inf'), float('inf'))),
                        F.row_number().over(w),
                        F.rank().over(w),
                        F.dense_rank().over(w),
                        F.ntile(2).over(w))
        rs = sorted(sel.collect())
        expected = [
            ("1", 1, 1, 1, 4, 1, 1, 1, 1),
            ("2", 1, 1, 1, 4, 2, 2, 2, 1),
            ("2", 1, 2, 1, 4, 3, 2, 2, 2),
            ("2", 2, 2, 2, 4, 4, 4, 3, 2)
        ]
        for r, ex in zip(rs, expected):
            self.assertEqual(tuple(r), ex[:len(r)])

    def test_window_functions_cumulative_sum(self):
        df = self.spark.createDataFrame([("one", 1), ("two", 2)], ["key", "value"])
        from pyspark.sql import functions as F

        # Test cumulative sum
        sel = df.select(
            df.key,
            F.sum(df.value).over(Window.rowsBetween(Window.unboundedPreceding, 0)))
        rs = sorted(sel.collect())
        expected = [("one", 1), ("two", 3)]
        for r, ex in zip(rs, expected):
            self.assertEqual(tuple(r), ex[:len(r)])

        # Test boundary values less than JVM's Long.MinValue and make sure we don't overflow
        sel = df.select(
            df.key,
            F.sum(df.value).over(Window.rowsBetween(Window.unboundedPreceding - 1, 0)))
        rs = sorted(sel.collect())
        expected = [("one", 1), ("two", 3)]
        for r, ex in zip(rs, expected):
            self.assertEqual(tuple(r), ex[:len(r)])

        # Test boundary values greater than JVM's Long.MaxValue and make sure we don't overflow
        frame_end = Window.unboundedFollowing + 1
        sel = df.select(
            df.key,
            F.sum(df.value).over(Window.rowsBetween(Window.currentRow, frame_end)))
        rs = sorted(sel.collect())
        expected = [("one", 3), ("two", 2)]
        for r, ex in zip(rs, expected):
            self.assertEqual(tuple(r), ex[:len(r)])

    def test_collect_functions(self):
        df = self.spark.createDataFrame([(1, "1"), (2, "2"), (1, "2"), (1, "2")], ["key", "value"])
        from pyspark.sql import functions

        self.assertEqual(
            sorted(df.select(functions.collect_set(df.key).alias('r')).collect()[0].r),
            [1, 2])
        self.assertEqual(
            sorted(df.select(functions.collect_list(df.key).alias('r')).collect()[0].r),
            [1, 1, 1, 2])
        self.assertEqual(
            sorted(df.select(functions.collect_set(df.value).alias('r')).collect()[0].r),
            ["1", "2"])
        self.assertEqual(
            sorted(df.select(functions.collect_list(df.value).alias('r')).collect()[0].r),
            ["1", "2", "2", "2"])

    def test_limit_and_take(self):
        df = self.spark.range(1, 1000, numPartitions=10)

        def assert_runs_only_one_job_stage_and_task(job_group_name, f):
            tracker = self.sc.statusTracker()
            self.sc.setJobGroup(job_group_name, description="")
            f()
            jobs = tracker.getJobIdsForGroup(job_group_name)
            self.assertEqual(1, len(jobs))
            stages = tracker.getJobInfo(jobs[0]).stageIds
            self.assertEqual(1, len(stages))
            self.assertEqual(1, tracker.getStageInfo(stages[0]).numTasks)

        # Regression test for SPARK-10731: take should delegate to Scala implementation
        assert_runs_only_one_job_stage_and_task("take", lambda: df.take(1))
        # Regression test for SPARK-17514: limit(n).collect() should the perform same as take(n)
        assert_runs_only_one_job_stage_and_task("collect_limit", lambda: df.limit(1).collect())

    def test_datetime_functions(self):
        from pyspark.sql import functions
        from datetime import date, datetime
        df = self.spark.range(1).selectExpr("'2017-01-22' as dateCol")
        parse_result = df.select(functions.to_date(functions.col("dateCol"))).first()
        self.assertEquals(date(2017, 1, 22), parse_result['to_date(`dateCol`)'])

    @unittest.skipIf(sys.version_info < (3, 3), "Unittest < 3.3 doesn't support mocking")
    def test_unbounded_frames(self):
        from unittest.mock import patch
        from pyspark.sql import functions as F
        from pyspark.sql import window
        import importlib

        df = self.spark.range(0, 3)

        def rows_frame_match():
            return "ROWS BETWEEN UNBOUNDED PRECEDING AND UNBOUNDED FOLLOWING" in df.select(
                F.count("*").over(window.Window.rowsBetween(-sys.maxsize, sys.maxsize))
            ).columns[0]

        def range_frame_match():
            return "RANGE BETWEEN UNBOUNDED PRECEDING AND UNBOUNDED FOLLOWING" in df.select(
                F.count("*").over(window.Window.rangeBetween(-sys.maxsize, sys.maxsize))
            ).columns[0]

        with patch("sys.maxsize", 2 ** 31 - 1):
            importlib.reload(window)
            self.assertTrue(rows_frame_match())
            self.assertTrue(range_frame_match())

        with patch("sys.maxsize", 2 ** 63 - 1):
            importlib.reload(window)
            self.assertTrue(rows_frame_match())
            self.assertTrue(range_frame_match())

        with patch("sys.maxsize", 2 ** 127 - 1):
            importlib.reload(window)
            self.assertTrue(rows_frame_match())
            self.assertTrue(range_frame_match())

        importlib.reload(window)


class DataTypeVerificationTests(unittest.TestCase):

    def test_verify_type_exception_msg(self):
        self.assertRaisesRegexp(
            ValueError,
            "test_name",
            lambda: _make_type_verifier(StringType(), nullable=False, name="test_name")(None))

        schema = StructType([StructField('a', StructType([StructField('b', IntegerType())]))])
        self.assertRaisesRegexp(
            TypeError,
            "field b in field a",
            lambda: _make_type_verifier(schema)([["data"]]))

    def test_verify_type_ok_nullable(self):
        obj = None
        types = [IntegerType(), FloatType(), StringType(), StructType([])]
        for data_type in types:
            try:
                _make_type_verifier(data_type, nullable=True)(obj)
            except Exception:
                self.fail("verify_type(%s, %s, nullable=True)" % (obj, data_type))

    def test_verify_type_not_nullable(self):
        import array
        import datetime
        import decimal

        schema = StructType([
            StructField('s', StringType(), nullable=False),
            StructField('i', IntegerType(), nullable=True)])

        class MyObj:
            def __init__(self, **kwargs):
                for k, v in kwargs.items():
                    setattr(self, k, v)

        # obj, data_type
        success_spec = [
            # String
            ("", StringType()),
            (u"", StringType()),
            (1, StringType()),
            (1.0, StringType()),
            ([], StringType()),
            ({}, StringType()),

            # UDT
            (ExamplePoint(1.0, 2.0), ExamplePointUDT()),

            # Boolean
            (True, BooleanType()),

            # Byte
            (-(2**7), ByteType()),
            (2**7 - 1, ByteType()),

            # Short
            (-(2**15), ShortType()),
            (2**15 - 1, ShortType()),

            # Integer
            (-(2**31), IntegerType()),
            (2**31 - 1, IntegerType()),

            # Long
            (2**64, LongType()),

            # Float & Double
            (1.0, FloatType()),
            (1.0, DoubleType()),

            # Decimal
            (decimal.Decimal("1.0"), DecimalType()),

            # Binary
            (bytearray([1, 2]), BinaryType()),

            # Date/Timestamp
            (datetime.date(2000, 1, 2), DateType()),
            (datetime.datetime(2000, 1, 2, 3, 4), DateType()),
            (datetime.datetime(2000, 1, 2, 3, 4), TimestampType()),

            # Array
            ([], ArrayType(IntegerType())),
            (["1", None], ArrayType(StringType(), containsNull=True)),
            ([1, 2], ArrayType(IntegerType())),
            ((1, 2), ArrayType(IntegerType())),
            (array.array('h', [1, 2]), ArrayType(IntegerType())),

            # Map
            ({}, MapType(StringType(), IntegerType())),
            ({"a": 1}, MapType(StringType(), IntegerType())),
            ({"a": None}, MapType(StringType(), IntegerType(), valueContainsNull=True)),

            # Struct
            ({"s": "a", "i": 1}, schema),
            ({"s": "a", "i": None}, schema),
            ({"s": "a"}, schema),
            ({"s": "a", "f": 1.0}, schema),
            (Row(s="a", i=1), schema),
            (Row(s="a", i=None), schema),
            (Row(s="a", i=1, f=1.0), schema),
            (["a", 1], schema),
            (["a", None], schema),
            (("a", 1), schema),
            (MyObj(s="a", i=1), schema),
            (MyObj(s="a", i=None), schema),
            (MyObj(s="a"), schema),
        ]

        # obj, data_type, exception class
        failure_spec = [
            # String (match anything but None)
            (None, StringType(), ValueError),

            # UDT
            (ExamplePoint(1.0, 2.0), PythonOnlyUDT(), ValueError),

            # Boolean
            (1, BooleanType(), TypeError),
            ("True", BooleanType(), TypeError),
            ([1], BooleanType(), TypeError),

            # Byte
            (-(2**7) - 1, ByteType(), ValueError),
            (2**7, ByteType(), ValueError),
            ("1", ByteType(), TypeError),
            (1.0, ByteType(), TypeError),

            # Short
            (-(2**15) - 1, ShortType(), ValueError),
            (2**15, ShortType(), ValueError),

            # Integer
            (-(2**31) - 1, IntegerType(), ValueError),
            (2**31, IntegerType(), ValueError),

            # Float & Double
            (1, FloatType(), TypeError),
            (1, DoubleType(), TypeError),

            # Decimal
            (1.0, DecimalType(), TypeError),
            (1, DecimalType(), TypeError),
            ("1.0", DecimalType(), TypeError),

            # Binary
            (1, BinaryType(), TypeError),

            # Date/Timestamp
            ("2000-01-02", DateType(), TypeError),
            (946811040, TimestampType(), TypeError),

            # Array
            (["1", None], ArrayType(StringType(), containsNull=False), ValueError),
            ([1, "2"], ArrayType(IntegerType()), TypeError),

            # Map
            ({"a": 1}, MapType(IntegerType(), IntegerType()), TypeError),
            ({"a": "1"}, MapType(StringType(), IntegerType()), TypeError),
            ({"a": None}, MapType(StringType(), IntegerType(), valueContainsNull=False),
             ValueError),

            # Struct
            ({"s": "a", "i": "1"}, schema, TypeError),
            (Row(s="a"), schema, ValueError),     # Row can't have missing field
            (Row(s="a", i="1"), schema, TypeError),
            (["a"], schema, ValueError),
            (["a", "1"], schema, TypeError),
            (MyObj(s="a", i="1"), schema, TypeError),
            (MyObj(s=None, i="1"), schema, ValueError),
        ]

        # Check success cases
        for obj, data_type in success_spec:
            try:
                _make_type_verifier(data_type, nullable=False)(obj)
            except Exception:
                self.fail("verify_type(%s, %s, nullable=False)" % (obj, data_type))

        # Check failure cases
        for obj, data_type, exp in failure_spec:
            msg = "verify_type(%s, %s, nullable=False) == %s" % (obj, data_type, exp)
            with self.assertRaises(exp, msg=msg):
                _make_type_verifier(data_type, nullable=False)(obj)


@unittest.skipIf(
    not _have_pandas or not _have_pyarrow,
    _pandas_requirement_message or _pyarrow_requirement_message)
class ArrowTests(ReusedSQLTestCase):

    @classmethod
    def setUpClass(cls):
        from datetime import date, datetime
        from decimal import Decimal
        ReusedSQLTestCase.setUpClass()

        # Synchronize default timezone between Python and Java
        cls.tz_prev = os.environ.get("TZ", None)  # save current tz if set
        tz = "America/Los_Angeles"
        os.environ["TZ"] = tz
        time.tzset()

        cls.spark.conf.set("spark.sql.session.timeZone", tz)
        cls.spark.conf.set("spark.sql.execution.arrow.enabled", "true")
        # Disable fallback by default to easily detect the failures.
        cls.spark.conf.set("spark.sql.execution.arrow.fallback.enabled", "false")
        cls.schema = StructType([
            StructField("1_str_t", StringType(), True),
            StructField("2_int_t", IntegerType(), True),
            StructField("3_long_t", LongType(), True),
            StructField("4_float_t", FloatType(), True),
            StructField("5_double_t", DoubleType(), True),
            StructField("6_decimal_t", DecimalType(38, 18), True),
            StructField("7_date_t", DateType(), True),
            StructField("8_timestamp_t", TimestampType(), True)])
        cls.data = [(u"a", 1, 10, 0.2, 2.0, Decimal("2.0"),
                     date(1969, 1, 1), datetime(1969, 1, 1, 1, 1, 1)),
                    (u"b", 2, 20, 0.4, 4.0, Decimal("4.0"),
                     date(2012, 2, 2), datetime(2012, 2, 2, 2, 2, 2)),
                    (u"c", 3, 30, 0.8, 6.0, Decimal("6.0"),
                     date(2100, 3, 3), datetime(2100, 3, 3, 3, 3, 3))]

    @classmethod
    def tearDownClass(cls):
        del os.environ["TZ"]
        if cls.tz_prev is not None:
            os.environ["TZ"] = cls.tz_prev
        time.tzset()
        ReusedSQLTestCase.tearDownClass()

    def create_pandas_data_frame(self):
        import pandas as pd
        import numpy as np
        data_dict = {}
        for j, name in enumerate(self.schema.names):
            data_dict[name] = [self.data[i][j] for i in range(len(self.data))]
        # need to convert these to numpy types first
        data_dict["2_int_t"] = np.int32(data_dict["2_int_t"])
        data_dict["4_float_t"] = np.float32(data_dict["4_float_t"])
        return pd.DataFrame(data=data_dict)

    def test_toPandas_fallback_enabled(self):
        import pandas as pd

        with self.sql_conf({"spark.sql.execution.arrow.fallback.enabled": True}):
            schema = StructType([StructField("map", MapType(StringType(), IntegerType()), True)])
            df = self.spark.createDataFrame([({u'a': 1},)], schema=schema)
            with QuietTest(self.sc):
                with warnings.catch_warnings(record=True) as warns:
                    pdf = df.toPandas()
                    # Catch and check the last UserWarning.
                    user_warns = [
                        warn.message for warn in warns if isinstance(warn.message, UserWarning)]
                    self.assertTrue(len(user_warns) > 0)
                    self.assertTrue(
                        "Attempting non-optimization" in _exception_message(user_warns[-1]))
                    self.assertPandasEqual(pdf, pd.DataFrame({u'map': [{u'a': 1}]}))

    def test_toPandas_fallback_disabled(self):
        schema = StructType([StructField("map", MapType(StringType(), IntegerType()), True)])
        df = self.spark.createDataFrame([(None,)], schema=schema)
        with QuietTest(self.sc):
            with self.assertRaisesRegexp(Exception, 'Unsupported type'):
                df.toPandas()

    def test_null_conversion(self):
        df_null = self.spark.createDataFrame([tuple([None for _ in range(len(self.data[0]))])] +
                                             self.data)
        pdf = df_null.toPandas()
        null_counts = pdf.isnull().sum().tolist()
        self.assertTrue(all([c == 1 for c in null_counts]))

    def _toPandas_arrow_toggle(self, df):
        with self.sql_conf({"spark.sql.execution.arrow.enabled": False}):
            pdf = df.toPandas()

        pdf_arrow = df.toPandas()

        return pdf, pdf_arrow

    @unittest.skip("This test flakes depending on system timezone")
    def test_toPandas_arrow_toggle(self):
        df = self.spark.createDataFrame(self.data, schema=self.schema)
        pdf, pdf_arrow = self._toPandas_arrow_toggle(df)
        expected = self.create_pandas_data_frame()
        self.assertPandasEqual(expected, pdf)
        self.assertPandasEqual(expected, pdf_arrow)

    @unittest.skip("This test flakes depending on system timezone")
    def test_toPandas_respect_session_timezone(self):
        df = self.spark.createDataFrame(self.data, schema=self.schema)

        timezone = "America/New_York"
        with self.sql_conf({
                "spark.sql.execution.pandas.respectSessionTimeZone": False,
                "spark.sql.session.timeZone": timezone}):
            pdf_la, pdf_arrow_la = self._toPandas_arrow_toggle(df)
            self.assertPandasEqual(pdf_arrow_la, pdf_la)

        with self.sql_conf({
                "spark.sql.execution.pandas.respectSessionTimeZone": True,
                "spark.sql.session.timeZone": timezone}):
            pdf_ny, pdf_arrow_ny = self._toPandas_arrow_toggle(df)
            self.assertPandasEqual(pdf_arrow_ny, pdf_ny)

            self.assertFalse(pdf_ny.equals(pdf_la))

            from pyspark.sql.types import _check_series_convert_timestamps_local_tz
            pdf_la_corrected = pdf_la.copy()
            for field in self.schema:
                if isinstance(field.dataType, TimestampType):
                    pdf_la_corrected[field.name] = _check_series_convert_timestamps_local_tz(
                        pdf_la_corrected[field.name], timezone)
            self.assertPandasEqual(pdf_ny, pdf_la_corrected)

    @unittest.skip("This test flakes depending on system timezone")
    def test_pandas_round_trip(self):
        pdf = self.create_pandas_data_frame()
        df = self.spark.createDataFrame(self.data, schema=self.schema)
        pdf_arrow = df.toPandas()
        self.assertPandasEqual(pdf_arrow, pdf)

    def test_filtered_frame(self):
        df = self.spark.range(3).toDF("i")
        pdf = df.filter("i < 0").toPandas()
        self.assertEqual(len(pdf.columns), 1)
        self.assertEqual(pdf.columns[0], "i")
        self.assertTrue(pdf.empty)

    def _createDataFrame_toggle(self, pdf, schema=None):
        with self.sql_conf({"spark.sql.execution.arrow.enabled": False}):
            df_no_arrow = self.spark.createDataFrame(pdf, schema=schema)

        df_arrow = self.spark.createDataFrame(pdf, schema=schema)

        return df_no_arrow, df_arrow

    @unittest.skip("This test flakes depending on system timezone")
    def test_createDataFrame_toggle(self):
        pdf = self.create_pandas_data_frame()
        df_no_arrow, df_arrow = self._createDataFrame_toggle(pdf, schema=self.schema)
        self.assertEquals(df_no_arrow.collect(), df_arrow.collect())

    @unittest.skip("This test flakes depending on system timezone")
    def test_createDataFrame_respect_session_timezone(self):
        from datetime import timedelta
        pdf = self.create_pandas_data_frame()
        timezone = "America/New_York"
        with self.sql_conf({
                "spark.sql.execution.pandas.respectSessionTimeZone": False,
                "spark.sql.session.timeZone": timezone}):
            df_no_arrow_la, df_arrow_la = self._createDataFrame_toggle(pdf, schema=self.schema)
            result_la = df_no_arrow_la.collect()
            result_arrow_la = df_arrow_la.collect()
            self.assertEqual(result_la, result_arrow_la)

        with self.sql_conf({
                "spark.sql.execution.pandas.respectSessionTimeZone": True,
                "spark.sql.session.timeZone": timezone}):
            df_no_arrow_ny, df_arrow_ny = self._createDataFrame_toggle(pdf, schema=self.schema)
            result_ny = df_no_arrow_ny.collect()
            result_arrow_ny = df_arrow_ny.collect()
            self.assertEqual(result_ny, result_arrow_ny)

            self.assertNotEqual(result_ny, result_la)

            # Correct result_la by adjusting 3 hours difference between Los Angeles and New York
            result_la_corrected = [Row(**{k: v - timedelta(hours=3) if k == '8_timestamp_t' else v
                                          for k, v in row.asDict().items()})
                                   for row in result_la]
            self.assertEqual(result_ny, result_la_corrected)

    def test_createDataFrame_with_schema(self):
        pdf = self.create_pandas_data_frame()
        df = self.spark.createDataFrame(pdf, schema=self.schema)
        self.assertEquals(self.schema, df.schema)
        pdf_arrow = df.toPandas()
        self.assertPandasEqual(pdf_arrow, pdf)

    def test_createDataFrame_with_incorrect_schema(self):
        pdf = self.create_pandas_data_frame()
        wrong_schema = StructType(list(reversed(self.schema)))
        with QuietTest(self.sc):
            with self.assertRaisesRegexp(Exception, ".*No cast.*string.*timestamp.*"):
                self.spark.createDataFrame(pdf, schema=wrong_schema)

    def test_createDataFrame_with_names(self):
        pdf = self.create_pandas_data_frame()
        # Test that schema as a list of column names gets applied
        df = self.spark.createDataFrame(pdf, schema=list('abcdefgh'))
        self.assertEquals(df.schema.fieldNames(), list('abcdefgh'))
        # Test that schema as tuple of column names gets applied
        df = self.spark.createDataFrame(pdf, schema=tuple('abcdefgh'))
        self.assertEquals(df.schema.fieldNames(), list('abcdefgh'))

    def test_createDataFrame_column_name_encoding(self):
        import pandas as pd
        pdf = pd.DataFrame({u'a': [1]})
        columns = self.spark.createDataFrame(pdf).columns
        self.assertTrue(isinstance(columns[0], str))
        self.assertEquals(columns[0], 'a')
        columns = self.spark.createDataFrame(pdf, [u'b']).columns
        self.assertTrue(isinstance(columns[0], str))
        self.assertEquals(columns[0], 'b')

    def test_createDataFrame_with_single_data_type(self):
        import pandas as pd
        with QuietTest(self.sc):
            with self.assertRaisesRegexp(ValueError, ".*IntegerType.*not supported.*"):
                self.spark.createDataFrame(pd.DataFrame({"a": [1]}), schema="int")

    def test_createDataFrame_does_not_modify_input(self):
        import pandas as pd
        # Some series get converted for Spark to consume, this makes sure input is unchanged
        pdf = self.create_pandas_data_frame()
        # Use a nanosecond value to make sure it is not truncated
        pdf.ix[0, '8_timestamp_t'] = pd.Timestamp(1)
        # Integers with nulls will get NaNs filled with 0 and will be casted
        pdf.ix[1, '2_int_t'] = None
        pdf_copy = pdf.copy(deep=True)
        self.spark.createDataFrame(pdf, schema=self.schema)
        self.assertTrue(pdf.equals(pdf_copy))

    def test_schema_conversion_roundtrip(self):
        from pyspark.sql.types import from_arrow_schema, to_arrow_schema
        arrow_schema = to_arrow_schema(self.schema)
        schema_rt = from_arrow_schema(arrow_schema)
        self.assertEquals(self.schema, schema_rt)

    def test_createDataFrame_with_array_type(self):
        import pandas as pd
        pdf = pd.DataFrame({"a": [[1, 2], [3, 4]], "b": [[u"x", u"y"], [u"y", u"z"]]})
        df, df_arrow = self._createDataFrame_toggle(pdf)
        result = df.collect()
        result_arrow = df_arrow.collect()
        expected = [tuple(list(e) for e in rec) for rec in pdf.to_records(index=False)]
        for r in range(len(expected)):
            for e in range(len(expected[r])):
                self.assertTrue(expected[r][e] == result_arrow[r][e] and
                                result[r][e] == result_arrow[r][e])

    def test_toPandas_with_array_type(self):
        expected = [([1, 2], [u"x", u"y"]), ([3, 4], [u"y", u"z"])]
        array_schema = StructType([StructField("a", ArrayType(IntegerType())),
                                   StructField("b", ArrayType(StringType()))])
        df = self.spark.createDataFrame(expected, schema=array_schema)
        pdf, pdf_arrow = self._toPandas_arrow_toggle(df)
        result = [tuple(list(e) for e in rec) for rec in pdf.to_records(index=False)]
        result_arrow = [tuple(list(e) for e in rec) for rec in pdf_arrow.to_records(index=False)]
        for r in range(len(expected)):
            for e in range(len(expected[r])):
                self.assertTrue(expected[r][e] == result_arrow[r][e] and
                                result[r][e] == result_arrow[r][e])

    def test_createDataFrame_with_int_col_names(self):
        import numpy as np
        import pandas as pd
        pdf = pd.DataFrame(np.random.rand(4, 2))
        df, df_arrow = self._createDataFrame_toggle(pdf)
        pdf_col_names = [str(c) for c in pdf.columns]
        self.assertEqual(pdf_col_names, df.columns)
        self.assertEqual(pdf_col_names, df_arrow.columns)

<<<<<<< HEAD
    @unittest.skip("This test flakes depending on system timezone")
=======
    def test_createDataFrame_fallback_enabled(self):
        import pandas as pd

        with QuietTest(self.sc):
            with self.sql_conf({"spark.sql.execution.arrow.fallback.enabled": True}):
                with warnings.catch_warnings(record=True) as warns:
                    df = self.spark.createDataFrame(
                        pd.DataFrame([[{u'a': 1}]]), "a: map<string, int>")
                    # Catch and check the last UserWarning.
                    user_warns = [
                        warn.message for warn in warns if isinstance(warn.message, UserWarning)]
                    self.assertTrue(len(user_warns) > 0)
                    self.assertTrue(
                        "Attempting non-optimization" in _exception_message(user_warns[-1]))
                    self.assertEqual(df.collect(), [Row(a={u'a': 1})])

    def test_createDataFrame_fallback_disabled(self):
        import pandas as pd

        with QuietTest(self.sc):
            with self.assertRaisesRegexp(TypeError, 'Unsupported type'):
                self.spark.createDataFrame(
                    pd.DataFrame([[{u'a': 1}]]), "a: map<string, int>")

>>>>>>> 529f8471
    # Regression test for SPARK-23314
    def test_timestamp_dst(self):
        import pandas as pd
        # Daylight saving time for Los Angeles for 2015 is Sun, Nov 1 at 2:00 am
        dt = [datetime.datetime(2015, 11, 1, 0, 30),
              datetime.datetime(2015, 11, 1, 1, 30),
              datetime.datetime(2015, 11, 1, 2, 30)]
        pdf = pd.DataFrame({'time': dt})

        df_from_python = self.spark.createDataFrame(dt, 'timestamp').toDF('time')
        df_from_pandas = self.spark.createDataFrame(pdf)

        self.assertPandasEqual(pdf, df_from_python.toPandas())
        self.assertPandasEqual(pdf, df_from_pandas.toPandas())


@unittest.skipIf(
    not _have_pandas or not _have_pyarrow,
    _pandas_requirement_message or _pyarrow_requirement_message)
class PandasUDFTests(ReusedSQLTestCase):
    def test_pandas_udf_basic(self):
        from pyspark.rdd import PythonEvalType
        from pyspark.sql.functions import pandas_udf, PandasUDFType

        udf = pandas_udf(lambda x: x, DoubleType())
        self.assertEqual(udf.returnType, DoubleType())
        self.assertEqual(udf.evalType, PythonEvalType.SQL_SCALAR_PANDAS_UDF)

        udf = pandas_udf(lambda x: x, DoubleType(), PandasUDFType.SCALAR)
        self.assertEqual(udf.returnType, DoubleType())
        self.assertEqual(udf.evalType, PythonEvalType.SQL_SCALAR_PANDAS_UDF)

        udf = pandas_udf(lambda x: x, 'double', PandasUDFType.SCALAR)
        self.assertEqual(udf.returnType, DoubleType())
        self.assertEqual(udf.evalType, PythonEvalType.SQL_SCALAR_PANDAS_UDF)

        udf = pandas_udf(lambda x: x, StructType([StructField("v", DoubleType())]),
                         PandasUDFType.GROUPED_MAP)
        self.assertEqual(udf.returnType, StructType([StructField("v", DoubleType())]))
        self.assertEqual(udf.evalType, PythonEvalType.SQL_GROUPED_MAP_PANDAS_UDF)

        udf = pandas_udf(lambda x: x, 'v double', PandasUDFType.GROUPED_MAP)
        self.assertEqual(udf.returnType, StructType([StructField("v", DoubleType())]))
        self.assertEqual(udf.evalType, PythonEvalType.SQL_GROUPED_MAP_PANDAS_UDF)

        udf = pandas_udf(lambda x: x, 'v double',
                         functionType=PandasUDFType.GROUPED_MAP)
        self.assertEqual(udf.returnType, StructType([StructField("v", DoubleType())]))
        self.assertEqual(udf.evalType, PythonEvalType.SQL_GROUPED_MAP_PANDAS_UDF)

        udf = pandas_udf(lambda x: x, returnType='v double',
                         functionType=PandasUDFType.GROUPED_MAP)
        self.assertEqual(udf.returnType, StructType([StructField("v", DoubleType())]))
        self.assertEqual(udf.evalType, PythonEvalType.SQL_GROUPED_MAP_PANDAS_UDF)

    def test_pandas_udf_decorator(self):
        from pyspark.rdd import PythonEvalType
        from pyspark.sql.functions import pandas_udf, PandasUDFType
        from pyspark.sql.types import StructType, StructField, DoubleType

        @pandas_udf(DoubleType())
        def foo(x):
            return x
        self.assertEqual(foo.returnType, DoubleType())
        self.assertEqual(foo.evalType, PythonEvalType.SQL_SCALAR_PANDAS_UDF)

        @pandas_udf(returnType=DoubleType())
        def foo(x):
            return x
        self.assertEqual(foo.returnType, DoubleType())
        self.assertEqual(foo.evalType, PythonEvalType.SQL_SCALAR_PANDAS_UDF)

        schema = StructType([StructField("v", DoubleType())])

        @pandas_udf(schema, PandasUDFType.GROUPED_MAP)
        def foo(x):
            return x
        self.assertEqual(foo.returnType, schema)
        self.assertEqual(foo.evalType, PythonEvalType.SQL_GROUPED_MAP_PANDAS_UDF)

        @pandas_udf('v double', PandasUDFType.GROUPED_MAP)
        def foo(x):
            return x
        self.assertEqual(foo.returnType, schema)
        self.assertEqual(foo.evalType, PythonEvalType.SQL_GROUPED_MAP_PANDAS_UDF)

        @pandas_udf(schema, functionType=PandasUDFType.GROUPED_MAP)
        def foo(x):
            return x
        self.assertEqual(foo.returnType, schema)
        self.assertEqual(foo.evalType, PythonEvalType.SQL_GROUPED_MAP_PANDAS_UDF)

        @pandas_udf(returnType='double', functionType=PandasUDFType.SCALAR)
        def foo(x):
            return x
        self.assertEqual(foo.returnType, DoubleType())
        self.assertEqual(foo.evalType, PythonEvalType.SQL_SCALAR_PANDAS_UDF)

        @pandas_udf(returnType=schema, functionType=PandasUDFType.GROUPED_MAP)
        def foo(x):
            return x
        self.assertEqual(foo.returnType, schema)
        self.assertEqual(foo.evalType, PythonEvalType.SQL_GROUPED_MAP_PANDAS_UDF)

    def test_udf_wrong_arg(self):
        from pyspark.sql.functions import pandas_udf, PandasUDFType

        with QuietTest(self.sc):
            with self.assertRaises(ParseException):
                @pandas_udf('blah')
                def foo(x):
                    return x
            with self.assertRaisesRegexp(ValueError, 'Invalid returnType.*None'):
                @pandas_udf(functionType=PandasUDFType.SCALAR)
                def foo(x):
                    return x
            with self.assertRaisesRegexp(ValueError, 'Invalid functionType'):
                @pandas_udf('double', 100)
                def foo(x):
                    return x

            with self.assertRaisesRegexp(ValueError, '0-arg pandas_udfs.*not.*supported'):
                pandas_udf(lambda: 1, LongType(), PandasUDFType.SCALAR)
            with self.assertRaisesRegexp(ValueError, '0-arg pandas_udfs.*not.*supported'):
                @pandas_udf(LongType(), PandasUDFType.SCALAR)
                def zero_with_type():
                    return 1

            with self.assertRaisesRegexp(TypeError, 'Invalid returnType'):
                @pandas_udf(returnType=PandasUDFType.GROUPED_MAP)
                def foo(df):
                    return df
            with self.assertRaisesRegexp(TypeError, 'Invalid returnType'):
                @pandas_udf(returnType='double', functionType=PandasUDFType.GROUPED_MAP)
                def foo(df):
                    return df
            with self.assertRaisesRegexp(ValueError, 'Invalid function'):
                @pandas_udf(returnType='k int, v double', functionType=PandasUDFType.GROUPED_MAP)
                def foo(k, v, w):
                    return k


@unittest.skipIf(
    not _have_pandas or not _have_pyarrow,
    _pandas_requirement_message or _pyarrow_requirement_message)
class ScalarPandasUDFTests(ReusedSQLTestCase):

    @classmethod
    def setUpClass(cls):
        ReusedSQLTestCase.setUpClass()

        # Synchronize default timezone between Python and Java
        cls.tz_prev = os.environ.get("TZ", None)  # save current tz if set
        tz = "America/Los_Angeles"
        os.environ["TZ"] = tz
        time.tzset()

        cls.sc.environment["TZ"] = tz
        cls.spark.conf.set("spark.sql.session.timeZone", tz)

    @classmethod
    def tearDownClass(cls):
        del os.environ["TZ"]
        if cls.tz_prev is not None:
            os.environ["TZ"] = cls.tz_prev
        time.tzset()
        ReusedSQLTestCase.tearDownClass()

    @property
    def nondeterministic_vectorized_udf(self):
        from pyspark.sql.functions import pandas_udf

        @pandas_udf('double')
        def random_udf(v):
            import pandas as pd
            import numpy as np
            return pd.Series(np.random.random(len(v)))
        random_udf = random_udf.asNondeterministic()
        return random_udf

    def test_vectorized_udf_basic(self):
        from pyspark.sql.functions import pandas_udf, col, array
        df = self.spark.range(10).select(
            col('id').cast('string').alias('str'),
            col('id').cast('int').alias('int'),
            col('id').alias('long'),
            col('id').cast('float').alias('float'),
            col('id').cast('double').alias('double'),
            col('id').cast('decimal').alias('decimal'),
            col('id').cast('boolean').alias('bool'),
            array(col('id')).alias('array_long'))
        f = lambda x: x
        str_f = pandas_udf(f, StringType())
        int_f = pandas_udf(f, IntegerType())
        long_f = pandas_udf(f, LongType())
        float_f = pandas_udf(f, FloatType())
        double_f = pandas_udf(f, DoubleType())
        decimal_f = pandas_udf(f, DecimalType())
        bool_f = pandas_udf(f, BooleanType())
        array_long_f = pandas_udf(f, ArrayType(LongType()))
        res = df.select(str_f(col('str')), int_f(col('int')),
                        long_f(col('long')), float_f(col('float')),
                        double_f(col('double')), decimal_f('decimal'),
                        bool_f(col('bool')), array_long_f('array_long'))
        self.assertEquals(df.collect(), res.collect())

    def test_register_nondeterministic_vectorized_udf_basic(self):
        from pyspark.sql.functions import pandas_udf
        from pyspark.rdd import PythonEvalType
        import random
        random_pandas_udf = pandas_udf(
            lambda x: random.randint(6, 6) + x, IntegerType()).asNondeterministic()
        self.assertEqual(random_pandas_udf.deterministic, False)
        self.assertEqual(random_pandas_udf.evalType, PythonEvalType.SQL_SCALAR_PANDAS_UDF)
        nondeterministic_pandas_udf = self.spark.catalog.registerFunction(
            "randomPandasUDF", random_pandas_udf)
        self.assertEqual(nondeterministic_pandas_udf.deterministic, False)
        self.assertEqual(nondeterministic_pandas_udf.evalType, PythonEvalType.SQL_SCALAR_PANDAS_UDF)
        [row] = self.spark.sql("SELECT randomPandasUDF(1)").collect()
        self.assertEqual(row[0], 7)

    def test_vectorized_udf_null_boolean(self):
        from pyspark.sql.functions import pandas_udf, col
        data = [(True,), (True,), (None,), (False,)]
        schema = StructType().add("bool", BooleanType())
        df = self.spark.createDataFrame(data, schema)
        bool_f = pandas_udf(lambda x: x, BooleanType())
        res = df.select(bool_f(col('bool')))
        self.assertEquals(df.collect(), res.collect())

    def test_vectorized_udf_null_byte(self):
        from pyspark.sql.functions import pandas_udf, col
        data = [(None,), (2,), (3,), (4,)]
        schema = StructType().add("byte", ByteType())
        df = self.spark.createDataFrame(data, schema)
        byte_f = pandas_udf(lambda x: x, ByteType())
        res = df.select(byte_f(col('byte')))
        self.assertEquals(df.collect(), res.collect())

    def test_vectorized_udf_null_short(self):
        from pyspark.sql.functions import pandas_udf, col
        data = [(None,), (2,), (3,), (4,)]
        schema = StructType().add("short", ShortType())
        df = self.spark.createDataFrame(data, schema)
        short_f = pandas_udf(lambda x: x, ShortType())
        res = df.select(short_f(col('short')))
        self.assertEquals(df.collect(), res.collect())

    def test_vectorized_udf_null_int(self):
        from pyspark.sql.functions import pandas_udf, col
        data = [(None,), (2,), (3,), (4,)]
        schema = StructType().add("int", IntegerType())
        df = self.spark.createDataFrame(data, schema)
        int_f = pandas_udf(lambda x: x, IntegerType())
        res = df.select(int_f(col('int')))
        self.assertEquals(df.collect(), res.collect())

    def test_vectorized_udf_null_long(self):
        from pyspark.sql.functions import pandas_udf, col
        data = [(None,), (2,), (3,), (4,)]
        schema = StructType().add("long", LongType())
        df = self.spark.createDataFrame(data, schema)
        long_f = pandas_udf(lambda x: x, LongType())
        res = df.select(long_f(col('long')))
        self.assertEquals(df.collect(), res.collect())

    def test_vectorized_udf_null_float(self):
        from pyspark.sql.functions import pandas_udf, col
        data = [(3.0,), (5.0,), (-1.0,), (None,)]
        schema = StructType().add("float", FloatType())
        df = self.spark.createDataFrame(data, schema)
        float_f = pandas_udf(lambda x: x, FloatType())
        res = df.select(float_f(col('float')))
        self.assertEquals(df.collect(), res.collect())

    def test_vectorized_udf_null_double(self):
        from pyspark.sql.functions import pandas_udf, col
        data = [(3.0,), (5.0,), (-1.0,), (None,)]
        schema = StructType().add("double", DoubleType())
        df = self.spark.createDataFrame(data, schema)
        double_f = pandas_udf(lambda x: x, DoubleType())
        res = df.select(double_f(col('double')))
        self.assertEquals(df.collect(), res.collect())

    def test_vectorized_udf_null_decimal(self):
        from decimal import Decimal
        from pyspark.sql.functions import pandas_udf, col
        data = [(Decimal(3.0),), (Decimal(5.0),), (Decimal(-1.0),), (None,)]
        schema = StructType().add("decimal", DecimalType(38, 18))
        df = self.spark.createDataFrame(data, schema)
        decimal_f = pandas_udf(lambda x: x, DecimalType(38, 18))
        res = df.select(decimal_f(col('decimal')))
        self.assertEquals(df.collect(), res.collect())

    def test_vectorized_udf_null_string(self):
        from pyspark.sql.functions import pandas_udf, col
        data = [("foo",), (None,), ("bar",), ("bar",)]
        schema = StructType().add("str", StringType())
        df = self.spark.createDataFrame(data, schema)
        str_f = pandas_udf(lambda x: x, StringType())
        res = df.select(str_f(col('str')))
        self.assertEquals(df.collect(), res.collect())

    def test_vectorized_udf_string_in_udf(self):
        from pyspark.sql.functions import pandas_udf, col
        import pandas as pd
        df = self.spark.range(10)
        str_f = pandas_udf(lambda x: pd.Series(map(str, x)), StringType())
        actual = df.select(str_f(col('id')))
        expected = df.select(col('id').cast('string'))
        self.assertEquals(expected.collect(), actual.collect())

    def test_vectorized_udf_datatype_string(self):
        from pyspark.sql.functions import pandas_udf, col
        df = self.spark.range(10).select(
            col('id').cast('string').alias('str'),
            col('id').cast('int').alias('int'),
            col('id').alias('long'),
            col('id').cast('float').alias('float'),
            col('id').cast('double').alias('double'),
            col('id').cast('decimal').alias('decimal'),
            col('id').cast('boolean').alias('bool'))
        f = lambda x: x
        str_f = pandas_udf(f, 'string')
        int_f = pandas_udf(f, 'integer')
        long_f = pandas_udf(f, 'long')
        float_f = pandas_udf(f, 'float')
        double_f = pandas_udf(f, 'double')
        decimal_f = pandas_udf(f, 'decimal(38, 18)')
        bool_f = pandas_udf(f, 'boolean')
        res = df.select(str_f(col('str')), int_f(col('int')),
                        long_f(col('long')), float_f(col('float')),
                        double_f(col('double')), decimal_f('decimal'),
                        bool_f(col('bool')))
        self.assertEquals(df.collect(), res.collect())

    def test_vectorized_udf_array_type(self):
        from pyspark.sql.functions import pandas_udf, col
        data = [([1, 2],), ([3, 4],)]
        array_schema = StructType([StructField("array", ArrayType(IntegerType()))])
        df = self.spark.createDataFrame(data, schema=array_schema)
        array_f = pandas_udf(lambda x: x, ArrayType(IntegerType()))
        result = df.select(array_f(col('array')))
        self.assertEquals(df.collect(), result.collect())

    def test_vectorized_udf_null_array(self):
        from pyspark.sql.functions import pandas_udf, col
        data = [([1, 2],), (None,), (None,), ([3, 4],), (None,)]
        array_schema = StructType([StructField("array", ArrayType(IntegerType()))])
        df = self.spark.createDataFrame(data, schema=array_schema)
        array_f = pandas_udf(lambda x: x, ArrayType(IntegerType()))
        result = df.select(array_f(col('array')))
        self.assertEquals(df.collect(), result.collect())

    def test_vectorized_udf_complex(self):
        from pyspark.sql.functions import pandas_udf, col, expr
        df = self.spark.range(10).select(
            col('id').cast('int').alias('a'),
            col('id').cast('int').alias('b'),
            col('id').cast('double').alias('c'))
        add = pandas_udf(lambda x, y: x + y, IntegerType())
        power2 = pandas_udf(lambda x: 2 ** x, IntegerType())
        mul = pandas_udf(lambda x, y: x * y, DoubleType())
        res = df.select(add(col('a'), col('b')), power2(col('a')), mul(col('b'), col('c')))
        expected = df.select(expr('a + b'), expr('power(2, a)'), expr('b * c'))
        self.assertEquals(expected.collect(), res.collect())

    def test_vectorized_udf_exception(self):
        from pyspark.sql.functions import pandas_udf, col
        df = self.spark.range(10)
        raise_exception = pandas_udf(lambda x: x * (1 / 0), LongType())
        with QuietTest(self.sc):
            with self.assertRaisesRegexp(Exception, 'division( or modulo)? by zero'):
                df.select(raise_exception(col('id'))).collect()

    def test_vectorized_udf_invalid_length(self):
        from pyspark.sql.functions import pandas_udf, col
        import pandas as pd
        df = self.spark.range(10)
        raise_exception = pandas_udf(lambda _: pd.Series(1), LongType())
        with QuietTest(self.sc):
            with self.assertRaisesRegexp(
                    Exception,
                    'Result vector from pandas_udf was not the required length'):
                df.select(raise_exception(col('id'))).collect()

    def test_vectorized_udf_mix_udf(self):
        from pyspark.sql.functions import pandas_udf, udf, col
        df = self.spark.range(10)
        row_by_row_udf = udf(lambda x: x, LongType())
        pd_udf = pandas_udf(lambda x: x, LongType())
        with QuietTest(self.sc):
            with self.assertRaisesRegexp(
                    Exception,
                    'Can not mix vectorized and non-vectorized UDFs'):
                df.select(row_by_row_udf(col('id')), pd_udf(col('id'))).collect()

    def test_vectorized_udf_chained(self):
        from pyspark.sql.functions import pandas_udf, col
        df = self.spark.range(10)
        f = pandas_udf(lambda x: x + 1, LongType())
        g = pandas_udf(lambda x: x - 1, LongType())
        res = df.select(g(f(col('id'))))
        self.assertEquals(df.collect(), res.collect())

    def test_vectorized_udf_wrong_return_type(self):
        from pyspark.sql.functions import pandas_udf, col
        df = self.spark.range(10)
        with QuietTest(self.sc):
            with self.assertRaisesRegexp(
                    NotImplementedError,
                    'Invalid returnType.*scalar Pandas UDF.*MapType'):
                pandas_udf(lambda x: x * 1.0, MapType(LongType(), LongType()))

    def test_vectorized_udf_return_scalar(self):
        from pyspark.sql.functions import pandas_udf, col
        df = self.spark.range(10)
        f = pandas_udf(lambda x: 1.0, DoubleType())
        with QuietTest(self.sc):
            with self.assertRaisesRegexp(Exception, 'Return.*type.*Series'):
                df.select(f(col('id'))).collect()

    def test_vectorized_udf_decorator(self):
        from pyspark.sql.functions import pandas_udf, col
        df = self.spark.range(10)

        @pandas_udf(returnType=LongType())
        def identity(x):
            return x
        res = df.select(identity(col('id')))
        self.assertEquals(df.collect(), res.collect())

    def test_vectorized_udf_empty_partition(self):
        from pyspark.sql.functions import pandas_udf, col
        df = self.spark.createDataFrame(self.sc.parallelize([Row(id=1)], 2))
        f = pandas_udf(lambda x: x, LongType())
        res = df.select(f(col('id')))
        self.assertEquals(df.collect(), res.collect())

    def test_vectorized_udf_varargs(self):
        from pyspark.sql.functions import pandas_udf, col
        df = self.spark.createDataFrame(self.sc.parallelize([Row(id=1)], 2))
        f = pandas_udf(lambda *v: v[0], LongType())
        res = df.select(f(col('id')))
        self.assertEquals(df.collect(), res.collect())

    def test_vectorized_udf_unsupported_types(self):
        from pyspark.sql.functions import pandas_udf
        with QuietTest(self.sc):
            with self.assertRaisesRegexp(
                    NotImplementedError,
                    'Invalid returnType.*scalar Pandas UDF.*MapType'):
                pandas_udf(lambda x: x, MapType(StringType(), IntegerType()))

        with QuietTest(self.sc):
            with self.assertRaisesRegexp(
                    NotImplementedError,
                    'Invalid returnType.*scalar Pandas UDF.*BinaryType'):
                pandas_udf(lambda x: x, BinaryType())

    def test_vectorized_udf_dates(self):
        from pyspark.sql.functions import pandas_udf, col
        from datetime import date
        schema = StructType().add("idx", LongType()).add("date", DateType())
        data = [(0, date(1969, 1, 1),),
                (1, date(2012, 2, 2),),
                (2, None,),
                (3, date(2100, 4, 4),)]
        df = self.spark.createDataFrame(data, schema=schema)

        date_copy = pandas_udf(lambda t: t, returnType=DateType())
        df = df.withColumn("date_copy", date_copy(col("date")))

        @pandas_udf(returnType=StringType())
        def check_data(idx, date, date_copy):
            import pandas as pd
            msgs = []
            is_equal = date.isnull()
            for i in range(len(idx)):
                if (is_equal[i] and data[idx[i]][1] is None) or \
                        date[i] == data[idx[i]][1]:
                    msgs.append(None)
                else:
                    msgs.append(
                        "date values are not equal (date='%s': data[%d][1]='%s')"
                        % (date[i], idx[i], data[idx[i]][1]))
            return pd.Series(msgs)

        result = df.withColumn("check_data",
                               check_data(col("idx"), col("date"), col("date_copy"))).collect()

        self.assertEquals(len(data), len(result))
        for i in range(len(result)):
            self.assertEquals(data[i][1], result[i][1])  # "date" col
            self.assertEquals(data[i][1], result[i][2])  # "date_copy" col
            self.assertIsNone(result[i][3])  # "check_data" col

    @unittest.skip("This test flakes depending on system timezone")
    def test_vectorized_udf_timestamps(self):
        from pyspark.sql.functions import pandas_udf, col
        from datetime import datetime
        schema = StructType([
            StructField("idx", LongType(), True),
            StructField("timestamp", TimestampType(), True)])
        data = [(0, datetime(1969, 1, 1, 1, 1, 1)),
                (1, datetime(2012, 2, 2, 2, 2, 2)),
                (2, None),
                (3, datetime(2100, 3, 3, 3, 3, 3))]

        df = self.spark.createDataFrame(data, schema=schema)

        # Check that a timestamp passed through a pandas_udf will not be altered by timezone calc
        f_timestamp_copy = pandas_udf(lambda t: t, returnType=TimestampType())
        df = df.withColumn("timestamp_copy", f_timestamp_copy(col("timestamp")))

        @pandas_udf(returnType=StringType())
        def check_data(idx, timestamp, timestamp_copy):
            import pandas as pd
            msgs = []
            is_equal = timestamp.isnull()  # use this array to check values are equal
            for i in range(len(idx)):
                # Check that timestamps are as expected in the UDF
                if (is_equal[i] and data[idx[i]][1] is None) or \
                        timestamp[i].to_pydatetime() == data[idx[i]][1]:
                    msgs.append(None)
                else:
                    msgs.append(
                        "timestamp values are not equal (timestamp='%s': data[%d][1]='%s')"
                        % (timestamp[i], idx[i], data[idx[i]][1]))
            return pd.Series(msgs)

        result = df.withColumn("check_data", check_data(col("idx"), col("timestamp"),
                                                        col("timestamp_copy"))).collect()
        # Check that collection values are correct
        self.assertEquals(len(data), len(result))
        for i in range(len(result)):
            self.assertEquals(data[i][1], result[i][1])  # "timestamp" col
            self.assertEquals(data[i][1], result[i][2])  # "timestamp_copy" col
            self.assertIsNone(result[i][3])  # "check_data" col

    def test_vectorized_udf_return_timestamp_tz(self):
        from pyspark.sql.functions import pandas_udf, col
        import pandas as pd
        df = self.spark.range(10)

        @pandas_udf(returnType=TimestampType())
        def gen_timestamps(id):
            ts = [pd.Timestamp(i, unit='D', tz='America/Los_Angeles') for i in id]
            return pd.Series(ts)

        result = df.withColumn("ts", gen_timestamps(col("id"))).collect()
        spark_ts_t = TimestampType()
        for r in result:
            i, ts = r
            ts_tz = pd.Timestamp(i, unit='D', tz='America/Los_Angeles').to_pydatetime()
            expected = spark_ts_t.fromInternal(spark_ts_t.toInternal(ts_tz))
            self.assertEquals(expected, ts)

    def test_vectorized_udf_check_config(self):
        from pyspark.sql.functions import pandas_udf, col
        import pandas as pd
        with self.sql_conf({"spark.sql.execution.arrow.maxRecordsPerBatch": 3}):
            df = self.spark.range(10, numPartitions=1)

            @pandas_udf(returnType=LongType())
            def check_records_per_batch(x):
                return pd.Series(x.size).repeat(x.size)

            result = df.select(check_records_per_batch(col("id"))).collect()
            for (r,) in result:
                self.assertTrue(r <= 3)

    def test_vectorized_udf_timestamps_respect_session_timezone(self):
        from pyspark.sql.functions import pandas_udf, col
        from datetime import datetime
        import pandas as pd
        schema = StructType([
            StructField("idx", LongType(), True),
            StructField("timestamp", TimestampType(), True)])
        data = [(1, datetime(1969, 1, 1, 1, 1, 1)),
                (2, datetime(2012, 2, 2, 2, 2, 2)),
                (3, None),
                (4, datetime(2100, 3, 3, 3, 3, 3))]
        df = self.spark.createDataFrame(data, schema=schema)

        f_timestamp_copy = pandas_udf(lambda ts: ts, TimestampType())
        internal_value = pandas_udf(
            lambda ts: ts.apply(lambda ts: ts.value if ts is not pd.NaT else None), LongType())

        timezone = "America/New_York"
        with self.sql_conf({
                "spark.sql.execution.pandas.respectSessionTimeZone": False,
                "spark.sql.session.timeZone": timezone}):
            df_la = df.withColumn("tscopy", f_timestamp_copy(col("timestamp"))) \
                .withColumn("internal_value", internal_value(col("timestamp")))
            result_la = df_la.select(col("idx"), col("internal_value")).collect()
            # Correct result_la by adjusting 3 hours difference between Los Angeles and New York
            diff = 3 * 60 * 60 * 1000 * 1000 * 1000
            result_la_corrected = \
                df_la.select(col("idx"), col("tscopy"), col("internal_value") + diff).collect()

        with self.sql_conf({
                "spark.sql.execution.pandas.respectSessionTimeZone": True,
                "spark.sql.session.timeZone": timezone}):
            df_ny = df.withColumn("tscopy", f_timestamp_copy(col("timestamp"))) \
                .withColumn("internal_value", internal_value(col("timestamp")))
            result_ny = df_ny.select(col("idx"), col("tscopy"), col("internal_value")).collect()

            self.assertNotEqual(result_ny, result_la)
            self.assertEqual(result_ny, result_la_corrected)

    def test_nondeterministic_vectorized_udf(self):
        # Test that nondeterministic UDFs are evaluated only once in chained UDF evaluations
        from pyspark.sql.functions import udf, pandas_udf, col

        @pandas_udf('double')
        def plus_ten(v):
            return v + 10
        random_udf = self.nondeterministic_vectorized_udf

        df = self.spark.range(10).withColumn('rand', random_udf(col('id')))
        result1 = df.withColumn('plus_ten(rand)', plus_ten(df['rand'])).toPandas()

        self.assertEqual(random_udf.deterministic, False)
        self.assertTrue(result1['plus_ten(rand)'].equals(result1['rand'] + 10))

    def test_nondeterministic_vectorized_udf_in_aggregate(self):
        from pyspark.sql.functions import pandas_udf, sum

        df = self.spark.range(10)
        random_udf = self.nondeterministic_vectorized_udf

        with QuietTest(self.sc):
            with self.assertRaisesRegexp(AnalysisException, 'nondeterministic'):
                df.groupby(df.id).agg(sum(random_udf(df.id))).collect()
            with self.assertRaisesRegexp(AnalysisException, 'nondeterministic'):
                df.agg(sum(random_udf(df.id))).collect()

    def test_register_vectorized_udf_basic(self):
        from pyspark.rdd import PythonEvalType
        from pyspark.sql.functions import pandas_udf, col, expr
        df = self.spark.range(10).select(
            col('id').cast('int').alias('a'),
            col('id').cast('int').alias('b'))
        original_add = pandas_udf(lambda x, y: x + y, IntegerType())
        self.assertEqual(original_add.deterministic, True)
        self.assertEqual(original_add.evalType, PythonEvalType.SQL_SCALAR_PANDAS_UDF)
        new_add = self.spark.catalog.registerFunction("add1", original_add)
        res1 = df.select(new_add(col('a'), col('b')))
        res2 = self.spark.sql(
            "SELECT add1(t.a, t.b) FROM (SELECT id as a, id as b FROM range(10)) t")
        expected = df.select(expr('a + b'))
        self.assertEquals(expected.collect(), res1.collect())
        self.assertEquals(expected.collect(), res2.collect())

    # Regression test for SPARK-23314
    def test_timestamp_dst(self):
        from pyspark.sql.functions import pandas_udf
        # Daylight saving time for Los Angeles for 2015 is Sun, Nov 1 at 2:00 am
        dt = [datetime.datetime(2015, 11, 1, 0, 30),
              datetime.datetime(2015, 11, 1, 1, 30),
              datetime.datetime(2015, 11, 1, 2, 30)]
        df = self.spark.createDataFrame(dt, 'timestamp').toDF('time')
        foo_udf = pandas_udf(lambda x: x, 'timestamp')
        result = df.withColumn('time', foo_udf(df.time))
        self.assertEquals(df.collect(), result.collect())

    @unittest.skipIf(sys.version_info[:2] < (3, 5), "Type hints are supported from Python 3.5.")
    def test_type_annotation(self):
        from pyspark.sql.functions import pandas_udf
        # Regression test to check if type hints can be used. See SPARK-23569.
        # Note that it throws an error during compilation in lower Python versions if 'exec'
        # is not used. Also, note that we explicitly use another dictionary to avoid modifications
        # in the current 'locals()'.
        #
        # Hyukjin: I think it's an ugly way to test issues about syntax specific in
        # higher versions of Python, which we shouldn't encourage. This was the last resort
        # I could come up with at that time.
        _locals = {}
        exec(
            "import pandas as pd\ndef noop(col: pd.Series) -> pd.Series: return col",
            _locals)
        df = self.spark.range(1).select(pandas_udf(f=_locals['noop'], returnType='bigint')('id'))
        self.assertEqual(df.first()[0], 0)


@unittest.skipIf(
    not _have_pandas or not _have_pyarrow,
    _pandas_requirement_message or _pyarrow_requirement_message)
class GroupedMapPandasUDFTests(ReusedSQLTestCase):

    @property
    def data(self):
        from pyspark.sql.functions import array, explode, col, lit
        return self.spark.range(10).toDF('id') \
            .withColumn("vs", array([lit(i) for i in range(20, 30)])) \
            .withColumn("v", explode(col('vs'))).drop('vs')

    def test_supported_types(self):
        from pyspark.sql.functions import pandas_udf, PandasUDFType, array, col
        df = self.data.withColumn("arr", array(col("id")))

        # Different forms of group map pandas UDF, results of these are the same

        output_schema = StructType(
            [StructField('id', LongType()),
             StructField('v', IntegerType()),
             StructField('arr', ArrayType(LongType())),
             StructField('v1', DoubleType()),
             StructField('v2', LongType())])

        udf1 = pandas_udf(
            lambda pdf: pdf.assign(v1=pdf.v * pdf.id * 1.0, v2=pdf.v + pdf.id),
            output_schema,
            PandasUDFType.GROUPED_MAP
        )

        udf2 = pandas_udf(
            lambda _, pdf: pdf.assign(v1=pdf.v * pdf.id * 1.0, v2=pdf.v + pdf.id),
            output_schema,
            PandasUDFType.GROUPED_MAP
        )

        udf3 = pandas_udf(
            lambda key, pdf: pdf.assign(id=key[0], v1=pdf.v * pdf.id * 1.0, v2=pdf.v + pdf.id),
            output_schema,
            PandasUDFType.GROUPED_MAP
        )

        result1 = df.groupby('id').apply(udf1).sort('id').toPandas()
        expected1 = df.toPandas().groupby('id').apply(udf1.func).reset_index(drop=True)

        result2 = df.groupby('id').apply(udf2).sort('id').toPandas()
        expected2 = expected1

        result3 = df.groupby('id').apply(udf3).sort('id').toPandas()
        expected3 = expected1

        self.assertPandasEqual(expected1, result1)
        self.assertPandasEqual(expected2, result2)
        self.assertPandasEqual(expected3, result3)

    def test_register_grouped_map_udf(self):
        from pyspark.sql.functions import pandas_udf, PandasUDFType

        foo_udf = pandas_udf(lambda x: x, "id long", PandasUDFType.GROUPED_MAP)
        with QuietTest(self.sc):
            with self.assertRaisesRegexp(ValueError, 'f must be either SQL_BATCHED_UDF or '
                                                     'SQL_SCALAR_PANDAS_UDF'):
                self.spark.catalog.registerFunction("foo_udf", foo_udf)

    def test_decorator(self):
        from pyspark.sql.functions import pandas_udf, PandasUDFType
        df = self.data

        @pandas_udf(
            'id long, v int, v1 double, v2 long',
            PandasUDFType.GROUPED_MAP
        )
        def foo(pdf):
            return pdf.assign(v1=pdf.v * pdf.id * 1.0, v2=pdf.v + pdf.id)

        result = df.groupby('id').apply(foo).sort('id').toPandas()
        expected = df.toPandas().groupby('id').apply(foo.func).reset_index(drop=True)
        self.assertPandasEqual(expected, result)

    def test_coerce(self):
        from pyspark.sql.functions import pandas_udf, PandasUDFType
        df = self.data

        foo = pandas_udf(
            lambda pdf: pdf,
            'id long, v double',
            PandasUDFType.GROUPED_MAP
        )

        result = df.groupby('id').apply(foo).sort('id').toPandas()
        expected = df.toPandas().groupby('id').apply(foo.func).reset_index(drop=True)
        expected = expected.assign(v=expected.v.astype('float64'))
        self.assertPandasEqual(expected, result)

    def test_complex_groupby(self):
        from pyspark.sql.functions import pandas_udf, col, PandasUDFType
        df = self.data

        @pandas_udf(
            'id long, v int, norm double',
            PandasUDFType.GROUPED_MAP
        )
        def normalize(pdf):
            v = pdf.v
            return pdf.assign(norm=(v - v.mean()) / v.std())

        result = df.groupby(col('id') % 2 == 0).apply(normalize).sort('id', 'v').toPandas()
        pdf = df.toPandas()
        expected = pdf.groupby(pdf['id'] % 2 == 0).apply(normalize.func)
        expected = expected.sort_values(['id', 'v']).reset_index(drop=True)
        expected = expected.assign(norm=expected.norm.astype('float64'))
        self.assertPandasEqual(expected, result)

    def test_empty_groupby(self):
        from pyspark.sql.functions import pandas_udf, col, PandasUDFType
        df = self.data

        @pandas_udf(
            'id long, v int, norm double',
            PandasUDFType.GROUPED_MAP
        )
        def normalize(pdf):
            v = pdf.v
            return pdf.assign(norm=(v - v.mean()) / v.std())

        result = df.groupby().apply(normalize).sort('id', 'v').toPandas()
        pdf = df.toPandas()
        expected = normalize.func(pdf)
        expected = expected.sort_values(['id', 'v']).reset_index(drop=True)
        expected = expected.assign(norm=expected.norm.astype('float64'))
        self.assertPandasEqual(expected, result)

    def test_datatype_string(self):
        from pyspark.sql.functions import pandas_udf, PandasUDFType
        df = self.data

        foo_udf = pandas_udf(
            lambda pdf: pdf.assign(v1=pdf.v * pdf.id * 1.0, v2=pdf.v + pdf.id),
            'id long, v int, v1 double, v2 long',
            PandasUDFType.GROUPED_MAP
        )

        result = df.groupby('id').apply(foo_udf).sort('id').toPandas()
        expected = df.toPandas().groupby('id').apply(foo_udf.func).reset_index(drop=True)
        self.assertPandasEqual(expected, result)

    def test_wrong_return_type(self):
        from pyspark.sql.functions import pandas_udf, PandasUDFType

        with QuietTest(self.sc):
            with self.assertRaisesRegexp(
                    NotImplementedError,
                    'Invalid returnType.*grouped map Pandas UDF.*MapType'):
                pandas_udf(
                    lambda pdf: pdf,
                    'id long, v map<int, int>',
                    PandasUDFType.GROUPED_MAP)

    def test_wrong_args(self):
        from pyspark.sql.functions import udf, pandas_udf, sum, PandasUDFType
        df = self.data

        with QuietTest(self.sc):
            with self.assertRaisesRegexp(ValueError, 'Invalid udf'):
                df.groupby('id').apply(lambda x: x)
            with self.assertRaisesRegexp(ValueError, 'Invalid udf'):
                df.groupby('id').apply(udf(lambda x: x, DoubleType()))
            with self.assertRaisesRegexp(ValueError, 'Invalid udf'):
                df.groupby('id').apply(sum(df.v))
            with self.assertRaisesRegexp(ValueError, 'Invalid udf'):
                df.groupby('id').apply(df.v + 1)
            with self.assertRaisesRegexp(ValueError, 'Invalid function'):
                df.groupby('id').apply(
                    pandas_udf(lambda: 1, StructType([StructField("d", DoubleType())])))
            with self.assertRaisesRegexp(ValueError, 'Invalid udf'):
                df.groupby('id').apply(pandas_udf(lambda x, y: x, DoubleType()))
            with self.assertRaisesRegexp(ValueError, 'Invalid udf.*GROUPED_MAP'):
                df.groupby('id').apply(
                    pandas_udf(lambda x, y: x, DoubleType(), PandasUDFType.SCALAR))

    def test_unsupported_types(self):
        from pyspark.sql.functions import pandas_udf, PandasUDFType
        schema = StructType(
            [StructField("id", LongType(), True),
             StructField("map", MapType(StringType(), IntegerType()), True)])
        with QuietTest(self.sc):
            with self.assertRaisesRegexp(
                    NotImplementedError,
                    'Invalid returnType.*grouped map Pandas UDF.*MapType'):
                pandas_udf(lambda x: x, schema, PandasUDFType.GROUPED_MAP)

        schema = StructType(
            [StructField("id", LongType(), True),
             StructField("arr_ts", ArrayType(TimestampType()), True)])
        with QuietTest(self.sc):
            with self.assertRaisesRegexp(
                    NotImplementedError,
                    'Invalid returnType.*grouped map Pandas UDF.*ArrayType.*TimestampType'):
                pandas_udf(lambda x: x, schema, PandasUDFType.GROUPED_MAP)

    # Regression test for SPARK-23314
    def test_timestamp_dst(self):
        from pyspark.sql.functions import pandas_udf, PandasUDFType
        # Daylight saving time for Los Angeles for 2015 is Sun, Nov 1 at 2:00 am
        dt = [datetime.datetime(2015, 11, 1, 0, 30),
              datetime.datetime(2015, 11, 1, 1, 30),
              datetime.datetime(2015, 11, 1, 2, 30)]
        df = self.spark.createDataFrame(dt, 'timestamp').toDF('time')
        foo_udf = pandas_udf(lambda pdf: pdf, 'time timestamp', PandasUDFType.GROUPED_MAP)
        result = df.groupby('time').apply(foo_udf).sort('time')
        self.assertPandasEqual(df.toPandas(), result.toPandas())

    def test_udf_with_key(self):
        from pyspark.sql.functions import pandas_udf, col, PandasUDFType
        df = self.data
        pdf = df.toPandas()

        def foo1(key, pdf):
            import numpy as np
            assert type(key) == tuple
            assert type(key[0]) == np.int64

            return pdf.assign(v1=key[0],
                              v2=pdf.v * key[0],
                              v3=pdf.v * pdf.id,
                              v4=pdf.v * pdf.id.mean())

        def foo2(key, pdf):
            import numpy as np
            assert type(key) == tuple
            assert type(key[0]) == np.int64
            assert type(key[1]) == np.int32

            return pdf.assign(v1=key[0],
                              v2=key[1],
                              v3=pdf.v * key[0],
                              v4=pdf.v + key[1])

        def foo3(key, pdf):
            assert type(key) == tuple
            assert len(key) == 0
            return pdf.assign(v1=pdf.v * pdf.id)

        # v2 is int because numpy.int64 * pd.Series<int32> results in pd.Series<int32>
        # v3 is long because pd.Series<int64> * pd.Series<int32> results in pd.Series<int64>
        udf1 = pandas_udf(
            foo1,
            'id long, v int, v1 long, v2 int, v3 long, v4 double',
            PandasUDFType.GROUPED_MAP)

        udf2 = pandas_udf(
            foo2,
            'id long, v int, v1 long, v2 int, v3 int, v4 int',
            PandasUDFType.GROUPED_MAP)

        udf3 = pandas_udf(
            foo3,
            'id long, v int, v1 long',
            PandasUDFType.GROUPED_MAP)

        # Test groupby column
        result1 = df.groupby('id').apply(udf1).sort('id', 'v').toPandas()
        expected1 = pdf.groupby('id')\
            .apply(lambda x: udf1.func((x.id.iloc[0],), x))\
            .sort_values(['id', 'v']).reset_index(drop=True)
        self.assertPandasEqual(expected1, result1)

        # Test groupby expression
        result2 = df.groupby(df.id % 2).apply(udf1).sort('id', 'v').toPandas()
        expected2 = pdf.groupby(pdf.id % 2)\
            .apply(lambda x: udf1.func((x.id.iloc[0] % 2,), x))\
            .sort_values(['id', 'v']).reset_index(drop=True)
        self.assertPandasEqual(expected2, result2)

        # Test complex groupby
        result3 = df.groupby(df.id, df.v % 2).apply(udf2).sort('id', 'v').toPandas()
        expected3 = pdf.groupby([pdf.id, pdf.v % 2])\
            .apply(lambda x: udf2.func((x.id.iloc[0], (x.v % 2).iloc[0],), x))\
            .sort_values(['id', 'v']).reset_index(drop=True)
        self.assertPandasEqual(expected3, result3)

        # Test empty groupby
        result4 = df.groupby().apply(udf3).sort('id', 'v').toPandas()
        expected4 = udf3.func((), pdf)
        self.assertPandasEqual(expected4, result4)


@unittest.skipIf(
    not _have_pandas or not _have_pyarrow,
    _pandas_requirement_message or _pyarrow_requirement_message)
class GroupedAggPandasUDFTests(ReusedSQLTestCase):

    @property
    def data(self):
        from pyspark.sql.functions import array, explode, col, lit
        return self.spark.range(10).toDF('id') \
            .withColumn("vs", array([lit(i * 1.0) + col('id') for i in range(20, 30)])) \
            .withColumn("v", explode(col('vs'))) \
            .drop('vs') \
            .withColumn('w', lit(1.0))

    @property
    def python_plus_one(self):
        from pyspark.sql.functions import udf

        @udf('double')
        def plus_one(v):
            assert isinstance(v, (int, float))
            return v + 1
        return plus_one

    @property
    def pandas_scalar_plus_two(self):
        import pandas as pd
        from pyspark.sql.functions import pandas_udf, PandasUDFType

        @pandas_udf('double', PandasUDFType.SCALAR)
        def plus_two(v):
            assert isinstance(v, pd.Series)
            return v + 2
        return plus_two

    @property
    def pandas_agg_mean_udf(self):
        from pyspark.sql.functions import pandas_udf, PandasUDFType

        @pandas_udf('double', PandasUDFType.GROUPED_AGG)
        def avg(v):
            return v.mean()
        return avg

    @property
    def pandas_agg_sum_udf(self):
        from pyspark.sql.functions import pandas_udf, PandasUDFType

        @pandas_udf('double', PandasUDFType.GROUPED_AGG)
        def sum(v):
            return v.sum()
        return sum

    @property
    def pandas_agg_weighted_mean_udf(self):
        import numpy as np
        from pyspark.sql.functions import pandas_udf, PandasUDFType

        @pandas_udf('double', PandasUDFType.GROUPED_AGG)
        def weighted_mean(v, w):
            return np.average(v, weights=w)
        return weighted_mean

    def test_manual(self):
        from pyspark.sql.functions import pandas_udf, array

        df = self.data
        sum_udf = self.pandas_agg_sum_udf
        mean_udf = self.pandas_agg_mean_udf
        mean_arr_udf = pandas_udf(
            self.pandas_agg_mean_udf.func,
            ArrayType(self.pandas_agg_mean_udf.returnType),
            self.pandas_agg_mean_udf.evalType)

        result1 = df.groupby('id').agg(
            sum_udf(df.v),
            mean_udf(df.v),
            mean_arr_udf(array(df.v))).sort('id')
        expected1 = self.spark.createDataFrame(
            [[0, 245.0, 24.5, [24.5]],
             [1, 255.0, 25.5, [25.5]],
             [2, 265.0, 26.5, [26.5]],
             [3, 275.0, 27.5, [27.5]],
             [4, 285.0, 28.5, [28.5]],
             [5, 295.0, 29.5, [29.5]],
             [6, 305.0, 30.5, [30.5]],
             [7, 315.0, 31.5, [31.5]],
             [8, 325.0, 32.5, [32.5]],
             [9, 335.0, 33.5, [33.5]]],
            ['id', 'sum(v)', 'avg(v)', 'avg(array(v))'])

        self.assertPandasEqual(expected1.toPandas(), result1.toPandas())

    def test_basic(self):
        from pyspark.sql.functions import col, lit, sum, mean

        df = self.data
        weighted_mean_udf = self.pandas_agg_weighted_mean_udf

        # Groupby one column and aggregate one UDF with literal
        result1 = df.groupby('id').agg(weighted_mean_udf(df.v, lit(1.0))).sort('id')
        expected1 = df.groupby('id').agg(mean(df.v).alias('weighted_mean(v, 1.0)')).sort('id')
        self.assertPandasEqual(expected1.toPandas(), result1.toPandas())

        # Groupby one expression and aggregate one UDF with literal
        result2 = df.groupby((col('id') + 1)).agg(weighted_mean_udf(df.v, lit(1.0)))\
            .sort(df.id + 1)
        expected2 = df.groupby((col('id') + 1))\
            .agg(mean(df.v).alias('weighted_mean(v, 1.0)')).sort(df.id + 1)
        self.assertPandasEqual(expected2.toPandas(), result2.toPandas())

        # Groupby one column and aggregate one UDF without literal
        result3 = df.groupby('id').agg(weighted_mean_udf(df.v, df.w)).sort('id')
        expected3 = df.groupby('id').agg(mean(df.v).alias('weighted_mean(v, w)')).sort('id')
        self.assertPandasEqual(expected3.toPandas(), result3.toPandas())

        # Groupby one expression and aggregate one UDF without literal
        result4 = df.groupby((col('id') + 1).alias('id'))\
            .agg(weighted_mean_udf(df.v, df.w))\
            .sort('id')
        expected4 = df.groupby((col('id') + 1).alias('id'))\
            .agg(mean(df.v).alias('weighted_mean(v, w)'))\
            .sort('id')
        self.assertPandasEqual(expected4.toPandas(), result4.toPandas())

    def test_unsupported_types(self):
        from pyspark.sql.types import DoubleType, MapType
        from pyspark.sql.functions import pandas_udf, PandasUDFType

        with QuietTest(self.sc):
            with self.assertRaisesRegexp(NotImplementedError, 'not supported'):
                pandas_udf(
                    lambda x: x,
                    ArrayType(ArrayType(TimestampType())),
                    PandasUDFType.GROUPED_AGG)

        with QuietTest(self.sc):
            with self.assertRaisesRegexp(NotImplementedError, 'not supported'):
                @pandas_udf('mean double, std double', PandasUDFType.GROUPED_AGG)
                def mean_and_std_udf(v):
                    return v.mean(), v.std()

        with QuietTest(self.sc):
            with self.assertRaisesRegexp(NotImplementedError, 'not supported'):
                @pandas_udf(MapType(DoubleType(), DoubleType()), PandasUDFType.GROUPED_AGG)
                def mean_and_std_udf(v):
                    return {v.mean(): v.std()}

    def test_alias(self):
        from pyspark.sql.functions import mean

        df = self.data
        mean_udf = self.pandas_agg_mean_udf

        result1 = df.groupby('id').agg(mean_udf(df.v).alias('mean_alias'))
        expected1 = df.groupby('id').agg(mean(df.v).alias('mean_alias'))

        self.assertPandasEqual(expected1.toPandas(), result1.toPandas())

    def test_mixed_sql(self):
        """
        Test mixing group aggregate pandas UDF with sql expression.
        """
        from pyspark.sql.functions import sum, mean

        df = self.data
        sum_udf = self.pandas_agg_sum_udf

        # Mix group aggregate pandas UDF with sql expression
        result1 = (df.groupby('id')
                   .agg(sum_udf(df.v) + 1)
                   .sort('id'))
        expected1 = (df.groupby('id')
                     .agg(sum(df.v) + 1)
                     .sort('id'))

        # Mix group aggregate pandas UDF with sql expression (order swapped)
        result2 = (df.groupby('id')
                     .agg(sum_udf(df.v + 1))
                     .sort('id'))

        expected2 = (df.groupby('id')
                       .agg(sum(df.v + 1))
                       .sort('id'))

        # Wrap group aggregate pandas UDF with two sql expressions
        result3 = (df.groupby('id')
                   .agg(sum_udf(df.v + 1) + 2)
                   .sort('id'))
        expected3 = (df.groupby('id')
                     .agg(sum(df.v + 1) + 2)
                     .sort('id'))

        self.assertPandasEqual(expected1.toPandas(), result1.toPandas())
        self.assertPandasEqual(expected2.toPandas(), result2.toPandas())
        self.assertPandasEqual(expected3.toPandas(), result3.toPandas())

    def test_mixed_udfs(self):
        """
        Test mixing group aggregate pandas UDF with python UDF and scalar pandas UDF.
        """
        from pyspark.sql.functions import sum, mean

        df = self.data
        plus_one = self.python_plus_one
        plus_two = self.pandas_scalar_plus_two
        sum_udf = self.pandas_agg_sum_udf

        # Mix group aggregate pandas UDF and python UDF
        result1 = (df.groupby('id')
                   .agg(plus_one(sum_udf(df.v)))
                   .sort('id'))
        expected1 = (df.groupby('id')
                     .agg(plus_one(sum(df.v)))
                     .sort('id'))

        # Mix group aggregate pandas UDF and python UDF (order swapped)
        result2 = (df.groupby('id')
                   .agg(sum_udf(plus_one(df.v)))
                   .sort('id'))
        expected2 = (df.groupby('id')
                     .agg(sum(plus_one(df.v)))
                     .sort('id'))

        # Mix group aggregate pandas UDF and scalar pandas UDF
        result3 = (df.groupby('id')
                   .agg(sum_udf(plus_two(df.v)))
                   .sort('id'))
        expected3 = (df.groupby('id')
                     .agg(sum(plus_two(df.v)))
                     .sort('id'))

        # Mix group aggregate pandas UDF and scalar pandas UDF (order swapped)
        result4 = (df.groupby('id')
                   .agg(plus_two(sum_udf(df.v)))
                   .sort('id'))
        expected4 = (df.groupby('id')
                     .agg(plus_two(sum(df.v)))
                     .sort('id'))

        # Wrap group aggregate pandas UDF with two python UDFs and use python UDF in groupby
        result5 = (df.groupby(plus_one(df.id))
                   .agg(plus_one(sum_udf(plus_one(df.v))))
                   .sort('plus_one(id)'))
        expected5 = (df.groupby(plus_one(df.id))
                     .agg(plus_one(sum(plus_one(df.v))))
                     .sort('plus_one(id)'))

        # Wrap group aggregate pandas UDF with two scala pandas UDF and user scala pandas UDF in
        # groupby
        result6 = (df.groupby(plus_two(df.id))
                   .agg(plus_two(sum_udf(plus_two(df.v))))
                   .sort('plus_two(id)'))
        expected6 = (df.groupby(plus_two(df.id))
                     .agg(plus_two(sum(plus_two(df.v))))
                     .sort('plus_two(id)'))

        self.assertPandasEqual(expected1.toPandas(), result1.toPandas())
        self.assertPandasEqual(expected2.toPandas(), result2.toPandas())
        self.assertPandasEqual(expected3.toPandas(), result3.toPandas())
        self.assertPandasEqual(expected4.toPandas(), result4.toPandas())
        self.assertPandasEqual(expected5.toPandas(), result5.toPandas())
        self.assertPandasEqual(expected6.toPandas(), result6.toPandas())

    def test_multiple_udfs(self):
        """
        Test multiple group aggregate pandas UDFs in one agg function.
        """
        from pyspark.sql.functions import col, lit, sum, mean

        df = self.data
        mean_udf = self.pandas_agg_mean_udf
        sum_udf = self.pandas_agg_sum_udf
        weighted_mean_udf = self.pandas_agg_weighted_mean_udf

        result1 = (df.groupBy('id')
                   .agg(mean_udf(df.v),
                        sum_udf(df.v),
                        weighted_mean_udf(df.v, df.w))
                   .sort('id')
                   .toPandas())
        expected1 = (df.groupBy('id')
                     .agg(mean(df.v),
                          sum(df.v),
                          mean(df.v).alias('weighted_mean(v, w)'))
                     .sort('id')
                     .toPandas())

        self.assertPandasEqual(expected1, result1)

    def test_complex_groupby(self):
        from pyspark.sql.functions import lit, sum

        df = self.data
        sum_udf = self.pandas_agg_sum_udf
        plus_one = self.python_plus_one
        plus_two = self.pandas_scalar_plus_two

        # groupby one expression
        result1 = df.groupby(df.v % 2).agg(sum_udf(df.v))
        expected1 = df.groupby(df.v % 2).agg(sum(df.v))

        # empty groupby
        result2 = df.groupby().agg(sum_udf(df.v))
        expected2 = df.groupby().agg(sum(df.v))

        # groupby one column and one sql expression
        result3 = df.groupby(df.id, df.v % 2).agg(sum_udf(df.v))
        expected3 = df.groupby(df.id, df.v % 2).agg(sum(df.v))

        # groupby one python UDF
        result4 = df.groupby(plus_one(df.id)).agg(sum_udf(df.v))
        expected4 = df.groupby(plus_one(df.id)).agg(sum(df.v))

        # groupby one scalar pandas UDF
        result5 = df.groupby(plus_two(df.id)).agg(sum_udf(df.v))
        expected5 = df.groupby(plus_two(df.id)).agg(sum(df.v))

        # groupby one expression and one python UDF
        result6 = df.groupby(df.v % 2, plus_one(df.id)).agg(sum_udf(df.v))
        expected6 = df.groupby(df.v % 2, plus_one(df.id)).agg(sum(df.v))

        # groupby one expression and one scalar pandas UDF
        result7 = df.groupby(df.v % 2, plus_two(df.id)).agg(sum_udf(df.v)).sort('sum(v)')
        expected7 = df.groupby(df.v % 2, plus_two(df.id)).agg(sum(df.v)).sort('sum(v)')

        self.assertPandasEqual(expected1.toPandas(), result1.toPandas())
        self.assertPandasEqual(expected2.toPandas(), result2.toPandas())
        self.assertPandasEqual(expected3.toPandas(), result3.toPandas())
        self.assertPandasEqual(expected4.toPandas(), result4.toPandas())
        self.assertPandasEqual(expected5.toPandas(), result5.toPandas())
        self.assertPandasEqual(expected6.toPandas(), result6.toPandas())
        self.assertPandasEqual(expected7.toPandas(), result7.toPandas())

    def test_complex_expressions(self):
        from pyspark.sql.functions import col, sum

        df = self.data
        plus_one = self.python_plus_one
        plus_two = self.pandas_scalar_plus_two
        sum_udf = self.pandas_agg_sum_udf

        # Test complex expressions with sql expression, python UDF and
        # group aggregate pandas UDF
        result1 = (df.withColumn('v1', plus_one(df.v))
                   .withColumn('v2', df.v + 2)
                   .groupby(df.id, df.v % 2)
                   .agg(sum_udf(col('v')),
                        sum_udf(col('v1') + 3),
                        sum_udf(col('v2')) + 5,
                        plus_one(sum_udf(col('v1'))),
                        sum_udf(plus_one(col('v2'))))
                   .sort('id')
                   .toPandas())

        expected1 = (df.withColumn('v1', df.v + 1)
                     .withColumn('v2', df.v + 2)
                     .groupby(df.id, df.v % 2)
                     .agg(sum(col('v')),
                          sum(col('v1') + 3),
                          sum(col('v2')) + 5,
                          plus_one(sum(col('v1'))),
                          sum(plus_one(col('v2'))))
                     .sort('id')
                     .toPandas())

        # Test complex expressions with sql expression, scala pandas UDF and
        # group aggregate pandas UDF
        result2 = (df.withColumn('v1', plus_one(df.v))
                   .withColumn('v2', df.v + 2)
                   .groupby(df.id, df.v % 2)
                   .agg(sum_udf(col('v')),
                        sum_udf(col('v1') + 3),
                        sum_udf(col('v2')) + 5,
                        plus_two(sum_udf(col('v1'))),
                        sum_udf(plus_two(col('v2'))))
                   .sort('id')
                   .toPandas())

        expected2 = (df.withColumn('v1', df.v + 1)
                     .withColumn('v2', df.v + 2)
                     .groupby(df.id, df.v % 2)
                     .agg(sum(col('v')),
                          sum(col('v1') + 3),
                          sum(col('v2')) + 5,
                          plus_two(sum(col('v1'))),
                          sum(plus_two(col('v2'))))
                     .sort('id')
                     .toPandas())

        # Test sequential groupby aggregate
        result3 = (df.groupby('id')
                   .agg(sum_udf(df.v).alias('v'))
                   .groupby('id')
                   .agg(sum_udf(col('v')))
                   .sort('id')
                   .toPandas())

        expected3 = (df.groupby('id')
                     .agg(sum(df.v).alias('v'))
                     .groupby('id')
                     .agg(sum(col('v')))
                     .sort('id')
                     .toPandas())

        self.assertPandasEqual(expected1, result1)
        self.assertPandasEqual(expected2, result2)
        self.assertPandasEqual(expected3, result3)

    def test_retain_group_columns(self):
        from pyspark.sql.functions import sum, lit, col
        with self.sql_conf({"spark.sql.retainGroupColumns": False}):
            df = self.data
            sum_udf = self.pandas_agg_sum_udf

            result1 = df.groupby(df.id).agg(sum_udf(df.v))
            expected1 = df.groupby(df.id).agg(sum(df.v))
            self.assertPandasEqual(expected1.toPandas(), result1.toPandas())

    def test_invalid_args(self):
        from pyspark.sql.functions import mean

        df = self.data
        plus_one = self.python_plus_one
        mean_udf = self.pandas_agg_mean_udf

        with QuietTest(self.sc):
            with self.assertRaisesRegexp(
                    AnalysisException,
                    'nor.*aggregate function'):
                df.groupby(df.id).agg(plus_one(df.v)).collect()

        with QuietTest(self.sc):
            with self.assertRaisesRegexp(
                    AnalysisException,
                    'aggregate function.*argument.*aggregate function'):
                df.groupby(df.id).agg(mean_udf(mean_udf(df.v))).collect()

        with QuietTest(self.sc):
            with self.assertRaisesRegexp(
                    AnalysisException,
                    'mixture.*aggregate function.*group aggregate pandas UDF'):
                df.groupby(df.id).agg(mean_udf(df.v), mean(df.v)).collect()

if __name__ == "__main__":
    from pyspark.sql.tests import *

    runner = unishark.BufferedTestRunner(
        reporters=[unishark.XUnitReporter('target/test-reports/pyspark.sql/{}'.format(
            os.path.basename(os.environ.get("PYSPARK_PYTHON", ""))))])
    unittest.main(testRunner=runner)<|MERGE_RESOLUTION|>--- conflicted
+++ resolved
@@ -34,16 +34,7 @@
 import ctypes
 import warnings
 import py4j
-<<<<<<< HEAD
 import unishark
-=======
-from contextlib import contextmanager
-
-try:
-    import xmlrunner
-except ImportError:
-    xmlrunner = None
->>>>>>> 529f8471
 
 if sys.version_info[:2] <= (2, 6):
     try:
@@ -3789,9 +3780,7 @@
         self.assertEqual(pdf_col_names, df.columns)
         self.assertEqual(pdf_col_names, df_arrow.columns)
 
-<<<<<<< HEAD
     @unittest.skip("This test flakes depending on system timezone")
-=======
     def test_createDataFrame_fallback_enabled(self):
         import pandas as pd
 
@@ -3816,7 +3805,6 @@
                 self.spark.createDataFrame(
                     pd.DataFrame([[{u'a': 1}]]), "a: map<string, int>")
 
->>>>>>> 529f8471
     # Regression test for SPARK-23314
     def test_timestamp_dst(self):
         import pandas as pd
