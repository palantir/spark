#
# Licensed to the Apache Software Foundation (ASF) under one or more
# contributor license agreements.  See the NOTICE file distributed with
# this work for additional information regarding copyright ownership.
# The ASF licenses this file to You under the Apache License, Version 2.0
# (the "License"); you may not use this file except in compliance with
# the License.  You may obtain a copy of the License at
#
#    http://www.apache.org/licenses/LICENSE-2.0
#
# Unless required by applicable law or agreed to in writing, software
# distributed under the License is distributed on an "AS IS" BASIS,
# WITHOUT WARRANTIES OR CONDITIONS OF ANY KIND, either express or implied.
# See the License for the specific language governing permissions and
# limitations under the License.
#

import sys

if sys.version >= '3':
    basestring = unicode = str

from py4j.java_gateway import JavaClass

from pyspark import RDD, since
from pyspark.rdd import ignore_unicode_prefix
from pyspark.sql.column import _to_seq
from pyspark.sql.types import *
from pyspark.sql import utils
from pyspark.sql.utils import to_str

__all__ = ["DataFrameReader", "DataFrameWriter"]


class OptionUtils(object):

    def _set_opts(self, schema=None, **options):
        """
        Set named options (filter out those the value is None)
        """
        if schema is not None:
            self.schema(schema)
        for k, v in options.items():
            if v is not None:
                self.option(k, v)


class DataFrameReader(OptionUtils):
    """
    Interface used to load a :class:`DataFrame` from external storage systems
    (e.g. file systems, key-value stores, etc). Use :attr:`SparkSession.read`
    to access this.

    .. versionadded:: 1.4
    """

    def __init__(self, spark):
        self._jreader = spark._ssql_ctx.read()
        self._spark = spark

    def _df(self, jdf):
        from pyspark.sql.dataframe import DataFrame
        return DataFrame(jdf, self._spark)

    @since(1.4)
    def format(self, source):
        """Specifies the input data source format.

        :param source: string, name of the data source, e.g. 'json', 'parquet'.

        >>> df = spark.read.format('json').load('python/test_support/sql/people.json')
        >>> df.dtypes
        [('age', 'bigint'), ('name', 'string')]

        """
        self._jreader = self._jreader.format(source)
        return self

    @since(1.4)
    def schema(self, schema):
        """Specifies the input schema.

        Some data sources (e.g. JSON) can infer the input schema automatically from data.
        By specifying the schema here, the underlying data source can skip the schema
        inference step, and thus speed up data loading.

        :param schema: a :class:`pyspark.sql.types.StructType` object or a DDL-formatted string
                       (For example ``col0 INT, col1 DOUBLE``).

        >>> s = spark.read.schema("col0 INT, col1 DOUBLE")
        """
        from pyspark.sql import SparkSession
        spark = SparkSession.builder.getOrCreate()
        if isinstance(schema, StructType):
            jschema = spark._jsparkSession.parseDataType(schema.json())
            self._jreader = self._jreader.schema(jschema)
        elif isinstance(schema, basestring):
            self._jreader = self._jreader.schema(schema)
        else:
            raise TypeError("schema should be StructType or string")
        return self

    @since(1.5)
    def option(self, key, value):
        """Adds an input option for the underlying data source.

        You can set the following option(s) for reading files:
<<<<<<< HEAD
            * ``timeZone``: sets the string that indicates a timezone to be used to parse timestamps
                in the JSON/CSV datasources or partition values.
                If it isn't set, it uses the default value, session local timezone.
=======
            * ``timeZone``: sets the string that indicates a time zone ID to be used to parse
                timestamps in the JSON/CSV datasources or partition values. The following
                formats of `timeZone` are supported:

                * Region-based zone ID: It should have the form 'area/city', such as \
                  'America/Los_Angeles'.
                * Zone offset: It should be in the format '(+|-)HH:mm', for example '-08:00' or \
                 '+01:00'. Also 'UTC' and 'Z' are supported as aliases of '+00:00'.

                Other short names like 'CST' are not recommended to use because they can be
                ambiguous. If it isn't set, the current value of the SQL config
                ``spark.sql.session.timeZone`` is used by default.
>>>>>>> 74c910af
            * ``pathGlobFilter``: an optional glob pattern to only include files with paths matching
                the pattern. The syntax follows org.apache.hadoop.fs.GlobFilter.
                It does not change the behavior of partition discovery.
        """
        self._jreader = self._jreader.option(key, to_str(value))
        return self

    @since(1.4)
    def options(self, **options):
        """Adds input options for the underlying data source.

        You can set the following option(s) for reading files:
<<<<<<< HEAD
            * ``timeZone``: sets the string that indicates a timezone to be used to parse timestamps
                in the JSON/CSV datasources or partition values.
                If it isn't set, it uses the default value, session local timezone.
=======
            * ``timeZone``: sets the string that indicates a time zone ID to be used to parse
                timestamps in the JSON/CSV datasources or partition values. The following
                formats of `timeZone` are supported:

                * Region-based zone ID: It should have the form 'area/city', such as \
                  'America/Los_Angeles'.
                * Zone offset: It should be in the format '(+|-)HH:mm', for example '-08:00' or \
                 '+01:00'. Also 'UTC' and 'Z' are supported as aliases of '+00:00'.

                Other short names like 'CST' are not recommended to use because they can be
                ambiguous. If it isn't set, the current value of the SQL config
                ``spark.sql.session.timeZone`` is used by default.
>>>>>>> 74c910af
            * ``pathGlobFilter``: an optional glob pattern to only include files with paths matching
                the pattern. The syntax follows org.apache.hadoop.fs.GlobFilter.
                It does not change the behavior of partition discovery.
        """
        for k in options:
            self._jreader = self._jreader.option(k, to_str(options[k]))
        return self

    @since(1.4)
    def load(self, path=None, format=None, schema=None, **options):
        """Loads data from a data source and returns it as a :class:`DataFrame`.

        :param path: optional string or a list of string for file-system backed data sources.
        :param format: optional string for format of the data source. Default to 'parquet'.
        :param schema: optional :class:`pyspark.sql.types.StructType` for the input schema
                       or a DDL-formatted string (For example ``col0 INT, col1 DOUBLE``).
        :param options: all other string options

        >>> df = spark.read.format("parquet").load('python/test_support/sql/parquet_partitioned',
        ...     opt1=True, opt2=1, opt3='str')
        >>> df.dtypes
        [('name', 'string'), ('year', 'int'), ('month', 'int'), ('day', 'int')]

        >>> df = spark.read.format('json').load(['python/test_support/sql/people.json',
        ...     'python/test_support/sql/people1.json'])
        >>> df.dtypes
        [('age', 'bigint'), ('aka', 'string'), ('name', 'string')]
        """
        if format is not None:
            self.format(format)
        if schema is not None:
            self.schema(schema)
        self.options(**options)
        if isinstance(path, basestring):
            return self._df(self._jreader.load(path))
        elif path is not None:
            if type(path) != list:
                path = [path]
            return self._df(self._jreader.load(self._spark._sc._jvm.PythonUtils.toSeq(path)))
        else:
            return self._df(self._jreader.load())

    @since(1.4)
    def json(self, path, schema=None, primitivesAsString=None, prefersDecimal=None,
             allowComments=None, allowUnquotedFieldNames=None, allowSingleQuotes=None,
             allowNumericLeadingZero=None, allowBackslashEscapingAnyCharacter=None,
             mode=None, columnNameOfCorruptRecord=None, dateFormat=None, timestampFormat=None,
             multiLine=None, allowUnquotedControlChars=None, lineSep=None, samplingRatio=None,
             dropFieldIfAllNull=None, encoding=None, locale=None, pathGlobFilter=None,
             recursiveFileLookup=None):
        """
        Loads JSON files and returns the results as a :class:`DataFrame`.

        `JSON Lines <http://jsonlines.org/>`_ (newline-delimited JSON) is supported by default.
        For JSON (one record per file), set the ``multiLine`` parameter to ``true``.

        If the ``schema`` parameter is not specified, this function goes
        through the input once to determine the input schema.

        :param path: string represents path to the JSON dataset, or a list of paths,
                     or RDD of Strings storing JSON objects.
        :param schema: an optional :class:`pyspark.sql.types.StructType` for the input schema or
                       a DDL-formatted string (For example ``col0 INT, col1 DOUBLE``).
        :param primitivesAsString: infers all primitive values as a string type. If None is set,
                                   it uses the default value, ``false``.
        :param prefersDecimal: infers all floating-point values as a decimal type. If the values
                               do not fit in decimal, then it infers them as doubles. If None is
                               set, it uses the default value, ``false``.
        :param allowComments: ignores Java/C++ style comment in JSON records. If None is set,
                              it uses the default value, ``false``.
        :param allowUnquotedFieldNames: allows unquoted JSON field names. If None is set,
                                        it uses the default value, ``false``.
        :param allowSingleQuotes: allows single quotes in addition to double quotes. If None is
                                        set, it uses the default value, ``true``.
        :param allowNumericLeadingZero: allows leading zeros in numbers (e.g. 00012). If None is
                                        set, it uses the default value, ``false``.
        :param allowBackslashEscapingAnyCharacter: allows accepting quoting of all character
                                                   using backslash quoting mechanism. If None is
                                                   set, it uses the default value, ``false``.
        :param mode: allows a mode for dealing with corrupt records during parsing. If None is
                     set, it uses the default value, ``PERMISSIVE``.

                * ``PERMISSIVE``: when it meets a corrupted record, puts the malformed string \
                  into a field configured by ``columnNameOfCorruptRecord``, and sets malformed \
                  fields to ``null``. To keep corrupt records, an user can set a string type \
                  field named ``columnNameOfCorruptRecord`` in an user-defined schema. If a \
                  schema does not have the field, it drops corrupt records during parsing. \
                  When inferring a schema, it implicitly adds a ``columnNameOfCorruptRecord`` \
                  field in an output schema.
                *  ``DROPMALFORMED``: ignores the whole corrupted records.
                *  ``FAILFAST``: throws an exception when it meets corrupted records.

        :param columnNameOfCorruptRecord: allows renaming the new field having malformed string
                                          created by ``PERMISSIVE`` mode. This overrides
                                          ``spark.sql.columnNameOfCorruptRecord``. If None is set,
                                          it uses the value specified in
                                          ``spark.sql.columnNameOfCorruptRecord``.
        :param dateFormat: sets the string that indicates a date format. Custom date formats
<<<<<<< HEAD
                           follow the formats at ``java.text.SimpleDateFormat``. This
                           applies to date type. If None is set, it uses the
                           default value, ``yyyy-MM-dd``.
        :param timestampFormat: sets the string that indicates a timestamp format. Custom date
                                formats follow the formats at ``java.text.SimpleDateFormat``.
=======
                           follow the formats at `datetime pattern`_.
                           This applies to date type. If None is set, it uses the
                           default value, ``yyyy-MM-dd``.
        :param timestampFormat: sets the string that indicates a timestamp format.
                                Custom date formats follow the formats at `datetime pattern`_.
>>>>>>> 74c910af
                                This applies to timestamp type. If None is set, it uses the
                                default value, ``yyyy-MM-dd'T'HH:mm:ss[.SSS][XXX]``.
        :param multiLine: parse one record, which may span multiple lines, per file. If None is
                          set, it uses the default value, ``false``.
        :param allowUnquotedControlChars: allows JSON Strings to contain unquoted control
                                          characters (ASCII characters with value less than 32,
                                          including tab and line feed characters) or not.
        :param encoding: allows to forcibly set one of standard basic or extended encoding for
                         the JSON files. For example UTF-16BE, UTF-32LE. If None is set,
                         the encoding of input JSON will be detected automatically
                         when the multiLine option is set to ``true``.
        :param lineSep: defines the line separator that should be used for parsing. If None is
                        set, it covers all ``\\r``, ``\\r\\n`` and ``\\n``.
        :param samplingRatio: defines fraction of input JSON objects used for schema inferring.
                              If None is set, it uses the default value, ``1.0``.
        :param dropFieldIfAllNull: whether to ignore column of all null values or empty
                                   array/struct during schema inference. If None is set, it
                                   uses the default value, ``false``.
        :param locale: sets a locale as language tag in IETF BCP 47 format. If None is set,
                       it uses the default value, ``en-US``. For instance, ``locale`` is used while
                       parsing dates and timestamps.
        :param pathGlobFilter: an optional glob pattern to only include files with paths matching
                               the pattern. The syntax follows `org.apache.hadoop.fs.GlobFilter`.
                               It does not change the behavior of `partition discovery`_.
        :param recursiveFileLookup: recursively scan a directory for files. Using this option
                                    disables `partition discovery`_.

        .. _partition discovery:
          https://spark.apache.org/docs/latest/sql-data-sources-parquet.html#partition-discovery
        .. _datetime pattern: https://spark.apache.org/docs/latest/sql-ref-datetime-pattern.html

        >>> df1 = spark.read.json('python/test_support/sql/people.json')
        >>> df1.dtypes
        [('age', 'bigint'), ('name', 'string')]
        >>> rdd = sc.textFile('python/test_support/sql/people.json')
        >>> df2 = spark.read.json(rdd)
        >>> df2.dtypes
        [('age', 'bigint'), ('name', 'string')]

        """
        self._set_opts(
            schema=schema, primitivesAsString=primitivesAsString, prefersDecimal=prefersDecimal,
            allowComments=allowComments, allowUnquotedFieldNames=allowUnquotedFieldNames,
            allowSingleQuotes=allowSingleQuotes, allowNumericLeadingZero=allowNumericLeadingZero,
            allowBackslashEscapingAnyCharacter=allowBackslashEscapingAnyCharacter,
            mode=mode, columnNameOfCorruptRecord=columnNameOfCorruptRecord, dateFormat=dateFormat,
            timestampFormat=timestampFormat, multiLine=multiLine,
            allowUnquotedControlChars=allowUnquotedControlChars, lineSep=lineSep,
            samplingRatio=samplingRatio, dropFieldIfAllNull=dropFieldIfAllNull, encoding=encoding,
            locale=locale, pathGlobFilter=pathGlobFilter, recursiveFileLookup=recursiveFileLookup)
        if isinstance(path, basestring):
            path = [path]
        if type(path) == list:
            return self._df(self._jreader.json(self._spark._sc._jvm.PythonUtils.toSeq(path)))
        elif isinstance(path, RDD):
            def func(iterator):
                for x in iterator:
                    if not isinstance(x, basestring):
                        x = unicode(x)
                    if isinstance(x, unicode):
                        x = x.encode("utf-8")
                    yield x
            keyed = path.mapPartitions(func)
            keyed._bypass_serializer = True
            jrdd = keyed._jrdd.map(self._spark._jvm.BytesToString())
            return self._df(self._jreader.json(jrdd))
        else:
            raise TypeError("path can be only string, list or RDD")

    @since(1.4)
    def table(self, tableName):
        """Returns the specified table as a :class:`DataFrame`.

        :param tableName: string, name of the table.

        >>> df = spark.read.parquet('python/test_support/sql/parquet_partitioned')
        >>> df.createOrReplaceTempView('tmpTable')
        >>> spark.read.table('tmpTable').dtypes
        [('name', 'string'), ('year', 'int'), ('month', 'int'), ('day', 'int')]
        """
        return self._df(self._jreader.table(tableName))

    @since(1.4)
    def parquet(self, *paths, **options):
        """
        Loads Parquet files, returning the result as a :class:`DataFrame`.

        :param mergeSchema: sets whether we should merge schemas collected from all
                            Parquet part-files. This will override
                            ``spark.sql.parquet.mergeSchema``. The default value is specified in
                            ``spark.sql.parquet.mergeSchema``.
        :param pathGlobFilter: an optional glob pattern to only include files with paths matching
                               the pattern. The syntax follows `org.apache.hadoop.fs.GlobFilter`.
                               It does not change the behavior of `partition discovery`_.
        :param recursiveFileLookup: recursively scan a directory for files. Using this option
                                    disables `partition discovery`_.

        >>> df = spark.read.parquet('python/test_support/sql/parquet_partitioned')
        >>> df.dtypes
        [('name', 'string'), ('year', 'int'), ('month', 'int'), ('day', 'int')]
        """
        mergeSchema = options.get('mergeSchema', None)
        pathGlobFilter = options.get('pathGlobFilter', None)
        recursiveFileLookup = options.get('recursiveFileLookup', None)
        self._set_opts(mergeSchema=mergeSchema, pathGlobFilter=pathGlobFilter,
                       recursiveFileLookup=recursiveFileLookup)
        return self._df(self._jreader.parquet(_to_seq(self._spark._sc, paths)))

    @ignore_unicode_prefix
    @since(1.6)
    def text(self, paths, wholetext=False, lineSep=None, pathGlobFilter=None,
             recursiveFileLookup=None):
        """
        Loads text files and returns a :class:`DataFrame` whose schema starts with a
        string column named "value", and followed by partitioned columns if there
        are any.
        The text files must be encoded as UTF-8.

        By default, each line in the text file is a new row in the resulting DataFrame.

        :param paths: string, or list of strings, for input path(s).
        :param wholetext: if true, read each file from input path(s) as a single row.
        :param lineSep: defines the line separator that should be used for parsing. If None is
                        set, it covers all ``\\r``, ``\\r\\n`` and ``\\n``.
        :param pathGlobFilter: an optional glob pattern to only include files with paths matching
                               the pattern. The syntax follows `org.apache.hadoop.fs.GlobFilter`.
                               It does not change the behavior of `partition discovery`_.
        :param recursiveFileLookup: recursively scan a directory for files. Using this option
                                    disables `partition discovery`_.

        >>> df = spark.read.text('python/test_support/sql/text-test.txt')
        >>> df.collect()
        [Row(value=u'hello'), Row(value=u'this')]
        >>> df = spark.read.text('python/test_support/sql/text-test.txt', wholetext=True)
        >>> df.collect()
        [Row(value=u'hello\\nthis')]
        """
        self._set_opts(
            wholetext=wholetext, lineSep=lineSep, pathGlobFilter=pathGlobFilter,
            recursiveFileLookup=recursiveFileLookup)
        if isinstance(paths, basestring):
            paths = [paths]
        return self._df(self._jreader.text(self._spark._sc._jvm.PythonUtils.toSeq(paths)))

    @since(2.0)
    def csv(self, path, schema=None, sep=None, encoding=None, quote=None, escape=None,
            comment=None, header=None, inferSchema=None, ignoreLeadingWhiteSpace=None,
            ignoreTrailingWhiteSpace=None, nullValue=None, nanValue=None, positiveInf=None,
            negativeInf=None, dateFormat=None, timestampFormat=None, maxColumns=None,
            maxCharsPerColumn=None, maxMalformedLogPerPartition=None, mode=None,
            columnNameOfCorruptRecord=None, multiLine=None, charToEscapeQuoteEscaping=None,
            samplingRatio=None, enforceSchema=None, emptyValue=None, locale=None, lineSep=None,
            pathGlobFilter=None, recursiveFileLookup=None):
        r"""Loads a CSV file and returns the result as a  :class:`DataFrame`.

        This function will go through the input once to determine the input schema if
        ``inferSchema`` is enabled. To avoid going through the entire data once, disable
        ``inferSchema`` option or specify the schema explicitly using ``schema``.

        :param path: string, or list of strings, for input path(s),
                     or RDD of Strings storing CSV rows.
        :param schema: an optional :class:`pyspark.sql.types.StructType` for the input schema
                       or a DDL-formatted string (For example ``col0 INT, col1 DOUBLE``).
        :param sep: sets a separator (one or more characters) for each field and value. If None is
                    set, it uses the default value, ``,``.
        :param encoding: decodes the CSV files by the given encoding type. If None is set,
                         it uses the default value, ``UTF-8``.
        :param quote: sets a single character used for escaping quoted values where the
                      separator can be part of the value. If None is set, it uses the default
                      value, ``"``. If you would like to turn off quotations, you need to set an
                      empty string.
        :param escape: sets a single character used for escaping quotes inside an already
                       quoted value. If None is set, it uses the default value, ``\``.
        :param comment: sets a single character used for skipping lines beginning with this
                        character. By default (None), it is disabled.
        :param header: uses the first line as names of columns. If None is set, it uses the
                       default value, ``false``.
        :param inferSchema: infers the input schema automatically from data. It requires one extra
                       pass over the data. If None is set, it uses the default value, ``false``.
        :param enforceSchema: If it is set to ``true``, the specified or inferred schema will be
                              forcibly applied to datasource files, and headers in CSV files will be
                              ignored. If the option is set to ``false``, the schema will be
                              validated against all headers in CSV files or the first header in RDD
                              if the ``header`` option is set to ``true``. Field names in the schema
                              and column names in CSV headers are checked by their positions
                              taking into account ``spark.sql.caseSensitive``. If None is set,
                              ``true`` is used by default. Though the default value is ``true``,
                              it is recommended to disable the ``enforceSchema`` option
                              to avoid incorrect results.
        :param ignoreLeadingWhiteSpace: A flag indicating whether or not leading whitespaces from
                                        values being read should be skipped. If None is set, it
                                        uses the default value, ``false``.
        :param ignoreTrailingWhiteSpace: A flag indicating whether or not trailing whitespaces from
                                         values being read should be skipped. If None is set, it
                                         uses the default value, ``false``.
        :param nullValue: sets the string representation of a null value. If None is set, it uses
                          the default value, empty string. Since 2.0.1, this ``nullValue`` param
                          applies to all supported types including the string type.
        :param nanValue: sets the string representation of a non-number value. If None is set, it
                         uses the default value, ``NaN``.
        :param positiveInf: sets the string representation of a positive infinity value. If None
                            is set, it uses the default value, ``Inf``.
        :param negativeInf: sets the string representation of a negative infinity value. If None
                            is set, it uses the default value, ``Inf``.
        :param dateFormat: sets the string that indicates a date format. Custom date formats
<<<<<<< HEAD
                           follow the formats at ``java.text.SimpleDateFormat``. This
                           applies to date type. If None is set, it uses the
                           default value, ``yyyy-MM-dd``.
        :param timestampFormat: sets the string that indicates a timestamp format. Custom date
                                formats follow the formats at ``java.text.SimpleDateFormat``.
=======
                           follow the formats at `datetime pattern`_.
                           This applies to date type. If None is set, it uses the
                           default value, ``yyyy-MM-dd``.
        :param timestampFormat: sets the string that indicates a timestamp format.
                                Custom date formats follow the formats at `datetime pattern`_.
>>>>>>> 74c910af
                                This applies to timestamp type. If None is set, it uses the
                                default value, ``yyyy-MM-dd'T'HH:mm:ss[.SSS][XXX]``.
        :param maxColumns: defines a hard limit of how many columns a record can have. If None is
                           set, it uses the default value, ``20480``.
        :param maxCharsPerColumn: defines the maximum number of characters allowed for any given
                                  value being read. If None is set, it uses the default value,
                                  ``-1`` meaning unlimited length.
        :param maxMalformedLogPerPartition: this parameter is no longer used since Spark 2.2.0.
                                            If specified, it is ignored.
        :param mode: allows a mode for dealing with corrupt records during parsing. If None is
                     set, it uses the default value, ``PERMISSIVE``. Note that Spark tries to
                     parse only required columns in CSV under column pruning. Therefore, corrupt
                     records can be different based on required set of fields. This behavior can
                     be controlled by ``spark.sql.csv.parser.columnPruning.enabled``
                     (enabled by default).

                * ``PERMISSIVE``: when it meets a corrupted record, puts the malformed string \
                  into a field configured by ``columnNameOfCorruptRecord``, and sets malformed \
                  fields to ``null``. To keep corrupt records, an user can set a string type \
                  field named ``columnNameOfCorruptRecord`` in an user-defined schema. If a \
                  schema does not have the field, it drops corrupt records during parsing. \
                  A record with less/more tokens than schema is not a corrupted record to CSV. \
                  When it meets a record having fewer tokens than the length of the schema, \
                  sets ``null`` to extra fields. When the record has more tokens than the \
                  length of the schema, it drops extra tokens.
                * ``DROPMALFORMED``: ignores the whole corrupted records.
                * ``FAILFAST``: throws an exception when it meets corrupted records.

        :param columnNameOfCorruptRecord: allows renaming the new field having malformed string
                                          created by ``PERMISSIVE`` mode. This overrides
                                          ``spark.sql.columnNameOfCorruptRecord``. If None is set,
                                          it uses the value specified in
                                          ``spark.sql.columnNameOfCorruptRecord``.
        :param multiLine: parse records, which may span multiple lines. If None is
                          set, it uses the default value, ``false``.
        :param charToEscapeQuoteEscaping: sets a single character used for escaping the escape for
                                          the quote character. If None is set, the default value is
                                          escape character when escape and quote characters are
                                          different, ``\0`` otherwise.
        :param samplingRatio: defines fraction of rows used for schema inferring.
                              If None is set, it uses the default value, ``1.0``.
        :param emptyValue: sets the string representation of an empty value. If None is set, it uses
                           the default value, empty string.
        :param locale: sets a locale as language tag in IETF BCP 47 format. If None is set,
                       it uses the default value, ``en-US``. For instance, ``locale`` is used while
                       parsing dates and timestamps.
        :param lineSep: defines the line separator that should be used for parsing. If None is
                        set, it covers all ``\\r``, ``\\r\\n`` and ``\\n``.
                        Maximum length is 1 character.
        :param pathGlobFilter: an optional glob pattern to only include files with paths matching
                               the pattern. The syntax follows `org.apache.hadoop.fs.GlobFilter`.
                               It does not change the behavior of `partition discovery`_.
        :param recursiveFileLookup: recursively scan a directory for files. Using this option
                                    disables `partition discovery`_.

        >>> df = spark.read.csv('python/test_support/sql/ages.csv')
        >>> df.dtypes
        [('_c0', 'string'), ('_c1', 'string')]
        >>> rdd = sc.textFile('python/test_support/sql/ages.csv')
        >>> df2 = spark.read.csv(rdd)
        >>> df2.dtypes
        [('_c0', 'string'), ('_c1', 'string')]
        """
        self._set_opts(
            schema=schema, sep=sep, encoding=encoding, quote=quote, escape=escape, comment=comment,
            header=header, inferSchema=inferSchema, ignoreLeadingWhiteSpace=ignoreLeadingWhiteSpace,
            ignoreTrailingWhiteSpace=ignoreTrailingWhiteSpace, nullValue=nullValue,
            nanValue=nanValue, positiveInf=positiveInf, negativeInf=negativeInf,
            dateFormat=dateFormat, timestampFormat=timestampFormat, maxColumns=maxColumns,
            maxCharsPerColumn=maxCharsPerColumn,
            maxMalformedLogPerPartition=maxMalformedLogPerPartition, mode=mode,
            columnNameOfCorruptRecord=columnNameOfCorruptRecord, multiLine=multiLine,
            charToEscapeQuoteEscaping=charToEscapeQuoteEscaping, samplingRatio=samplingRatio,
            enforceSchema=enforceSchema, emptyValue=emptyValue, locale=locale, lineSep=lineSep,
            pathGlobFilter=pathGlobFilter, recursiveFileLookup=recursiveFileLookup)
        if isinstance(path, basestring):
            path = [path]
        if type(path) == list:
            return self._df(self._jreader.csv(self._spark._sc._jvm.PythonUtils.toSeq(path)))
        elif isinstance(path, RDD):
            def func(iterator):
                for x in iterator:
                    if not isinstance(x, basestring):
                        x = unicode(x)
                    if isinstance(x, unicode):
                        x = x.encode("utf-8")
                    yield x
            keyed = path.mapPartitions(func)
            keyed._bypass_serializer = True
            jrdd = keyed._jrdd.map(self._spark._jvm.BytesToString())
            # see SPARK-22112
            # There aren't any jvm api for creating a dataframe from rdd storing csv.
            # We can do it through creating a jvm dataset firstly and using the jvm api
            # for creating a dataframe from dataset storing csv.
            jdataset = self._spark._ssql_ctx.createDataset(
                jrdd.rdd(),
                self._spark._jvm.Encoders.STRING())
            return self._df(self._jreader.csv(jdataset))
        else:
            raise TypeError("path can be only string, list or RDD")

    @since(1.5)
    def orc(self, path, mergeSchema=None, pathGlobFilter=None, recursiveFileLookup=None):
        """Loads ORC files, returning the result as a :class:`DataFrame`.

        :param mergeSchema: sets whether we should merge schemas collected from all
                            ORC part-files. This will override ``spark.sql.orc.mergeSchema``.
                            The default value is specified in ``spark.sql.orc.mergeSchema``.
        :param pathGlobFilter: an optional glob pattern to only include files with paths matching
                               the pattern. The syntax follows `org.apache.hadoop.fs.GlobFilter`.
                               It does not change the behavior of `partition discovery`_.
        :param recursiveFileLookup: recursively scan a directory for files. Using this option
                                    disables `partition discovery`_.

        >>> df = spark.read.orc('python/test_support/sql/orc_partitioned')
        >>> df.dtypes
        [('a', 'bigint'), ('b', 'int'), ('c', 'int')]
        """
        self._set_opts(mergeSchema=mergeSchema, pathGlobFilter=pathGlobFilter,
                       recursiveFileLookup=recursiveFileLookup)
        if isinstance(path, basestring):
            path = [path]
        return self._df(self._jreader.orc(_to_seq(self._spark._sc, path)))

    @since(1.4)
    def jdbc(self, url, table, column=None, lowerBound=None, upperBound=None, numPartitions=None,
             predicates=None, properties=None):
        """
        Construct a :class:`DataFrame` representing the database table named ``table``
        accessible via JDBC URL ``url`` and connection ``properties``.

        Partitions of the table will be retrieved in parallel if either ``column`` or
        ``predicates`` is specified. ``lowerBound`, ``upperBound`` and ``numPartitions``
        is needed when ``column`` is specified.

        If both ``column`` and ``predicates`` are specified, ``column`` will be used.

        .. note:: Don't create too many partitions in parallel on a large cluster;
            otherwise Spark might crash your external database systems.

        :param url: a JDBC URL of the form ``jdbc:subprotocol:subname``
        :param table: the name of the table
        :param column: the name of a column of numeric, date, or timestamp type
                       that will be used for partitioning;
                       if this parameter is specified, then ``numPartitions``, ``lowerBound``
                       (inclusive), and ``upperBound`` (exclusive) will form partition strides
                       for generated WHERE clause expressions used to split the column
                       ``column`` evenly
        :param lowerBound: the minimum value of ``column`` used to decide partition stride
        :param upperBound: the maximum value of ``column`` used to decide partition stride
        :param numPartitions: the number of partitions
        :param predicates: a list of expressions suitable for inclusion in WHERE clauses;
                           each one defines one partition of the :class:`DataFrame`
        :param properties: a dictionary of JDBC database connection arguments. Normally at
                           least properties "user" and "password" with their corresponding values.
                           For example { 'user' : 'SYSTEM', 'password' : 'mypassword' }
        :return: a DataFrame
        """
        if properties is None:
            properties = dict()
        jprop = JavaClass("java.util.Properties", self._spark._sc._gateway._gateway_client)()
        for k in properties:
            jprop.setProperty(k, properties[k])
        if column is not None:
            assert lowerBound is not None, "lowerBound can not be None when ``column`` is specified"
            assert upperBound is not None, "upperBound can not be None when ``column`` is specified"
            assert numPartitions is not None, \
                "numPartitions can not be None when ``column`` is specified"
            return self._df(self._jreader.jdbc(url, table, column, int(lowerBound), int(upperBound),
                                               int(numPartitions), jprop))
        if predicates is not None:
            gateway = self._spark._sc._gateway
            jpredicates = utils.toJArray(gateway, gateway.jvm.java.lang.String, predicates)
            return self._df(self._jreader.jdbc(url, table, jpredicates, jprop))
        return self._df(self._jreader.jdbc(url, table, jprop))


class DataFrameWriter(OptionUtils):
    """
    Interface used to write a :class:`DataFrame` to external storage systems
    (e.g. file systems, key-value stores, etc). Use :attr:`DataFrame.write`
    to access this.

    .. versionadded:: 1.4
    """
    def __init__(self, df):
        self._df = df
        self._spark = df.sql_ctx
        self._jwrite = df._jdf.write()

    def _sq(self, jsq):
        from pyspark.sql.streaming import StreamingQuery
        return StreamingQuery(jsq)

    @since(1.4)
    def mode(self, saveMode):
        """Specifies the behavior when data or table already exists.

        Options include:

        * `append`: Append contents of this :class:`DataFrame` to existing data.
        * `overwrite`: Overwrite existing data.
        * `error` or `errorifexists`: Throw an exception if data already exists.
        * `ignore`: Silently ignore this operation if data already exists.

        >>> df.write.mode('append').parquet(os.path.join(tempfile.mkdtemp(), 'data'))
        """
        # At the JVM side, the default value of mode is already set to "error".
        # So, if the given saveMode is None, we will not call JVM-side's mode method.
        if saveMode is not None:
            self._jwrite = self._jwrite.mode(saveMode)
        return self

    @since(1.4)
    def format(self, source):
        """Specifies the underlying output data source.

        :param source: string, name of the data source, e.g. 'json', 'parquet'.

        >>> df.write.format('json').save(os.path.join(tempfile.mkdtemp(), 'data'))
        """
        self._jwrite = self._jwrite.format(source)
        return self

    @since(1.5)
    def option(self, key, value):
        """Adds an output option for the underlying data source.

        You can set the following option(s) for writing files:
            * ``timeZone``: sets the string that indicates a time zone ID to be used to format
                timestamps in the JSON/CSV datasources or partition values. The following
                formats of `timeZone` are supported:

                * Region-based zone ID: It should have the form 'area/city', such as \
                  'America/Los_Angeles'.
                * Zone offset: It should be in the format '(+|-)HH:mm', for example '-08:00' or \
                 '+01:00'. Also 'UTC' and 'Z' are supported as aliases of '+00:00'.

                Other short names like 'CST' are not recommended to use because they can be
                ambiguous. If it isn't set, the current value of the SQL config
                ``spark.sql.session.timeZone`` is used by default.
        """
        self._jwrite = self._jwrite.option(key, to_str(value))
        return self

    @since(1.4)
    def options(self, **options):
        """Adds output options for the underlying data source.

        You can set the following option(s) for writing files:
            * ``timeZone``: sets the string that indicates a time zone ID to be used to format
                timestamps in the JSON/CSV datasources or partition values. The following
                formats of `timeZone` are supported:

                * Region-based zone ID: It should have the form 'area/city', such as \
                  'America/Los_Angeles'.
                * Zone offset: It should be in the format '(+|-)HH:mm', for example '-08:00' or \
                 '+01:00'. Also 'UTC' and 'Z' are supported as aliases of '+00:00'.

                Other short names like 'CST' are not recommended to use because they can be
                ambiguous. If it isn't set, the current value of the SQL config
                ``spark.sql.session.timeZone`` is used by default.
        """
        for k in options:
            self._jwrite = self._jwrite.option(k, to_str(options[k]))
        return self

    @since(1.4)
    def partitionBy(self, *cols):
        """Partitions the output by the given columns on the file system.

        If specified, the output is laid out on the file system similar
        to Hive's partitioning scheme.

        :param cols: name of columns

        >>> df.write.partitionBy('year', 'month').parquet(os.path.join(tempfile.mkdtemp(), 'data'))
        """
        if len(cols) == 1 and isinstance(cols[0], (list, tuple)):
            cols = cols[0]
        self._jwrite = self._jwrite.partitionBy(_to_seq(self._spark._sc, cols))
        return self

    @since(2.3)
    def bucketBy(self, numBuckets, col, *cols):
        """Buckets the output by the given columns.If specified,
        the output is laid out on the file system similar to Hive's bucketing scheme.

        :param numBuckets: the number of buckets to save
        :param col: a name of a column, or a list of names.
        :param cols: additional names (optional). If `col` is a list it should be empty.

        .. note:: Applicable for file-based data sources in combination with
                  :py:meth:`DataFrameWriter.saveAsTable`.

        >>> (df.write.format('parquet')  # doctest: +SKIP
        ...     .bucketBy(100, 'year', 'month')
        ...     .mode("overwrite")
        ...     .saveAsTable('bucketed_table'))
        """
        if not isinstance(numBuckets, int):
            raise TypeError("numBuckets should be an int, got {0}.".format(type(numBuckets)))

        if isinstance(col, (list, tuple)):
            if cols:
                raise ValueError("col is a {0} but cols are not empty".format(type(col)))

            col, cols = col[0], col[1:]

        if not all(isinstance(c, basestring) for c in cols) or not(isinstance(col, basestring)):
            raise TypeError("all names should be `str`")

        self._jwrite = self._jwrite.bucketBy(numBuckets, col, _to_seq(self._spark._sc, cols))
        return self

    @since(2.3)
    def sortBy(self, col, *cols):
        """Sorts the output in each bucket by the given columns on the file system.

        :param col: a name of a column, or a list of names.
        :param cols: additional names (optional). If `col` is a list it should be empty.

        >>> (df.write.format('parquet')  # doctest: +SKIP
        ...     .bucketBy(100, 'year', 'month')
        ...     .sortBy('day')
        ...     .mode("overwrite")
        ...     .saveAsTable('sorted_bucketed_table'))
        """
        if isinstance(col, (list, tuple)):
            if cols:
                raise ValueError("col is a {0} but cols are not empty".format(type(col)))

            col, cols = col[0], col[1:]

        if not all(isinstance(c, basestring) for c in cols) or not(isinstance(col, basestring)):
            raise TypeError("all names should be `str`")

        self._jwrite = self._jwrite.sortBy(col, _to_seq(self._spark._sc, cols))
        return self

    @since(1.4)
    def save(self, path=None, format=None, mode=None, partitionBy=None, **options):
        """Saves the contents of the :class:`DataFrame` to a data source.

        The data source is specified by the ``format`` and a set of ``options``.
        If ``format`` is not specified, the default data source configured by
        ``spark.sql.sources.default`` will be used.

        :param path: the path in a Hadoop supported file system
        :param format: the format used to save
        :param mode: specifies the behavior of the save operation when data already exists.

            * ``append``: Append contents of this :class:`DataFrame` to existing data.
            * ``overwrite``: Overwrite existing data.
            * ``ignore``: Silently ignore this operation if data already exists.
            * ``error`` or ``errorifexists`` (default case): Throw an exception if data already \
                exists.
        :param partitionBy: names of partitioning columns
        :param options: all other string options

        >>> df.write.mode("append").save(os.path.join(tempfile.mkdtemp(), 'data'))
        """
        self.mode(mode).options(**options)
        if partitionBy is not None:
            self.partitionBy(partitionBy)
        if format is not None:
            self.format(format)
        if path is None:
            self._jwrite.save()
        else:
            self._jwrite.save(path)

    @since(1.4)
    def insertInto(self, tableName, overwrite=None):
        """Inserts the content of the :class:`DataFrame` to the specified table.

        It requires that the schema of the :class:`DataFrame` is the same as the
        schema of the table.

        Optionally overwriting any existing data.
        """
        if overwrite is not None:
            self.mode("overwrite" if overwrite else "append")
        self._jwrite.insertInto(tableName)

    @since(1.4)
    def saveAsTable(self, name, format=None, mode=None, partitionBy=None, **options):
        """Saves the content of the :class:`DataFrame` as the specified table.

        In the case the table already exists, behavior of this function depends on the
        save mode, specified by the `mode` function (default to throwing an exception).
        When `mode` is `Overwrite`, the schema of the :class:`DataFrame` does not need to be
        the same as that of the existing table.

        * `append`: Append contents of this :class:`DataFrame` to existing data.
        * `overwrite`: Overwrite existing data.
        * `error` or `errorifexists`: Throw an exception if data already exists.
        * `ignore`: Silently ignore this operation if data already exists.

        :param name: the table name
        :param format: the format used to save
        :param mode: one of `append`, `overwrite`, `error`, `errorifexists`, `ignore` \
                     (default: error)
        :param partitionBy: names of partitioning columns
        :param options: all other string options
        """
        self.mode(mode).options(**options)
        if partitionBy is not None:
            self.partitionBy(partitionBy)
        if format is not None:
            self.format(format)
        self._jwrite.saveAsTable(name)

    @since(1.4)
    def json(self, path, mode=None, compression=None, dateFormat=None, timestampFormat=None,
             lineSep=None, encoding=None, ignoreNullFields=None):
        """Saves the content of the :class:`DataFrame` in JSON format
        (`JSON Lines text format or newline-delimited JSON <http://jsonlines.org/>`_) at the
        specified path.

        :param path: the path in any Hadoop supported file system
        :param mode: specifies the behavior of the save operation when data already exists.

            * ``append``: Append contents of this :class:`DataFrame` to existing data.
            * ``overwrite``: Overwrite existing data.
            * ``ignore``: Silently ignore this operation if data already exists.
            * ``error`` or ``errorifexists`` (default case): Throw an exception if data already \
                exists.
        :param compression: compression codec to use when saving to file. This can be one of the
                            known case-insensitive shorten names (none, bzip2, gzip, lz4,
                            snappy and deflate).
        :param dateFormat: sets the string that indicates a date format. Custom date formats
<<<<<<< HEAD
                           follow the formats at ``java.text.SimpleDateFormat``. This
                           applies to date type. If None is set, it uses the
                           default value, ``yyyy-MM-dd``.
        :param timestampFormat: sets the string that indicates a timestamp format. Custom date
                                formats follow the formats at ``java.text.SimpleDateFormat``.
=======
                           follow the formats at `datetime pattern`_.
                           This applies to date type. If None is set, it uses the
                           default value, ``yyyy-MM-dd``.
        :param timestampFormat: sets the string that indicates a timestamp format.
                                Custom date formats follow the formats at `datetime pattern`_.
>>>>>>> 74c910af
                                This applies to timestamp type. If None is set, it uses the
                                default value, ``yyyy-MM-dd'T'HH:mm:ss[.SSS][XXX]``.
        :param encoding: specifies encoding (charset) of saved json files. If None is set,
                        the default UTF-8 charset will be used.
        :param lineSep: defines the line separator that should be used for writing. If None is
                        set, it uses the default value, ``\\n``.
        :param ignoreNullFields: Whether to ignore null fields when generating JSON objects.
                        If None is set, it uses the default value, ``true``.

        >>> df.write.json(os.path.join(tempfile.mkdtemp(), 'data'))
        """
        self.mode(mode)
        self._set_opts(
            compression=compression, dateFormat=dateFormat, timestampFormat=timestampFormat,
            lineSep=lineSep, encoding=encoding, ignoreNullFields=ignoreNullFields)
        self._jwrite.json(path)

    @since(1.4)
    def parquet(self, path, mode=None, partitionBy=None, compression=None):
        """Saves the content of the :class:`DataFrame` in Parquet format at the specified path.

        :param path: the path in any Hadoop supported file system
        :param mode: specifies the behavior of the save operation when data already exists.

            * ``append``: Append contents of this :class:`DataFrame` to existing data.
            * ``overwrite``: Overwrite existing data.
            * ``ignore``: Silently ignore this operation if data already exists.
            * ``error`` or ``errorifexists`` (default case): Throw an exception if data already \
                exists.
        :param partitionBy: names of partitioning columns
        :param compression: compression codec to use when saving to file. This can be one of the
                            known case-insensitive shorten names (none, uncompressed, snappy, gzip,
                            lzo, brotli, lz4, and zstd). This will override
                            ``spark.sql.parquet.compression.codec``. If None is set, it uses the
                            value specified in ``spark.sql.parquet.compression.codec``.

        >>> df.write.parquet(os.path.join(tempfile.mkdtemp(), 'data'))
        """
        self.mode(mode)
        if partitionBy is not None:
            self.partitionBy(partitionBy)
        self._set_opts(compression=compression)
        self._jwrite.parquet(path)

    @since(1.6)
    def text(self, path, compression=None, lineSep=None):
        """Saves the content of the DataFrame in a text file at the specified path.
        The text files will be encoded as UTF-8.

        :param path: the path in any Hadoop supported file system
        :param compression: compression codec to use when saving to file. This can be one of the
                            known case-insensitive shorten names (none, bzip2, gzip, lz4,
                            snappy and deflate).
        :param lineSep: defines the line separator that should be used for writing. If None is
                        set, it uses the default value, ``\\n``.

        The DataFrame must have only one column that is of string type.
        Each row becomes a new line in the output file.
        """
        self._set_opts(compression=compression, lineSep=lineSep)
        self._jwrite.text(path)

    @since(2.0)
    def csv(self, path, mode=None, compression=None, sep=None, quote=None, escape=None,
            header=None, nullValue=None, escapeQuotes=None, quoteAll=None, dateFormat=None,
            timestampFormat=None, ignoreLeadingWhiteSpace=None, ignoreTrailingWhiteSpace=None,
            charToEscapeQuoteEscaping=None, encoding=None, emptyValue=None, lineSep=None):
        r"""Saves the content of the :class:`DataFrame` in CSV format at the specified path.

        :param path: the path in any Hadoop supported file system
        :param mode: specifies the behavior of the save operation when data already exists.

            * ``append``: Append contents of this :class:`DataFrame` to existing data.
            * ``overwrite``: Overwrite existing data.
            * ``ignore``: Silently ignore this operation if data already exists.
            * ``error`` or ``errorifexists`` (default case): Throw an exception if data already \
                exists.

        :param compression: compression codec to use when saving to file. This can be one of the
                            known case-insensitive shorten names (none, bzip2, gzip, lz4,
                            snappy and deflate).
        :param sep: sets a separator (one or more characters) for each field and value. If None is
                    set, it uses the default value, ``,``.
        :param quote: sets a single character used for escaping quoted values where the
                      separator can be part of the value. If None is set, it uses the default
                      value, ``"``. If an empty string is set, it uses ``u0000`` (null character).
        :param escape: sets a single character used for escaping quotes inside an already
                       quoted value. If None is set, it uses the default value, ``\``
        :param escapeQuotes: a flag indicating whether values containing quotes should always
                             be enclosed in quotes. If None is set, it uses the default value
                             ``true``, escaping all values containing a quote character.
        :param quoteAll: a flag indicating whether all values should always be enclosed in
                          quotes. If None is set, it uses the default value ``false``,
                          only escaping values containing a quote character.
        :param header: writes the names of columns as the first line. If None is set, it uses
                       the default value, ``false``.
        :param nullValue: sets the string representation of a null value. If None is set, it uses
                          the default value, empty string.
<<<<<<< HEAD
        :param dateFormat: sets the string that indicates a date format. Custom date formats
                           follow the formats at ``java.text.SimpleDateFormat``. This
                           applies to date type. If None is set, it uses the
                           default value, ``yyyy-MM-dd``.
        :param timestampFormat: sets the string that indicates a timestamp format. Custom date
                                formats follow the formats at ``java.text.SimpleDateFormat``.
=======
        :param dateFormat: sets the string that indicates a date format. Custom date formats follow
                           the formats at `datetime pattern`_.
                           This applies to date type. If None is set, it uses the
                           default value, ``yyyy-MM-dd``.
        :param timestampFormat: sets the string that indicates a timestamp format.
                                Custom date formats follow the formats at `datetime pattern`_.
>>>>>>> 74c910af
                                This applies to timestamp type. If None is set, it uses the
                                default value, ``yyyy-MM-dd'T'HH:mm:ss[.SSS][XXX]``.
        :param ignoreLeadingWhiteSpace: a flag indicating whether or not leading whitespaces from
                                        values being written should be skipped. If None is set, it
                                        uses the default value, ``true``.
        :param ignoreTrailingWhiteSpace: a flag indicating whether or not trailing whitespaces from
                                         values being written should be skipped. If None is set, it
                                         uses the default value, ``true``.
        :param charToEscapeQuoteEscaping: sets a single character used for escaping the escape for
                                          the quote character. If None is set, the default value is
                                          escape character when escape and quote characters are
                                          different, ``\0`` otherwise..
        :param encoding: sets the encoding (charset) of saved csv files. If None is set,
                         the default UTF-8 charset will be used.
        :param emptyValue: sets the string representation of an empty value. If None is set, it uses
                           the default value, ``""``.
        :param lineSep: defines the line separator that should be used for writing. If None is
                        set, it uses the default value, ``\\n``. Maximum length is 1 character.

        >>> df.write.csv(os.path.join(tempfile.mkdtemp(), 'data'))
        """
        self.mode(mode)
        self._set_opts(compression=compression, sep=sep, quote=quote, escape=escape, header=header,
                       nullValue=nullValue, escapeQuotes=escapeQuotes, quoteAll=quoteAll,
                       dateFormat=dateFormat, timestampFormat=timestampFormat,
                       ignoreLeadingWhiteSpace=ignoreLeadingWhiteSpace,
                       ignoreTrailingWhiteSpace=ignoreTrailingWhiteSpace,
                       charToEscapeQuoteEscaping=charToEscapeQuoteEscaping,
                       encoding=encoding, emptyValue=emptyValue, lineSep=lineSep)
        self._jwrite.csv(path)

    @since(1.5)
    def orc(self, path, mode=None, partitionBy=None, compression=None):
        """Saves the content of the :class:`DataFrame` in ORC format at the specified path.

        :param path: the path in any Hadoop supported file system
        :param mode: specifies the behavior of the save operation when data already exists.

            * ``append``: Append contents of this :class:`DataFrame` to existing data.
            * ``overwrite``: Overwrite existing data.
            * ``ignore``: Silently ignore this operation if data already exists.
            * ``error`` or ``errorifexists`` (default case): Throw an exception if data already \
                exists.
        :param partitionBy: names of partitioning columns
        :param compression: compression codec to use when saving to file. This can be one of the
                            known case-insensitive shorten names (none, snappy, zlib, and lzo).
                            This will override ``orc.compress`` and
                            ``spark.sql.orc.compression.codec``. If None is set, it uses the value
                            specified in ``spark.sql.orc.compression.codec``.

        >>> orc_df = spark.read.orc('python/test_support/sql/orc_partitioned')
        >>> orc_df.write.orc(os.path.join(tempfile.mkdtemp(), 'data'))
        """
        self.mode(mode)
        if partitionBy is not None:
            self.partitionBy(partitionBy)
        self._set_opts(compression=compression)
        self._jwrite.orc(path)

    @since(1.4)
    def jdbc(self, url, table, mode=None, properties=None):
        """Saves the content of the :class:`DataFrame` to an external database table via JDBC.

        .. note:: Don't create too many partitions in parallel on a large cluster;
            otherwise Spark might crash your external database systems.

        :param url: a JDBC URL of the form ``jdbc:subprotocol:subname``
        :param table: Name of the table in the external database.
        :param mode: specifies the behavior of the save operation when data already exists.

            * ``append``: Append contents of this :class:`DataFrame` to existing data.
            * ``overwrite``: Overwrite existing data.
            * ``ignore``: Silently ignore this operation if data already exists.
            * ``error`` or ``errorifexists`` (default case): Throw an exception if data already \
                exists.
        :param properties: a dictionary of JDBC database connection arguments. Normally at
                           least properties "user" and "password" with their corresponding values.
                           For example { 'user' : 'SYSTEM', 'password' : 'mypassword' }
        """
        if properties is None:
            properties = dict()
        jprop = JavaClass("java.util.Properties", self._spark._sc._gateway._gateway_client)()
        for k in properties:
            jprop.setProperty(k, properties[k])
        self.mode(mode)._jwrite.jdbc(url, table, jprop)


def _test():
    import doctest
    import os
    import tempfile
    import py4j
    from pyspark.context import SparkContext
    from pyspark.sql import SparkSession, Row
    import pyspark.sql.readwriter

    os.chdir(os.environ["SPARK_HOME"])

    globs = pyspark.sql.readwriter.__dict__.copy()
    sc = SparkContext('local[4]', 'PythonTest')
    try:
        spark = SparkSession.builder.getOrCreate()
    except py4j.protocol.Py4JError:
        spark = SparkSession(sc)

    globs['tempfile'] = tempfile
    globs['os'] = os
    globs['sc'] = sc
    globs['spark'] = spark
    globs['df'] = spark.read.parquet('python/test_support/sql/parquet_partitioned')
    (failure_count, test_count) = doctest.testmod(
        pyspark.sql.readwriter, globs=globs,
        optionflags=doctest.ELLIPSIS | doctest.NORMALIZE_WHITESPACE | doctest.REPORT_NDIFF)
    sc.stop()
    if failure_count:
        sys.exit(-1)


if __name__ == "__main__":
    _test()<|MERGE_RESOLUTION|>--- conflicted
+++ resolved
@@ -105,11 +105,6 @@
         """Adds an input option for the underlying data source.
 
         You can set the following option(s) for reading files:
-<<<<<<< HEAD
-            * ``timeZone``: sets the string that indicates a timezone to be used to parse timestamps
-                in the JSON/CSV datasources or partition values.
-                If it isn't set, it uses the default value, session local timezone.
-=======
             * ``timeZone``: sets the string that indicates a time zone ID to be used to parse
                 timestamps in the JSON/CSV datasources or partition values. The following
                 formats of `timeZone` are supported:
@@ -122,7 +117,6 @@
                 Other short names like 'CST' are not recommended to use because they can be
                 ambiguous. If it isn't set, the current value of the SQL config
                 ``spark.sql.session.timeZone`` is used by default.
->>>>>>> 74c910af
             * ``pathGlobFilter``: an optional glob pattern to only include files with paths matching
                 the pattern. The syntax follows org.apache.hadoop.fs.GlobFilter.
                 It does not change the behavior of partition discovery.
@@ -135,11 +129,6 @@
         """Adds input options for the underlying data source.
 
         You can set the following option(s) for reading files:
-<<<<<<< HEAD
-            * ``timeZone``: sets the string that indicates a timezone to be used to parse timestamps
-                in the JSON/CSV datasources or partition values.
-                If it isn't set, it uses the default value, session local timezone.
-=======
             * ``timeZone``: sets the string that indicates a time zone ID to be used to parse
                 timestamps in the JSON/CSV datasources or partition values. The following
                 formats of `timeZone` are supported:
@@ -152,7 +141,6 @@
                 Other short names like 'CST' are not recommended to use because they can be
                 ambiguous. If it isn't set, the current value of the SQL config
                 ``spark.sql.session.timeZone`` is used by default.
->>>>>>> 74c910af
             * ``pathGlobFilter``: an optional glob pattern to only include files with paths matching
                 the pattern. The syntax follows org.apache.hadoop.fs.GlobFilter.
                 It does not change the behavior of partition discovery.
@@ -251,19 +239,11 @@
                                           it uses the value specified in
                                           ``spark.sql.columnNameOfCorruptRecord``.
         :param dateFormat: sets the string that indicates a date format. Custom date formats
-<<<<<<< HEAD
-                           follow the formats at ``java.text.SimpleDateFormat``. This
-                           applies to date type. If None is set, it uses the
-                           default value, ``yyyy-MM-dd``.
-        :param timestampFormat: sets the string that indicates a timestamp format. Custom date
-                                formats follow the formats at ``java.text.SimpleDateFormat``.
-=======
                            follow the formats at `datetime pattern`_.
                            This applies to date type. If None is set, it uses the
                            default value, ``yyyy-MM-dd``.
         :param timestampFormat: sets the string that indicates a timestamp format.
                                 Custom date formats follow the formats at `datetime pattern`_.
->>>>>>> 74c910af
                                 This applies to timestamp type. If None is set, it uses the
                                 default value, ``yyyy-MM-dd'T'HH:mm:ss[.SSS][XXX]``.
         :param multiLine: parse one record, which may span multiple lines, per file. If None is
@@ -469,19 +449,11 @@
         :param negativeInf: sets the string representation of a negative infinity value. If None
                             is set, it uses the default value, ``Inf``.
         :param dateFormat: sets the string that indicates a date format. Custom date formats
-<<<<<<< HEAD
-                           follow the formats at ``java.text.SimpleDateFormat``. This
-                           applies to date type. If None is set, it uses the
-                           default value, ``yyyy-MM-dd``.
-        :param timestampFormat: sets the string that indicates a timestamp format. Custom date
-                                formats follow the formats at ``java.text.SimpleDateFormat``.
-=======
                            follow the formats at `datetime pattern`_.
                            This applies to date type. If None is set, it uses the
                            default value, ``yyyy-MM-dd``.
         :param timestampFormat: sets the string that indicates a timestamp format.
                                 Custom date formats follow the formats at `datetime pattern`_.
->>>>>>> 74c910af
                                 This applies to timestamp type. If None is set, it uses the
                                 default value, ``yyyy-MM-dd'T'HH:mm:ss[.SSS][XXX]``.
         :param maxColumns: defines a hard limit of how many columns a record can have. If None is
@@ -914,19 +886,11 @@
                             known case-insensitive shorten names (none, bzip2, gzip, lz4,
                             snappy and deflate).
         :param dateFormat: sets the string that indicates a date format. Custom date formats
-<<<<<<< HEAD
-                           follow the formats at ``java.text.SimpleDateFormat``. This
-                           applies to date type. If None is set, it uses the
-                           default value, ``yyyy-MM-dd``.
-        :param timestampFormat: sets the string that indicates a timestamp format. Custom date
-                                formats follow the formats at ``java.text.SimpleDateFormat``.
-=======
                            follow the formats at `datetime pattern`_.
                            This applies to date type. If None is set, it uses the
                            default value, ``yyyy-MM-dd``.
         :param timestampFormat: sets the string that indicates a timestamp format.
                                 Custom date formats follow the formats at `datetime pattern`_.
->>>>>>> 74c910af
                                 This applies to timestamp type. If None is set, it uses the
                                 default value, ``yyyy-MM-dd'T'HH:mm:ss[.SSS][XXX]``.
         :param encoding: specifies encoding (charset) of saved json files. If None is set,
@@ -1025,21 +989,12 @@
                        the default value, ``false``.
         :param nullValue: sets the string representation of a null value. If None is set, it uses
                           the default value, empty string.
-<<<<<<< HEAD
-        :param dateFormat: sets the string that indicates a date format. Custom date formats
-                           follow the formats at ``java.text.SimpleDateFormat``. This
-                           applies to date type. If None is set, it uses the
-                           default value, ``yyyy-MM-dd``.
-        :param timestampFormat: sets the string that indicates a timestamp format. Custom date
-                                formats follow the formats at ``java.text.SimpleDateFormat``.
-=======
         :param dateFormat: sets the string that indicates a date format. Custom date formats follow
                            the formats at `datetime pattern`_.
                            This applies to date type. If None is set, it uses the
                            default value, ``yyyy-MM-dd``.
         :param timestampFormat: sets the string that indicates a timestamp format.
                                 Custom date formats follow the formats at `datetime pattern`_.
->>>>>>> 74c910af
                                 This applies to timestamp type. If None is set, it uses the
                                 default value, ``yyyy-MM-dd'T'HH:mm:ss[.SSS][XXX]``.
         :param ignoreLeadingWhiteSpace: a flag indicating whether or not leading whitespaces from
