#
# Licensed to the Apache Software Foundation (ASF) under one or more
# contributor license agreements.  See the NOTICE file distributed with
# this work for additional information regarding copyright ownership.
# The ASF licenses this file to You under the Apache License, Version 2.0
# (the "License"); you may not use this file except in compliance with
# the License.  You may obtain a copy of the License at
#
#    http://www.apache.org/licenses/LICENSE-2.0
#
# Unless required by applicable law or agreed to in writing, software
# distributed under the License is distributed on an "AS IS" BASIS,
# WITHOUT WARRANTIES OR CONDITIONS OF ANY KIND, either express or implied.
# See the License for the specific language governing permissions and
# limitations under the License.
#

import os
import sys
import decimal
import time
import datetime
import calendar
import json
import re
import base64
from array import array
import ctypes
import warnings

if sys.version >= "3":
    long = int
    basestring = unicode = str

from py4j.protocol import register_input_converter
from py4j.java_gateway import JavaClass

from pyspark import SparkContext
from pyspark.serializers import CloudPickleSerializer

__all__ = [
    "DataType", "NullType", "StringType", "BinaryType", "BooleanType", "DateType",
    "TimestampType", "DecimalType", "DoubleType", "FloatType", "ByteType", "IntegerType",
    "LongType", "ShortType", "ArrayType", "MapType", "StructField", "StructType"]


class DataType(object):
    """Base class for data types."""

    def __repr__(self):
        return self.__class__.__name__

    def __hash__(self):
        return hash(str(self))

    def __eq__(self, other):
        return isinstance(other, self.__class__) and self.__dict__ == other.__dict__

    def __ne__(self, other):
        return not self.__eq__(other)

    @classmethod
    def typeName(cls):
        return cls.__name__[:-4].lower()

    def simpleString(self):
        return self.typeName()

    def jsonValue(self):
        return self.typeName()

    def json(self):
        return json.dumps(self.jsonValue(),
                          separators=(',', ':'),
                          sort_keys=True)

    def needConversion(self):
        """
        Does this type needs conversion between Python object and internal SQL object.

        This is used to avoid the unnecessary conversion for ArrayType/MapType/StructType.
        """
        return False

    def toInternal(self, obj):
        """
        Converts a Python object into an internal SQL object.
        """
        return obj

    def fromInternal(self, obj):
        """
        Converts an internal SQL object into a native Python object.
        """
        return obj


# This singleton pattern does not work with pickle, you will get
# another object after pickle and unpickle
class DataTypeSingleton(type):
    """Metaclass for DataType"""

    _instances = {}

    def __call__(cls):
        if cls not in cls._instances:
            cls._instances[cls] = super(DataTypeSingleton, cls).__call__()
        return cls._instances[cls]


class NullType(DataType):
    """Null type.

    The data type representing None, used for the types that cannot be inferred.
    """

    __metaclass__ = DataTypeSingleton


class AtomicType(DataType):
    """An internal type used to represent everything that is not
    null, UDTs, arrays, structs, and maps."""


class NumericType(AtomicType):
    """Numeric data types.
    """


class IntegralType(NumericType):
    """Integral data types.
    """

    __metaclass__ = DataTypeSingleton


class FractionalType(NumericType):
    """Fractional data types.
    """


class StringType(AtomicType):
    """String data type.
    """

    __metaclass__ = DataTypeSingleton


class BinaryType(AtomicType):
    """Binary (byte array) data type.
    """

    __metaclass__ = DataTypeSingleton


class BooleanType(AtomicType):
    """Boolean data type.
    """

    __metaclass__ = DataTypeSingleton


class DateType(AtomicType):
    """Date (datetime.date) data type.
    """

    __metaclass__ = DataTypeSingleton

    EPOCH_ORDINAL = datetime.datetime(1970, 1, 1).toordinal()

    def needConversion(self):
        return True

    def toInternal(self, d):
        if d is not None:
            return d.toordinal() - self.EPOCH_ORDINAL

    def fromInternal(self, v):
        if v is not None:
            return datetime.date.fromordinal(v + self.EPOCH_ORDINAL)


class TimestampType(AtomicType):
    """Timestamp (datetime.datetime) data type.
    """

    __metaclass__ = DataTypeSingleton

    def needConversion(self):
        return True

    def toInternal(self, dt):
        if dt is not None:
            seconds = (calendar.timegm(dt.utctimetuple()) if dt.tzinfo
                       else time.mktime(dt.timetuple()))
            return int(seconds) * 1000000 + dt.microsecond

    def fromInternal(self, ts):
        if ts is not None:
            # using int to avoid precision loss in float
            return datetime.datetime.fromtimestamp(ts // 1000000).replace(microsecond=ts % 1000000)


class DecimalType(FractionalType):
    """Decimal (decimal.Decimal) data type.

    The DecimalType must have fixed precision (the maximum total number of digits)
    and scale (the number of digits on the right of dot). For example, (5, 2) can
    support the value from [-999.99 to 999.99].

    The precision can be up to 38, the scale must be less or equal to precision.

    When creating a DecimalType, the default precision and scale is (10, 0). When inferring
    schema from decimal.Decimal objects, it will be DecimalType(38, 18).

    :param precision: the maximum (i.e. total) number of digits (default: 10)
    :param scale: the number of digits on right side of dot. (default: 0)
    """

    def __init__(self, precision=10, scale=0):
        self.precision = precision
        self.scale = scale
        self.hasPrecisionInfo = True  # this is a public API

    def simpleString(self):
        return "decimal(%d,%d)" % (self.precision, self.scale)

    def jsonValue(self):
        return "decimal(%d,%d)" % (self.precision, self.scale)

    def __repr__(self):
        return "DecimalType(%d,%d)" % (self.precision, self.scale)


class DoubleType(FractionalType):
    """Double data type, representing double precision floats.
    """

    __metaclass__ = DataTypeSingleton


class FloatType(FractionalType):
    """Float data type, representing single precision floats.
    """

    __metaclass__ = DataTypeSingleton


class ByteType(IntegralType):
    """Byte data type, i.e. a signed integer in a single byte.
    """
    def simpleString(self):
        return 'tinyint'


class IntegerType(IntegralType):
    """Int data type, i.e. a signed 32-bit integer.
    """
    def simpleString(self):
        return 'int'


class LongType(IntegralType):
    """Long data type, i.e. a signed 64-bit integer.

    If the values are beyond the range of [-9223372036854775808, 9223372036854775807],
    please use :class:`DecimalType`.
    """
    def simpleString(self):
        return 'bigint'


class ShortType(IntegralType):
    """Short data type, i.e. a signed 16-bit integer.
    """
    def simpleString(self):
        return 'smallint'


class ArrayType(DataType):
    """Array data type.

    :param elementType: :class:`DataType` of each element in the array.
    :param containsNull: boolean, whether the array can contain null (None) values.
    """

    def __init__(self, elementType, containsNull=True):
        """
        >>> ArrayType(StringType()) == ArrayType(StringType(), True)
        True
        >>> ArrayType(StringType(), False) == ArrayType(StringType())
        False
        """
        assert isinstance(elementType, DataType),\
            "elementType %s should be an instance of %s" % (elementType, DataType)
        self.elementType = elementType
        self.containsNull = containsNull

    def simpleString(self):
        return 'array<%s>' % self.elementType.simpleString()

    def __repr__(self):
        return "ArrayType(%s,%s)" % (self.elementType,
                                     str(self.containsNull).lower())

    def jsonValue(self):
        return {"type": self.typeName(),
                "elementType": self.elementType.jsonValue(),
                "containsNull": self.containsNull}

    @classmethod
    def fromJson(cls, json):
        return ArrayType(_parse_datatype_json_value(json["elementType"]),
                         json["containsNull"])

    def needConversion(self):
        return self.elementType.needConversion()

    def toInternal(self, obj):
        if not self.needConversion():
            return obj
        return obj and [self.elementType.toInternal(v) for v in obj]

    def fromInternal(self, obj):
        if not self.needConversion():
            return obj
        return obj and [self.elementType.fromInternal(v) for v in obj]


class MapType(DataType):
    """Map data type.

    :param keyType: :class:`DataType` of the keys in the map.
    :param valueType: :class:`DataType` of the values in the map.
    :param valueContainsNull: indicates whether values can contain null (None) values.

    Keys in a map data type are not allowed to be null (None).
    """

    def __init__(self, keyType, valueType, valueContainsNull=True):
        """
        >>> (MapType(StringType(), IntegerType())
        ...        == MapType(StringType(), IntegerType(), True))
        True
        >>> (MapType(StringType(), IntegerType(), False)
        ...        == MapType(StringType(), FloatType()))
        False
        """
        assert isinstance(keyType, DataType),\
            "keyType %s should be an instance of %s" % (keyType, DataType)
        assert isinstance(valueType, DataType),\
            "valueType %s should be an instance of %s" % (valueType, DataType)
        self.keyType = keyType
        self.valueType = valueType
        self.valueContainsNull = valueContainsNull

    def simpleString(self):
        return 'map<%s,%s>' % (self.keyType.simpleString(), self.valueType.simpleString())

    def __repr__(self):
        return "MapType(%s,%s,%s)" % (self.keyType, self.valueType,
                                      str(self.valueContainsNull).lower())

    def jsonValue(self):
        return {"type": self.typeName(),
                "keyType": self.keyType.jsonValue(),
                "valueType": self.valueType.jsonValue(),
                "valueContainsNull": self.valueContainsNull}

    @classmethod
    def fromJson(cls, json):
        return MapType(_parse_datatype_json_value(json["keyType"]),
                       _parse_datatype_json_value(json["valueType"]),
                       json["valueContainsNull"])

    def needConversion(self):
        return self.keyType.needConversion() or self.valueType.needConversion()

    def toInternal(self, obj):
        if not self.needConversion():
            return obj
        return obj and dict((self.keyType.toInternal(k), self.valueType.toInternal(v))
                            for k, v in obj.items())

    def fromInternal(self, obj):
        if not self.needConversion():
            return obj
        return obj and dict((self.keyType.fromInternal(k), self.valueType.fromInternal(v))
                            for k, v in obj.items())


class StructField(DataType):
    """A field in :class:`StructType`.

    :param name: string, name of the field.
    :param dataType: :class:`DataType` of the field.
    :param nullable: boolean, whether the field can be null (None) or not.
    :param metadata: a dict from string to simple type that can be toInternald to JSON automatically
    """

    def __init__(self, name, dataType, nullable=True, metadata=None):
        """
        >>> (StructField("f1", StringType(), True)
        ...      == StructField("f1", StringType(), True))
        True
        >>> (StructField("f1", StringType(), True)
        ...      == StructField("f2", StringType(), True))
        False
        """
        assert isinstance(dataType, DataType),\
            "dataType %s should be an instance of %s" % (dataType, DataType)
        assert isinstance(name, basestring), "field name %s should be string" % (name)
        if not isinstance(name, str):
            name = name.encode('utf-8')
        self.name = name
        self.dataType = dataType
        self.nullable = nullable
        self.metadata = metadata or {}

    def simpleString(self):
        return '%s:%s' % (self.name, self.dataType.simpleString())

    def __repr__(self):
        return "StructField(%s,%s,%s)" % (self.name, self.dataType,
                                          str(self.nullable).lower())

    def jsonValue(self):
        return {"name": self.name,
                "type": self.dataType.jsonValue(),
                "nullable": self.nullable,
                "metadata": self.metadata}

    @classmethod
    def fromJson(cls, json):
        return StructField(json["name"],
                           _parse_datatype_json_value(json["type"]),
                           json["nullable"],
                           json["metadata"])

    def needConversion(self):
        return self.dataType.needConversion()

    def toInternal(self, obj):
        return self.dataType.toInternal(obj)

    def fromInternal(self, obj):
        return self.dataType.fromInternal(obj)

    def typeName(self):
        raise TypeError(
            "StructField does not have typeName. "
            "Use typeName on its type explicitly instead.")


class StructType(DataType):
    """Struct type, consisting of a list of :class:`StructField`.

    This is the data type representing a :class:`Row`.

    Iterating a :class:`StructType` will iterate over its :class:`StructField`\\s.
    A contained :class:`StructField` can be accessed by its name or position.

    >>> struct1 = StructType([StructField("f1", StringType(), True)])
    >>> struct1["f1"]
    StructField(f1,StringType,true)
    >>> struct1[0]
    StructField(f1,StringType,true)
    """
    def __init__(self, fields=None):
        """
        >>> struct1 = StructType([StructField("f1", StringType(), True)])
        >>> struct2 = StructType([StructField("f1", StringType(), True)])
        >>> struct1 == struct2
        True
        >>> struct1 = StructType([StructField("f1", StringType(), True)])
        >>> struct2 = StructType([StructField("f1", StringType(), True),
        ...     StructField("f2", IntegerType(), False)])
        >>> struct1 == struct2
        False
        """
        if not fields:
            self.fields = []
            self.names = []
        else:
            self.fields = fields
            self.names = [f.name for f in fields]
            assert all(isinstance(f, StructField) for f in fields),\
                "fields should be a list of StructField"
        # Precalculated list of fields that need conversion with fromInternal/toInternal functions
        self._needConversion = [f.needConversion() for f in self]
        self._needSerializeAnyField = any(self._needConversion)

    def add(self, field, data_type=None, nullable=True, metadata=None):
        """
        Construct a StructType by adding new elements to it, to define the schema.
        The method accepts either:

            a) A single parameter which is a StructField object.
            b) Between 2 and 4 parameters as (name, data_type, nullable (optional),
               metadata(optional). The data_type parameter may be either a String or a
               DataType object.

        >>> struct1 = StructType().add("f1", StringType(), True).add("f2", StringType(), True, None)
        >>> struct2 = StructType([StructField("f1", StringType(), True), \\
        ...     StructField("f2", StringType(), True, None)])
        >>> struct1 == struct2
        True
        >>> struct1 = StructType().add(StructField("f1", StringType(), True))
        >>> struct2 = StructType([StructField("f1", StringType(), True)])
        >>> struct1 == struct2
        True
        >>> struct1 = StructType().add("f1", "string", True)
        >>> struct2 = StructType([StructField("f1", StringType(), True)])
        >>> struct1 == struct2
        True

        :param field: Either the name of the field or a StructField object
        :param data_type: If present, the DataType of the StructField to create
        :param nullable: Whether the field to add should be nullable (default True)
        :param metadata: Any additional metadata (default None)
        :return: a new updated StructType
        """
        if isinstance(field, StructField):
            self.fields.append(field)
            self.names.append(field.name)
        else:
            if isinstance(field, str) and data_type is None:
                raise ValueError("Must specify DataType if passing name of struct_field to create.")

            if isinstance(data_type, str):
                data_type_f = _parse_datatype_json_value(data_type)
            else:
                data_type_f = data_type
            self.fields.append(StructField(field, data_type_f, nullable, metadata))
            self.names.append(field)
        # Precalculated list of fields that need conversion with fromInternal/toInternal functions
        self._needConversion = [f.needConversion() for f in self]
        self._needSerializeAnyField = any(self._needConversion)
        return self

    def __iter__(self):
        """Iterate the fields"""
        return iter(self.fields)

    def __len__(self):
        """Return the number of fields."""
        return len(self.fields)

    def __getitem__(self, key):
        """Access fields by name or slice."""
        if isinstance(key, str):
            for field in self:
                if field.name == key:
                    return field
            raise KeyError('No StructField named {0}'.format(key))
        elif isinstance(key, int):
            try:
                return self.fields[key]
            except IndexError:
                raise IndexError('StructType index out of range')
        elif isinstance(key, slice):
            return StructType(self.fields[key])
        else:
            raise TypeError('StructType keys should be strings, integers or slices')

    def simpleString(self):
        return 'struct<%s>' % (','.join(f.simpleString() for f in self))

    def __repr__(self):
        return ("StructType(List(%s))" %
                ",".join(str(field) for field in self))

    def jsonValue(self):
        return {"type": self.typeName(),
                "fields": [f.jsonValue() for f in self]}

    @classmethod
    def fromJson(cls, json):
        return StructType([StructField.fromJson(f) for f in json["fields"]])

    def fieldNames(self):
        """
        Returns all field names in a list.

        >>> struct = StructType([StructField("f1", StringType(), True)])
        >>> struct.fieldNames()
        ['f1']
        """
        return list(self.names)

    def needConversion(self):
        # We need convert Row()/namedtuple into tuple()
        return True

    def toInternal(self, obj):
        if obj is None:
            return

        if self._needSerializeAnyField:
            # Only calling toInternal function for fields that need conversion
            if isinstance(obj, dict):
                return tuple(f.toInternal(obj.get(n)) if c else obj.get(n)
                             for n, f, c in zip(self.names, self.fields, self._needConversion))
            elif isinstance(obj, Row) and getattr(obj, "__from_dict__", False):
                return tuple(f.toInternal(obj[n]) if c else obj[n]
                             for n, f, c in zip(self.names, self.fields, self._needConversion))
            elif isinstance(obj, (tuple, list)):
                return tuple(f.toInternal(v) if c else v
                             for f, v, c in zip(self.fields, obj, self._needConversion))
            elif hasattr(obj, "__dict__"):
                d = obj.__dict__
                return tuple(f.toInternal(d.get(n)) if c else d.get(n)
                             for n, f, c in zip(self.names, self.fields, self._needConversion))
            else:
                raise ValueError("Unexpected tuple %r with StructType" % obj)
        else:
            if isinstance(obj, dict):
                return tuple(obj.get(n) for n in self.names)
            elif isinstance(obj, Row) and getattr(obj, "__from_dict__", False):
                return tuple(obj[n] for n in self.names)
            elif isinstance(obj, (list, tuple)):
                return tuple(obj)
            elif hasattr(obj, "__dict__"):
                d = obj.__dict__
                return tuple(d.get(n) for n in self.names)
            else:
                raise ValueError("Unexpected tuple %r with StructType" % obj)

    def fromInternal(self, obj):
        if obj is None:
            return
        if isinstance(obj, Row):
            # it's already converted by pickler
            return obj
        if self._needSerializeAnyField:
            # Only calling fromInternal function for fields that need conversion
            values = [f.fromInternal(v) if c else v
                      for f, v, c in zip(self.fields, obj, self._needConversion)]
        else:
            values = obj
        return _create_row(self.names, values)


class UserDefinedType(DataType):
    """User-defined type (UDT).

    .. note:: WARN: Spark Internal Use Only
    """

    @classmethod
    def typeName(cls):
        return cls.__name__.lower()

    @classmethod
    def sqlType(cls):
        """
        Underlying SQL storage type for this UDT.
        """
        raise NotImplementedError("UDT must implement sqlType().")

    @classmethod
    def module(cls):
        """
        The Python module of the UDT.
        """
        raise NotImplementedError("UDT must implement module().")

    @classmethod
    def scalaUDT(cls):
        """
        The class name of the paired Scala UDT (could be '', if there
        is no corresponding one).
        """
        return ''

    def needConversion(self):
        return True

    @classmethod
    def _cachedSqlType(cls):
        """
        Cache the sqlType() into class, because it's heavily used in `toInternal`.
        """
        if not hasattr(cls, "_cached_sql_type"):
            cls._cached_sql_type = cls.sqlType()
        return cls._cached_sql_type

    def toInternal(self, obj):
        if obj is not None:
            return self._cachedSqlType().toInternal(self.serialize(obj))

    def fromInternal(self, obj):
        v = self._cachedSqlType().fromInternal(obj)
        if v is not None:
            return self.deserialize(v)

    def serialize(self, obj):
        """
        Converts a user-type object into a SQL datum.
        """
        raise NotImplementedError("UDT must implement toInternal().")

    def deserialize(self, datum):
        """
        Converts a SQL datum into a user-type object.
        """
        raise NotImplementedError("UDT must implement fromInternal().")

    def simpleString(self):
        return 'udt'

    def json(self):
        return json.dumps(self.jsonValue(), separators=(',', ':'), sort_keys=True)

    def jsonValue(self):
        if self.scalaUDT():
            assert self.module() != '__main__', 'UDT in __main__ cannot work with ScalaUDT'
            schema = {
                "type": "udt",
                "class": self.scalaUDT(),
                "pyClass": "%s.%s" % (self.module(), type(self).__name__),
                "sqlType": self.sqlType().jsonValue()
            }
        else:
            ser = CloudPickleSerializer()
            b = ser.dumps(type(self))
            schema = {
                "type": "udt",
                "pyClass": "%s.%s" % (self.module(), type(self).__name__),
                "serializedClass": base64.b64encode(b).decode('utf8'),
                "sqlType": self.sqlType().jsonValue()
            }
        return schema

    @classmethod
    def fromJson(cls, json):
        pyUDT = str(json["pyClass"])  # convert unicode to str
        split = pyUDT.rfind(".")
        pyModule = pyUDT[:split]
        pyClass = pyUDT[split+1:]
        m = __import__(pyModule, globals(), locals(), [pyClass])
        if not hasattr(m, pyClass):
            s = base64.b64decode(json['serializedClass'].encode('utf-8'))
            UDT = CloudPickleSerializer().loads(s)
        else:
            UDT = getattr(m, pyClass)
        return UDT()

    def __eq__(self, other):
        return type(self) == type(other)


_atomic_types = [StringType, BinaryType, BooleanType, DecimalType, FloatType, DoubleType,
                 ByteType, ShortType, IntegerType, LongType, DateType, TimestampType, NullType]
_all_atomic_types = dict((t.typeName(), t) for t in _atomic_types)
_all_complex_types = dict((v.typeName(), v)
                          for v in [ArrayType, MapType, StructType])


_FIXED_DECIMAL = re.compile(r"decimal\(\s*(\d+)\s*,\s*(-?\d+)\s*\)")


def _parse_datatype_string(s):
    """
    Parses the given data type string to a :class:`DataType`. The data type string format equals
    :class:`DataType.simpleString`, except that the top level struct type can omit
    the ``struct<>`` and atomic types use ``typeName()`` as their format, e.g. use ``byte`` instead
    of ``tinyint`` for :class:`ByteType`. We can also use ``int`` as a short name
    for :class:`IntegerType`. Since Spark 2.3, this also supports a schema in a DDL-formatted
    string and case-insensitive strings.

    >>> _parse_datatype_string("int ")
    IntegerType
    >>> _parse_datatype_string("INT ")
    IntegerType
    >>> _parse_datatype_string("a: byte, b: decimal(  16 , 8   ) ")
    StructType(List(StructField(a,ByteType,true),StructField(b,DecimalType(16,8),true)))
    >>> _parse_datatype_string("a DOUBLE, b STRING")
    StructType(List(StructField(a,DoubleType,true),StructField(b,StringType,true)))
    >>> _parse_datatype_string("a: array< short>")
    StructType(List(StructField(a,ArrayType(ShortType,true),true)))
    >>> _parse_datatype_string(" map<string , string > ")
    MapType(StringType,StringType,true)

    >>> # Error cases
    >>> _parse_datatype_string("blabla") # doctest: +IGNORE_EXCEPTION_DETAIL
    Traceback (most recent call last):
        ...
    ParseException:...
    >>> _parse_datatype_string("a: int,") # doctest: +IGNORE_EXCEPTION_DETAIL
    Traceback (most recent call last):
        ...
    ParseException:...
    >>> _parse_datatype_string("array<int") # doctest: +IGNORE_EXCEPTION_DETAIL
    Traceback (most recent call last):
        ...
    ParseException:...
    >>> _parse_datatype_string("map<int, boolean>>") # doctest: +IGNORE_EXCEPTION_DETAIL
    Traceback (most recent call last):
        ...
    ParseException:...
    """
    sc = SparkContext._active_spark_context

    def from_ddl_schema(type_str):
        return _parse_datatype_json_string(
            sc._jvm.org.apache.spark.sql.types.StructType.fromDDL(type_str).json())

    def from_ddl_datatype(type_str):
        return _parse_datatype_json_string(
            sc._jvm.org.apache.spark.sql.api.python.PythonSQLUtils.parseDataType(type_str).json())

    try:
        # DDL format, "fieldname datatype, fieldname datatype".
        return from_ddl_schema(s)
    except Exception as e:
        try:
            # For backwards compatibility, "integer", "struct<fieldname: datatype>" and etc.
            return from_ddl_datatype(s)
        except:
            try:
                # For backwards compatibility, "fieldname: datatype, fieldname: datatype" case.
                return from_ddl_datatype("struct<%s>" % s.strip())
            except:
                raise e


def _parse_datatype_json_string(json_string):
    """Parses the given data type JSON string.
    >>> import pickle
    >>> def check_datatype(datatype):
    ...     pickled = pickle.loads(pickle.dumps(datatype))
    ...     assert datatype == pickled
    ...     scala_datatype = spark._jsparkSession.parseDataType(datatype.json())
    ...     python_datatype = _parse_datatype_json_string(scala_datatype.json())
    ...     assert datatype == python_datatype
    >>> for cls in _all_atomic_types.values():
    ...     check_datatype(cls())

    >>> # Simple ArrayType.
    >>> simple_arraytype = ArrayType(StringType(), True)
    >>> check_datatype(simple_arraytype)

    >>> # Simple MapType.
    >>> simple_maptype = MapType(StringType(), LongType())
    >>> check_datatype(simple_maptype)

    >>> # Simple StructType.
    >>> simple_structtype = StructType([
    ...     StructField("a", DecimalType(), False),
    ...     StructField("b", BooleanType(), True),
    ...     StructField("c", LongType(), True),
    ...     StructField("d", BinaryType(), False)])
    >>> check_datatype(simple_structtype)

    >>> # Complex StructType.
    >>> complex_structtype = StructType([
    ...     StructField("simpleArray", simple_arraytype, True),
    ...     StructField("simpleMap", simple_maptype, True),
    ...     StructField("simpleStruct", simple_structtype, True),
    ...     StructField("boolean", BooleanType(), False),
    ...     StructField("withMeta", DoubleType(), False, {"name": "age"})])
    >>> check_datatype(complex_structtype)

    >>> # Complex ArrayType.
    >>> complex_arraytype = ArrayType(complex_structtype, True)
    >>> check_datatype(complex_arraytype)

    >>> # Complex MapType.
    >>> complex_maptype = MapType(complex_structtype,
    ...                           complex_arraytype, False)
    >>> check_datatype(complex_maptype)
    """
    return _parse_datatype_json_value(json.loads(json_string))


def _parse_datatype_json_value(json_value):
    if not isinstance(json_value, dict):
        if json_value in _all_atomic_types.keys():
            return _all_atomic_types[json_value]()
        elif json_value == 'decimal':
            return DecimalType()
        elif _FIXED_DECIMAL.match(json_value):
            m = _FIXED_DECIMAL.match(json_value)
            return DecimalType(int(m.group(1)), int(m.group(2)))
        else:
            raise ValueError("Could not parse datatype: %s" % json_value)
    else:
        tpe = json_value["type"]
        if tpe in _all_complex_types:
            return _all_complex_types[tpe].fromJson(json_value)
        elif tpe == 'udt':
            return UserDefinedType.fromJson(json_value)
        else:
            raise ValueError("not supported type: %s" % tpe)


# Mapping Python types to Spark SQL DataType
_type_mappings = {
    type(None): NullType,
    bool: BooleanType,
    int: LongType,
    float: DoubleType,
    str: StringType,
    bytearray: BinaryType,
    decimal.Decimal: DecimalType,
    datetime.date: DateType,
    datetime.datetime: TimestampType,
    datetime.time: TimestampType,
}

if sys.version < "3":
    _type_mappings.update({
        unicode: StringType,
        long: LongType,
    })

if sys.version >= "3":
    _type_mappings.update({
        bytes: BinaryType,
    })

# Mapping Python array types to Spark SQL DataType
# We should be careful here. The size of these types in python depends on C
# implementation. We need to make sure that this conversion does not lose any
# precision. Also, JVM only support signed types, when converting unsigned types,
# keep in mind that it require 1 more bit when stored as signed types.
#
# Reference for C integer size, see:
# ISO/IEC 9899:201x specification, chapter 5.2.4.2.1 Sizes of integer types <limits.h>.
# Reference for python array typecode, see:
# https://docs.python.org/2/library/array.html
# https://docs.python.org/3.6/library/array.html
# Reference for JVM's supported integral types:
# http://docs.oracle.com/javase/specs/jvms/se8/html/jvms-2.html#jvms-2.3.1

_array_signed_int_typecode_ctype_mappings = {
    'b': ctypes.c_byte,
    'h': ctypes.c_short,
    'i': ctypes.c_int,
    'l': ctypes.c_long,
}

_array_unsigned_int_typecode_ctype_mappings = {
    'B': ctypes.c_ubyte,
    'H': ctypes.c_ushort,
    'I': ctypes.c_uint,
    'L': ctypes.c_ulong
}


def _int_size_to_type(size):
    """
    Return the Catalyst datatype from the size of integers.
    """
    if size <= 8:
        return ByteType
    if size <= 16:
        return ShortType
    if size <= 32:
        return IntegerType
    if size <= 64:
        return LongType

# The list of all supported array typecodes, is stored here
_array_type_mappings = {
    # Warning: Actual properties for float and double in C is not specified in C.
    # On almost every system supported by both python and JVM, they are IEEE 754
    # single-precision binary floating-point format and IEEE 754 double-precision
    # binary floating-point format. And we do assume the same thing here for now.
    'f': FloatType,
    'd': DoubleType
}

# compute array typecode mappings for signed integer types
for _typecode in _array_signed_int_typecode_ctype_mappings.keys():
    size = ctypes.sizeof(_array_signed_int_typecode_ctype_mappings[_typecode]) * 8
    dt = _int_size_to_type(size)
    if dt is not None:
        _array_type_mappings[_typecode] = dt

# compute array typecode mappings for unsigned integer types
for _typecode in _array_unsigned_int_typecode_ctype_mappings.keys():
    # JVM does not have unsigned types, so use signed types that is at least 1
    # bit larger to store
    size = ctypes.sizeof(_array_unsigned_int_typecode_ctype_mappings[_typecode]) * 8 + 1
    dt = _int_size_to_type(size)
    if dt is not None:
        _array_type_mappings[_typecode] = dt

# Type code 'u' in Python's array is deprecated since version 3.3, and will be
# removed in version 4.0. See: https://docs.python.org/3/library/array.html
if sys.version_info[0] < 4:
    _array_type_mappings['u'] = StringType

# Type code 'c' are only available at python 2
if sys.version_info[0] < 3:
    _array_type_mappings['c'] = StringType

# SPARK-21465:
# In python2, array of 'L' happened to be mistakenly, just partially supported. To
# avoid breaking user's code, we should keep this partial support. Below is a
# dirty hacking to keep this partial support and pass the unit test.
import platform
if sys.version_info[0] < 3 and platform.python_implementation() != 'PyPy':
    if 'L' not in _array_type_mappings.keys():
        _array_type_mappings['L'] = LongType
        _array_unsigned_int_typecode_ctype_mappings['L'] = ctypes.c_uint


def _infer_type(obj):
    """Infer the DataType from obj
    """
    if obj is None:
        return NullType()

    if hasattr(obj, '__UDT__'):
        return obj.__UDT__

    dataType = _type_mappings.get(type(obj))
    if dataType is DecimalType:
        # the precision and scale of `obj` may be different from row to row.
        return DecimalType(38, 18)
    elif dataType is not None:
        return dataType()

    if isinstance(obj, dict):
        for key, value in obj.items():
            if key is not None and value is not None:
                return MapType(_infer_type(key), _infer_type(value), True)
        return MapType(NullType(), NullType(), True)
    elif isinstance(obj, list):
        for v in obj:
            if v is not None:
                return ArrayType(_infer_type(obj[0]), True)
        return ArrayType(NullType(), True)
    elif isinstance(obj, array):
        if obj.typecode in _array_type_mappings:
            return ArrayType(_array_type_mappings[obj.typecode](), False)
        else:
            raise TypeError("not supported type: array(%s)" % obj.typecode)
    else:
        try:
            return _infer_schema(obj)
        except TypeError:
            raise TypeError("not supported type: %s" % type(obj))


def _infer_schema(row, names=None):
    """Infer the schema from dict/namedtuple/object"""
    if isinstance(row, dict):
        items = sorted(row.items())

    elif isinstance(row, (tuple, list)):
        if hasattr(row, "__fields__"):  # Row
            items = zip(row.__fields__, tuple(row))
        elif hasattr(row, "_fields"):  # namedtuple
            items = zip(row._fields, tuple(row))
        else:
            if names is None:
                names = ['_%d' % i for i in range(1, len(row) + 1)]
            elif len(names) < len(row):
                names.extend('_%d' % i for i in range(len(names) + 1, len(row) + 1))
            items = zip(names, row)

    elif hasattr(row, "__dict__"):  # object
        items = sorted(row.__dict__.items())

    else:
        raise TypeError("Can not infer schema for type: %s" % type(row))

    fields = [StructField(k, _infer_type(v), True) for k, v in items]
    return StructType(fields)


def _has_nulltype(dt):
    """ Return whether there is a NullType in `dt` or not """
    if isinstance(dt, StructType):
        return any(_has_nulltype(f.dataType) for f in dt.fields)
    elif isinstance(dt, ArrayType):
        return _has_nulltype((dt.elementType))
    elif isinstance(dt, MapType):
        return _has_nulltype(dt.keyType) or _has_nulltype(dt.valueType)
    else:
        return isinstance(dt, NullType)


def _merge_type(a, b, name=None):
    if name is None:
        new_msg = lambda msg: msg
        new_name = lambda n: "field %s" % n
    else:
        new_msg = lambda msg: "%s: %s" % (name, msg)
        new_name = lambda n: "field %s in %s" % (n, name)

    if isinstance(a, NullType):
        return b
    elif isinstance(b, NullType):
        return a
    elif type(a) is not type(b):
        # TODO: type cast (such as int -> long)
        raise TypeError(new_msg("Can not merge type %s and %s" % (type(a), type(b))))

    # same type
    if isinstance(a, StructType):
        nfs = dict((f.name, f.dataType) for f in b.fields)
        fields = [StructField(f.name, _merge_type(f.dataType, nfs.get(f.name, NullType()),
                                                  name=new_name(f.name)))
                  for f in a.fields]
        names = set([f.name for f in fields])
        for n in nfs:
            if n not in names:
                fields.append(StructField(n, nfs[n]))
        return StructType(fields)

    elif isinstance(a, ArrayType):
        return ArrayType(_merge_type(a.elementType, b.elementType,
                                     name='element in array %s' % name), True)

    elif isinstance(a, MapType):
        return MapType(_merge_type(a.keyType, b.keyType, name='key of map %s' % name),
                       _merge_type(a.valueType, b.valueType, name='value of map %s' % name),
                       True)
    else:
        return a


def _need_converter(dataType):
    if isinstance(dataType, StructType):
        return True
    elif isinstance(dataType, ArrayType):
        return _need_converter(dataType.elementType)
    elif isinstance(dataType, MapType):
        return _need_converter(dataType.keyType) or _need_converter(dataType.valueType)
    elif isinstance(dataType, NullType):
        return True
    else:
        return False


def _create_converter(dataType):
    """Create a converter to drop the names of fields in obj """
    if not _need_converter(dataType):
        return lambda x: x

    if isinstance(dataType, ArrayType):
        conv = _create_converter(dataType.elementType)
        return lambda row: [conv(v) for v in row]

    elif isinstance(dataType, MapType):
        kconv = _create_converter(dataType.keyType)
        vconv = _create_converter(dataType.valueType)
        return lambda row: dict((kconv(k), vconv(v)) for k, v in row.items())

    elif isinstance(dataType, NullType):
        return lambda x: None

    elif not isinstance(dataType, StructType):
        return lambda x: x

    # dataType must be StructType
    names = [f.name for f in dataType.fields]
    converters = [_create_converter(f.dataType) for f in dataType.fields]
    convert_fields = any(_need_converter(f.dataType) for f in dataType.fields)

    def convert_struct(obj):
        if obj is None:
            return

        if isinstance(obj, (tuple, list)):
            if convert_fields:
                return tuple(conv(v) for v, conv in zip(obj, converters))
            else:
                return tuple(obj)

        if isinstance(obj, dict):
            d = obj
        elif hasattr(obj, "__dict__"):  # object
            d = obj.__dict__
        else:
            raise TypeError("Unexpected obj type: %s" % type(obj))

        if convert_fields:
            return tuple([conv(d.get(name)) for name, conv in zip(names, converters)])
        else:
            return tuple([d.get(name) for name in names])

    return convert_struct


_acceptable_types = {
    BooleanType: (bool,),
    ByteType: (int, long),
    ShortType: (int, long),
    IntegerType: (int, long),
    LongType: (int, long),
    FloatType: (float,),
    DoubleType: (float,),
    DecimalType: (decimal.Decimal,),
    StringType: (str, unicode),
    BinaryType: (bytearray, bytes),
    DateType: (datetime.date, datetime.datetime),
    TimestampType: (datetime.datetime,),
    ArrayType: (list, tuple, array),
    MapType: (dict,),
    StructType: (tuple, list, dict),
}


def _make_type_verifier(dataType, nullable=True, name=None):
    """
    Make a verifier that checks the type of obj against dataType and raises a TypeError if they do
    not match.

    This verifier also checks the value of obj against datatype and raises a ValueError if it's not
    within the allowed range, e.g. using 128 as ByteType will overflow. Note that, Python float is
    not checked, so it will become infinity when cast to Java float, if it overflows.

    >>> _make_type_verifier(StructType([]))(None)
    >>> _make_type_verifier(StringType())("")
    >>> _make_type_verifier(LongType())(0)
    >>> _make_type_verifier(LongType())(1 << 64) # doctest: +IGNORE_EXCEPTION_DETAIL
    Traceback (most recent call last):
        ...
    ValueError:...
    >>> _make_type_verifier(ArrayType(ShortType()))(list(range(3)))
    >>> _make_type_verifier(ArrayType(StringType()))(set()) # doctest: +IGNORE_EXCEPTION_DETAIL
    Traceback (most recent call last):
        ...
    TypeError:...
    >>> _make_type_verifier(MapType(StringType(), IntegerType()))({})
    >>> _make_type_verifier(StructType([]))(())
    >>> _make_type_verifier(StructType([]))([])
    >>> _make_type_verifier(StructType([]))([1]) # doctest: +IGNORE_EXCEPTION_DETAIL
    Traceback (most recent call last):
        ...
    ValueError:...
    >>> # Check if numeric values are within the allowed range.
    >>> _make_type_verifier(ByteType())(12)
    >>> _make_type_verifier(ByteType())(1234) # doctest: +IGNORE_EXCEPTION_DETAIL
    Traceback (most recent call last):
        ...
    ValueError:...
    >>> _make_type_verifier(ByteType(), False)(None) # doctest: +IGNORE_EXCEPTION_DETAIL
    Traceback (most recent call last):
        ...
    ValueError:...
    >>> _make_type_verifier(
    ...     ArrayType(ShortType(), False))([1, None]) # doctest: +IGNORE_EXCEPTION_DETAIL
    Traceback (most recent call last):
        ...
    ValueError:...
    >>> _make_type_verifier(MapType(StringType(), IntegerType()))({None: 1})
    Traceback (most recent call last):
        ...
    ValueError:...
    >>> schema = StructType().add("a", IntegerType()).add("b", StringType(), False)
    >>> _make_type_verifier(schema)((1, None)) # doctest: +IGNORE_EXCEPTION_DETAIL
    Traceback (most recent call last):
        ...
    ValueError:...
    """

    if name is None:
        new_msg = lambda msg: msg
        new_name = lambda n: "field %s" % n
    else:
        new_msg = lambda msg: "%s: %s" % (name, msg)
        new_name = lambda n: "field %s in %s" % (n, name)

    def verify_nullability(obj):
        if obj is None:
            if nullable:
                return True
            else:
                raise ValueError(new_msg("This field is not nullable, but got None"))
        else:
            return False

    _type = type(dataType)

    def assert_acceptable_types(obj):
        assert _type in _acceptable_types, \
            new_msg("unknown datatype: %s for object %r" % (dataType, obj))

    def verify_acceptable_types(obj):
        # subclass of them can not be fromInternal in JVM
        if type(obj) not in _acceptable_types[_type]:
            raise TypeError(new_msg("%s can not accept object %r in type %s"
                                    % (dataType, obj, type(obj))))

    if isinstance(dataType, StringType):
        # StringType can work with any types
        verify_value = lambda _: _

    elif isinstance(dataType, UserDefinedType):
        verifier = _make_type_verifier(dataType.sqlType(), name=name)

        def verify_udf(obj):
            if not (hasattr(obj, '__UDT__') and obj.__UDT__ == dataType):
                raise ValueError(new_msg("%r is not an instance of type %r" % (obj, dataType)))
            verifier(dataType.toInternal(obj))

        verify_value = verify_udf

    elif isinstance(dataType, ByteType):
        def verify_byte(obj):
            assert_acceptable_types(obj)
            verify_acceptable_types(obj)
            if obj < -128 or obj > 127:
                raise ValueError(new_msg("object of ByteType out of range, got: %s" % obj))

        verify_value = verify_byte

    elif isinstance(dataType, ShortType):
        def verify_short(obj):
            assert_acceptable_types(obj)
            verify_acceptable_types(obj)
            if obj < -32768 or obj > 32767:
                raise ValueError(new_msg("object of ShortType out of range, got: %s" % obj))

        verify_value = verify_short

    elif isinstance(dataType, IntegerType):
        def verify_integer(obj):
            assert_acceptable_types(obj)
            verify_acceptable_types(obj)
            if obj < -2147483648 or obj > 2147483647:
                raise ValueError(
                    new_msg("object of IntegerType out of range, got: %s" % obj))

        verify_value = verify_integer

    elif isinstance(dataType, LongType):
        def verify_long(obj):
            assert_acceptable_types(obj)
            verify_acceptable_types(obj)
            if obj < -9223372036854775808 or obj > 9223372036854775807:
                raise ValueError(
                    new_msg("object of LongType out of range, got: %s" % obj))

        verify_value = verify_long

    elif isinstance(dataType, ArrayType):
        element_verifier = _make_type_verifier(
            dataType.elementType, dataType.containsNull, name="element in array %s" % name)

        def verify_array(obj):
            assert_acceptable_types(obj)
            verify_acceptable_types(obj)
            for i in obj:
                element_verifier(i)

        verify_value = verify_array

    elif isinstance(dataType, MapType):
        key_verifier = _make_type_verifier(dataType.keyType, False, name="key of map %s" % name)
        value_verifier = _make_type_verifier(
            dataType.valueType, dataType.valueContainsNull, name="value of map %s" % name)

        def verify_map(obj):
            assert_acceptable_types(obj)
            verify_acceptable_types(obj)
            for k, v in obj.items():
                key_verifier(k)
                value_verifier(v)

        verify_value = verify_map

    elif isinstance(dataType, StructType):
        verifiers = []
        for f in dataType.fields:
            verifier = _make_type_verifier(f.dataType, f.nullable, name=new_name(f.name))
            verifiers.append((f.name, verifier))

        def verify_struct(obj):
            assert_acceptable_types(obj)

            if isinstance(obj, dict):
                for f, verifier in verifiers:
                    verifier(obj.get(f))
            elif isinstance(obj, Row) and getattr(obj, "__from_dict__", False):
                # the order in obj could be different than dataType.fields
                for f, verifier in verifiers:
                    verifier(obj[f])
            elif isinstance(obj, (tuple, list)):
                if len(obj) != len(verifiers):
                    raise ValueError(
                        new_msg("Length of object (%d) does not match with "
                                "length of fields (%d)" % (len(obj), len(verifiers))))
                for v, (_, verifier) in zip(obj, verifiers):
                    verifier(v)
            elif hasattr(obj, "__dict__"):
                d = obj.__dict__
                for f, verifier in verifiers:
                    verifier(d.get(f))
            else:
                raise TypeError(new_msg("StructType can not accept object %r in type %s"
                                        % (obj, type(obj))))
        verify_value = verify_struct

    else:
        def verify_default(obj):
            assert_acceptable_types(obj)
            verify_acceptable_types(obj)

        verify_value = verify_default

    def verify(obj):
        if not verify_nullability(obj):
            verify_value(obj)

    return verify


# This is used to unpickle a Row from JVM
def _create_row_inbound_converter(dataType):
    return lambda *a: dataType.fromInternal(a)


def _create_row(fields, values):
    row = Row(*values)
    row.__fields__ = fields
    return row


class Row(tuple):

    """
    A row in :class:`DataFrame`.
    The fields in it can be accessed:

    * like attributes (``row.key``)
    * like dictionary values (``row[key]``)

    ``key in row`` will search through row keys.

    Row can be used to create a row object by using named arguments.
    It is not allowed to omit a named argument to represent that the value is
    None or missing. This should be explicitly set to None in this case.

    NOTE: As of Spark 3.0.0, Rows created from named arguments no longer have
    field names sorted alphabetically and will be ordered in the position as
    entered. To enable sorting for Rows compatible with Spark 2.x, set the
    environment variable "PYSPARK_ROW_FIELD_SORTING_ENABLED" to "true". This
    option is deprecated and will be removed in future versions of Spark. For
    Python versions < 3.6, the order of named arguments is not guaranteed to
    be the same as entered, see https://www.python.org/dev/peps/pep-0468. In
    this case, a warning will be issued and the Row will fallback to sort the
    field names automatically.

    NOTE: Examples with Row in pydocs are run with the environment variable
    "PYSPARK_ROW_FIELD_SORTING_ENABLED" set to "true" which results in output
    where fields are sorted.

    >>> row = Row(name="Alice", age=11)
    >>> row
    Row(age=11, name='Alice')
    >>> row['name'], row['age']
    ('Alice', 11)
    >>> row.name, row.age
    ('Alice', 11)
    >>> 'name' in row
    True
    >>> 'wrong_key' in row
    False

    Row also can be used to create another Row like class, then it
    could be used to create Row objects, such as

    >>> Person = Row("name", "age")
    >>> Person
    <Row('name', 'age')>
    >>> 'name' in Person
    True
    >>> 'wrong_key' in Person
    False
    >>> Person("Alice", 11)
    Row(name='Alice', age=11)

    This form can also be used to create rows as tuple values, i.e. with unnamed
    fields. Beware that such Row objects have different equality semantics:

    >>> row1 = Row("Alice", 11)
    >>> row2 = Row(name="Alice", age=11)
    >>> row1 == row2
    False
    >>> row3 = Row(a="Alice", b=11)
    >>> row1 == row3
    True
    """

    # Remove after Python < 3.6 dropped, see SPARK-29748
    _row_field_sorting_enabled = \
        os.environ.get('PYSPARK_ROW_FIELD_SORTING_ENABLED', 'false').lower() == 'true'

    if _row_field_sorting_enabled:
        warnings.warn("The environment variable 'PYSPARK_ROW_FIELD_SORTING_ENABLED' "
                      "is deprecated and will be removed in future versions of Spark")

    def __new__(cls, *args, **kwargs):
        if args and kwargs:
            raise ValueError("Can not use both args "
                             "and kwargs to create Row")
        if kwargs:
            if not Row._row_field_sorting_enabled and sys.version_info[:2] < (3, 6):
                warnings.warn("To use named arguments for Python version < 3.6, Row fields will be "
                              "automatically sorted. This warning can be skipped by setting the "
                              "environment variable 'PYSPARK_ROW_FIELD_SORTING_ENABLED' to 'true'.")
                Row._row_field_sorting_enabled = True

            # create row objects
            if Row._row_field_sorting_enabled:
                # Remove after Python < 3.6 dropped, see SPARK-29748
                names = sorted(kwargs.keys())
                row = tuple.__new__(cls, [kwargs[n] for n in names])
                row.__fields__ = names
                row.__from_dict__ = True
            else:
                row = tuple.__new__(cls, list(kwargs.values()))
                row.__fields__ = list(kwargs.keys())

            return row
        else:
            # create row class or objects
            return tuple.__new__(cls, args)

    def asDict(self, recursive=False):
        """
        Return as a dict

        :param recursive: turns the nested Rows to dict (default: False).

        .. note:: If a row contains duplicate field names, e.g., the rows of a join
            between two :class:`DataFrame` that both have the fields of same names,
            one of the duplicate fields will be selected by ``asDict``. ``__getitem__``
            will also return one of the duplicate fields, however returned value might
            be different to ``asDict``.

        >>> Row(name="Alice", age=11).asDict() == {'name': 'Alice', 'age': 11}
        True
        >>> row = Row(key=1, value=Row(name='a', age=2))
        >>> row.asDict() == {'key': 1, 'value': Row(age=2, name='a')}
        True
        >>> row.asDict(True) == {'key': 1, 'value': {'name': 'a', 'age': 2}}
        True
        """
        if not hasattr(self, "__fields__"):
            raise TypeError("Cannot convert a Row class into dict")

        if recursive:
            def conv(obj):
                if isinstance(obj, Row):
                    return obj.asDict(True)
                elif isinstance(obj, list):
                    return [conv(o) for o in obj]
                elif isinstance(obj, dict):
                    return dict((k, conv(v)) for k, v in obj.items())
                else:
                    return obj
            return dict(zip(self.__fields__, (conv(o) for o in self)))
        else:
            return dict(zip(self.__fields__, self))

    def __contains__(self, item):
        if hasattr(self, "__fields__"):
            return item in self.__fields__
        else:
            return super(Row, self).__contains__(item)

    # let object acts like class
    def __call__(self, *args):
        """create new Row object"""
        if len(args) > len(self):
            raise ValueError("Can not create Row with fields %s, expected %d values "
                             "but got %s" % (self, len(self), args))
        return _create_row(self, args)

    def __getitem__(self, item):
        if isinstance(item, (int, slice)):
            return super(Row, self).__getitem__(item)
        try:
            # it will be slow when it has many fields,
            # but this will not be used in normal cases
            idx = self.__fields__.index(item)
            return super(Row, self).__getitem__(idx)
        except IndexError:
            raise KeyError(item)
        except ValueError:
            raise ValueError(item)

    def __getattr__(self, item):
        if item.startswith("__"):
            raise AttributeError(item)
        try:
            # it will be slow when it has many fields,
            # but this will not be used in normal cases
            idx = self.__fields__.index(item)
            return self[idx]
        except IndexError:
            raise AttributeError(item)
        except ValueError:
            raise AttributeError(item)

    def __setattr__(self, key, value):
        if key != '__fields__' and key != "__from_dict__":
            raise Exception("Row is read-only")
        self.__dict__[key] = value

    def __reduce__(self):
        """Returns a tuple so Python knows how to pickle Row."""
        if hasattr(self, "__fields__"):
            return (_create_row, (self.__fields__, tuple(self)))
        else:
            return tuple.__reduce__(self)

    def __repr__(self):
        """Printable representation of Row used in Python REPL."""
        if hasattr(self, "__fields__"):
            return "Row(%s)" % ", ".join("%s=%r" % (k, v)
                                         for k, v in zip(self.__fields__, tuple(self)))
        else:
            return "<Row(%s)>" % ", ".join("%r" % field for field in self)


class DateConverter(object):
    def can_convert(self, obj):
        return isinstance(obj, datetime.date)

    def convert(self, obj, gateway_client):
        Date = JavaClass("java.sql.Date", gateway_client)
        return Date.valueOf(obj.strftime("%Y-%m-%d"))


class DatetimeConverter(object):
    def can_convert(self, obj):
        return isinstance(obj, datetime.datetime)

    def convert(self, obj, gateway_client):
        Timestamp = JavaClass("java.sql.Timestamp", gateway_client)
        seconds = (calendar.timegm(obj.utctimetuple()) if obj.tzinfo
                   else time.mktime(obj.timetuple()))
        t = Timestamp(int(seconds) * 1000)
        t.setNanos(obj.microsecond * 1000)
        return t

# datetime is a subclass of date, we should register DatetimeConverter first
register_input_converter(DatetimeConverter())
register_input_converter(DateConverter())


<<<<<<< HEAD
def to_arrow_type(dt):
    """ Convert Spark data type to pyarrow type
    """
    import pyarrow as pa
    if type(dt) == BooleanType:
        arrow_type = pa.bool_()
    elif type(dt) == ByteType:
        arrow_type = pa.int8()
    elif type(dt) == ShortType:
        arrow_type = pa.int16()
    elif type(dt) == IntegerType:
        arrow_type = pa.int32()
    elif type(dt) == LongType:
        arrow_type = pa.int64()
    elif type(dt) == FloatType:
        arrow_type = pa.float32()
    elif type(dt) == DoubleType:
        arrow_type = pa.float64()
    elif type(dt) == DecimalType:
        arrow_type = pa.decimal128(dt.precision, dt.scale)
    elif type(dt) == StringType:
        arrow_type = pa.string()
    elif type(dt) == BinaryType:
        arrow_type = pa.binary()
    elif type(dt) == DateType:
        arrow_type = pa.date32()
    elif type(dt) == TimestampType:
        # Timestamps should be in UTC, JVM Arrow timestamps require a timezone to be read
        arrow_type = pa.timestamp('us', tz='UTC')
    elif type(dt) == ArrayType:
        if type(dt.elementType) in [StructType, TimestampType]:
            raise TypeError("Unsupported type in conversion to Arrow: " + str(dt))
        arrow_type = pa.list_(to_arrow_type(dt.elementType))
    elif type(dt) == StructType:
        if any(type(field.dataType) == StructType for field in dt):
            raise TypeError("Nested StructType not supported in conversion to Arrow")
        fields = [pa.field(field.name, to_arrow_type(field.dataType), nullable=field.nullable)
                  for field in dt]
        arrow_type = pa.struct(fields)
    else:
        raise TypeError("Unsupported type in conversion to Arrow: " + str(dt))
    return arrow_type


def to_arrow_schema(schema):
    """ Convert a schema from Spark to Arrow
    """
    import pyarrow as pa
    fields = [pa.field(field.name, to_arrow_type(field.dataType), nullable=field.nullable)
              for field in schema]
    return pa.schema(fields)


def from_arrow_type(at):
    """ Convert pyarrow type to Spark data type.
    """
    import pyarrow.types as types
    if types.is_boolean(at):
        spark_type = BooleanType()
    elif types.is_int8(at):
        spark_type = ByteType()
    elif types.is_int16(at):
        spark_type = ShortType()
    elif types.is_int32(at):
        spark_type = IntegerType()
    elif types.is_int64(at):
        spark_type = LongType()
    elif types.is_float32(at):
        spark_type = FloatType()
    elif types.is_float64(at):
        spark_type = DoubleType()
    elif types.is_decimal(at):
        spark_type = DecimalType(precision=at.precision, scale=at.scale)
    elif types.is_string(at):
        spark_type = StringType()
    elif types.is_binary(at):
        spark_type = BinaryType()
    elif types.is_date32(at):
        spark_type = DateType()
    elif types.is_timestamp(at):
        spark_type = TimestampType()
    elif types.is_list(at):
        if types.is_timestamp(at.value_type):
            raise TypeError("Unsupported type in conversion from Arrow: " + str(at))

        # TODO(rshkv): Support binary type when we move off Python 2 (#678)
        if sys.version < '3' and types.is_binary(at.value_type):
            raise TypeError("Unsupported type in conversion from Arrow: " + str(at) +
                            "\nPlease use Python3 for support of BinaryType in arrays.")

        spark_type = ArrayType(from_arrow_type(at.value_type))
    elif types.is_struct(at):
        if any(types.is_struct(field.type) for field in at):
            raise TypeError("Nested StructType not supported in conversion from Arrow: " + str(at))
        return StructType(
            [StructField(field.name, from_arrow_type(field.type), nullable=field.nullable)
             for field in at])
    else:
        raise TypeError("Unsupported type in conversion from Arrow: " + str(at))
    return spark_type


def from_arrow_schema(arrow_schema):
    """ Convert schema from Arrow to Spark.
    """
    return StructType(
        [StructField(field.name, from_arrow_type(field.type), nullable=field.nullable)
         for field in arrow_schema])


def _infer_binary_columns_as_arrow_string(schema, pandas_df):
    import pandas as pd
    import pyarrow as pa

    for field_index, field in enumerate(schema):
        if field.type == pa.binary() and \
                pd.api.types.infer_dtype(pandas_df.iloc[:, field_index], skipna=True) == "string":
            field_as_string = pa.field(field.name, pa.string())
            schema = schema.set(field_index, field_as_string)

    return schema


def _get_local_timezone():
    """ Get local timezone using pytz with environment variable, or dateutil.

    If there is a 'TZ' environment variable, pass it to pandas to use pytz and use it as timezone
    string, otherwise use the special word 'dateutil/:' which means that pandas uses dateutil and
    it reads system configuration to know the system local timezone.

    See also:
    - https://github.com/pandas-dev/pandas/blob/0.19.x/pandas/tslib.pyx#L1753
    - https://github.com/dateutil/dateutil/blob/2.6.1/dateutil/tz/tz.py#L1338
    """
    import os
    return os.environ.get('TZ', 'dateutil/:')


def _check_series_localize_timestamps(s, timezone):
    """
    Convert timezone aware timestamps to timezone-naive in the specified timezone or local timezone.

    If the input series is not a timestamp series, then the same series is returned. If the input
    series is a timestamp series, then a converted series is returned.

    :param s: pandas.Series
    :param timezone: the timezone to convert. if None then use local timezone
    :return pandas.Series that have been converted to tz-naive
    """
    from pyspark.sql.utils import require_minimum_pandas_version
    require_minimum_pandas_version()

    from pandas.api.types import is_datetime64tz_dtype
    tz = timezone or _get_local_timezone()
    # TODO: handle nested timestamps, such as ArrayType(TimestampType())?
    if is_datetime64tz_dtype(s.dtype):
        return s.dt.tz_convert(tz).dt.tz_localize(None)
    else:
        return s


def _check_dataframe_localize_timestamps(pdf, timezone):
    """
    Convert timezone aware timestamps to timezone-naive in the specified timezone or local timezone

    :param pdf: pandas.DataFrame
    :param timezone: the timezone to convert. if None then use local timezone
    :return pandas.DataFrame where any timezone aware columns have been converted to tz-naive
    """
    from pyspark.sql.utils import require_minimum_pandas_version
    require_minimum_pandas_version()

    for column, series in pdf.iteritems():
        pdf[column] = _check_series_localize_timestamps(series, timezone)
    return pdf


def _check_series_convert_timestamps_internal(s, timezone):
    """
    Convert a tz-naive timestamp in the specified timezone or local timezone to UTC normalized for
    Spark internal storage

    :param s: a pandas.Series
    :param timezone: the timezone to convert. if None then use local timezone
    :return pandas.Series where if it is a timestamp, has been UTC normalized without a time zone
    """
    from pyspark.sql.utils import require_minimum_pandas_version
    require_minimum_pandas_version()

    from pandas.api.types import is_datetime64_dtype, is_datetime64tz_dtype
    # TODO: handle nested timestamps, such as ArrayType(TimestampType())?
    if is_datetime64_dtype(s.dtype):
        # When tz_localize a tz-naive timestamp, the result is ambiguous if the tz-naive
        # timestamp is during the hour when the clock is adjusted backward during due to
        # daylight saving time (dst).
        # E.g., for America/New_York, the clock is adjusted backward on 2015-11-01 2:00 to
        # 2015-11-01 1:00 from dst-time to standard time, and therefore, when tz_localize
        # a tz-naive timestamp 2015-11-01 1:30 with America/New_York timezone, it can be either
        # dst time (2015-01-01 1:30-0400) or standard time (2015-11-01 1:30-0500).
        #
        # Here we explicit choose to use standard time. This matches the default behavior of
        # pytz.
        #
        # Here are some code to help understand this behavior:
        # >>> import datetime
        # >>> import pandas as pd
        # >>> import pytz
        # >>>
        # >>> t = datetime.datetime(2015, 11, 1, 1, 30)
        # >>> ts = pd.Series([t])
        # >>> tz = pytz.timezone('America/New_York')
        # >>>
        # >>> ts.dt.tz_localize(tz, ambiguous=True)
        # 0   2015-11-01 01:30:00-04:00
        # dtype: datetime64[ns, America/New_York]
        # >>>
        # >>> ts.dt.tz_localize(tz, ambiguous=False)
        # 0   2015-11-01 01:30:00-05:00
        # dtype: datetime64[ns, America/New_York]
        # >>>
        # >>> str(tz.localize(t))
        # '2015-11-01 01:30:00-05:00'
        tz = timezone or _get_local_timezone()
        return s.dt.tz_localize(tz, ambiguous=False).dt.tz_convert('UTC')
    elif is_datetime64tz_dtype(s.dtype):
        return s.dt.tz_convert('UTC')
    else:
        return s


def _check_series_convert_timestamps_localize(s, from_timezone, to_timezone):
    """
    Convert timestamp to timezone-naive in the specified timezone or local timezone

    :param s: a pandas.Series
    :param from_timezone: the timezone to convert from. if None then use local timezone
    :param to_timezone: the timezone to convert to. if None then use local timezone
    :return pandas.Series where if it is a timestamp, has been converted to tz-naive
    """
    from pyspark.sql.utils import require_minimum_pandas_version
    require_minimum_pandas_version()

    import pandas as pd
    from pandas.api.types import is_datetime64tz_dtype, is_datetime64_dtype
    from_tz = from_timezone or _get_local_timezone()
    to_tz = to_timezone or _get_local_timezone()
    # TODO: handle nested timestamps, such as ArrayType(TimestampType())?
    if is_datetime64tz_dtype(s.dtype):
        return s.dt.tz_convert(to_tz).dt.tz_localize(None)
    elif is_datetime64_dtype(s.dtype) and from_tz != to_tz:
        # `s.dt.tz_localize('tzlocal()')` doesn't work properly when including NaT.
        return s.apply(
            lambda ts: ts.tz_localize(from_tz, ambiguous=False).tz_convert(to_tz).tz_localize(None)
            if ts is not pd.NaT else pd.NaT)
    else:
        return s


def _check_series_convert_timestamps_local_tz(s, timezone):
    """
    Convert timestamp to timezone-naive in the specified timezone or local timezone

    :param s: a pandas.Series
    :param timezone: the timezone to convert to. if None then use local timezone
    :return pandas.Series where if it is a timestamp, has been converted to tz-naive
    """
    return _check_series_convert_timestamps_localize(s, None, timezone)


def _check_series_convert_timestamps_tz_local(s, timezone):
    """
    Convert timestamp to timezone-naive in the specified timezone or local timezone

    :param s: a pandas.Series
    :param timezone: the timezone to convert from. if None then use local timezone
    :return pandas.Series where if it is a timestamp, has been converted to tz-naive
    """
    return _check_series_convert_timestamps_localize(s, timezone, None)


=======
>>>>>>> 74c910af
def _test():
    import doctest
    from pyspark.context import SparkContext
    from pyspark.sql import SparkSession
    globs = globals()
    sc = SparkContext('local[4]', 'PythonTest')
    globs['sc'] = sc
    globs['spark'] = SparkSession.builder.getOrCreate()
    (failure_count, test_count) = doctest.testmod(globs=globs, optionflags=doctest.ELLIPSIS)
    globs['sc'].stop()
    if failure_count:
        sys.exit(-1)


if __name__ == "__main__":
    _test()<|MERGE_RESOLUTION|>--- conflicted
+++ resolved
@@ -1649,289 +1649,6 @@
 register_input_converter(DateConverter())
 
 
-<<<<<<< HEAD
-def to_arrow_type(dt):
-    """ Convert Spark data type to pyarrow type
-    """
-    import pyarrow as pa
-    if type(dt) == BooleanType:
-        arrow_type = pa.bool_()
-    elif type(dt) == ByteType:
-        arrow_type = pa.int8()
-    elif type(dt) == ShortType:
-        arrow_type = pa.int16()
-    elif type(dt) == IntegerType:
-        arrow_type = pa.int32()
-    elif type(dt) == LongType:
-        arrow_type = pa.int64()
-    elif type(dt) == FloatType:
-        arrow_type = pa.float32()
-    elif type(dt) == DoubleType:
-        arrow_type = pa.float64()
-    elif type(dt) == DecimalType:
-        arrow_type = pa.decimal128(dt.precision, dt.scale)
-    elif type(dt) == StringType:
-        arrow_type = pa.string()
-    elif type(dt) == BinaryType:
-        arrow_type = pa.binary()
-    elif type(dt) == DateType:
-        arrow_type = pa.date32()
-    elif type(dt) == TimestampType:
-        # Timestamps should be in UTC, JVM Arrow timestamps require a timezone to be read
-        arrow_type = pa.timestamp('us', tz='UTC')
-    elif type(dt) == ArrayType:
-        if type(dt.elementType) in [StructType, TimestampType]:
-            raise TypeError("Unsupported type in conversion to Arrow: " + str(dt))
-        arrow_type = pa.list_(to_arrow_type(dt.elementType))
-    elif type(dt) == StructType:
-        if any(type(field.dataType) == StructType for field in dt):
-            raise TypeError("Nested StructType not supported in conversion to Arrow")
-        fields = [pa.field(field.name, to_arrow_type(field.dataType), nullable=field.nullable)
-                  for field in dt]
-        arrow_type = pa.struct(fields)
-    else:
-        raise TypeError("Unsupported type in conversion to Arrow: " + str(dt))
-    return arrow_type
-
-
-def to_arrow_schema(schema):
-    """ Convert a schema from Spark to Arrow
-    """
-    import pyarrow as pa
-    fields = [pa.field(field.name, to_arrow_type(field.dataType), nullable=field.nullable)
-              for field in schema]
-    return pa.schema(fields)
-
-
-def from_arrow_type(at):
-    """ Convert pyarrow type to Spark data type.
-    """
-    import pyarrow.types as types
-    if types.is_boolean(at):
-        spark_type = BooleanType()
-    elif types.is_int8(at):
-        spark_type = ByteType()
-    elif types.is_int16(at):
-        spark_type = ShortType()
-    elif types.is_int32(at):
-        spark_type = IntegerType()
-    elif types.is_int64(at):
-        spark_type = LongType()
-    elif types.is_float32(at):
-        spark_type = FloatType()
-    elif types.is_float64(at):
-        spark_type = DoubleType()
-    elif types.is_decimal(at):
-        spark_type = DecimalType(precision=at.precision, scale=at.scale)
-    elif types.is_string(at):
-        spark_type = StringType()
-    elif types.is_binary(at):
-        spark_type = BinaryType()
-    elif types.is_date32(at):
-        spark_type = DateType()
-    elif types.is_timestamp(at):
-        spark_type = TimestampType()
-    elif types.is_list(at):
-        if types.is_timestamp(at.value_type):
-            raise TypeError("Unsupported type in conversion from Arrow: " + str(at))
-
-        # TODO(rshkv): Support binary type when we move off Python 2 (#678)
-        if sys.version < '3' and types.is_binary(at.value_type):
-            raise TypeError("Unsupported type in conversion from Arrow: " + str(at) +
-                            "\nPlease use Python3 for support of BinaryType in arrays.")
-
-        spark_type = ArrayType(from_arrow_type(at.value_type))
-    elif types.is_struct(at):
-        if any(types.is_struct(field.type) for field in at):
-            raise TypeError("Nested StructType not supported in conversion from Arrow: " + str(at))
-        return StructType(
-            [StructField(field.name, from_arrow_type(field.type), nullable=field.nullable)
-             for field in at])
-    else:
-        raise TypeError("Unsupported type in conversion from Arrow: " + str(at))
-    return spark_type
-
-
-def from_arrow_schema(arrow_schema):
-    """ Convert schema from Arrow to Spark.
-    """
-    return StructType(
-        [StructField(field.name, from_arrow_type(field.type), nullable=field.nullable)
-         for field in arrow_schema])
-
-
-def _infer_binary_columns_as_arrow_string(schema, pandas_df):
-    import pandas as pd
-    import pyarrow as pa
-
-    for field_index, field in enumerate(schema):
-        if field.type == pa.binary() and \
-                pd.api.types.infer_dtype(pandas_df.iloc[:, field_index], skipna=True) == "string":
-            field_as_string = pa.field(field.name, pa.string())
-            schema = schema.set(field_index, field_as_string)
-
-    return schema
-
-
-def _get_local_timezone():
-    """ Get local timezone using pytz with environment variable, or dateutil.
-
-    If there is a 'TZ' environment variable, pass it to pandas to use pytz and use it as timezone
-    string, otherwise use the special word 'dateutil/:' which means that pandas uses dateutil and
-    it reads system configuration to know the system local timezone.
-
-    See also:
-    - https://github.com/pandas-dev/pandas/blob/0.19.x/pandas/tslib.pyx#L1753
-    - https://github.com/dateutil/dateutil/blob/2.6.1/dateutil/tz/tz.py#L1338
-    """
-    import os
-    return os.environ.get('TZ', 'dateutil/:')
-
-
-def _check_series_localize_timestamps(s, timezone):
-    """
-    Convert timezone aware timestamps to timezone-naive in the specified timezone or local timezone.
-
-    If the input series is not a timestamp series, then the same series is returned. If the input
-    series is a timestamp series, then a converted series is returned.
-
-    :param s: pandas.Series
-    :param timezone: the timezone to convert. if None then use local timezone
-    :return pandas.Series that have been converted to tz-naive
-    """
-    from pyspark.sql.utils import require_minimum_pandas_version
-    require_minimum_pandas_version()
-
-    from pandas.api.types import is_datetime64tz_dtype
-    tz = timezone or _get_local_timezone()
-    # TODO: handle nested timestamps, such as ArrayType(TimestampType())?
-    if is_datetime64tz_dtype(s.dtype):
-        return s.dt.tz_convert(tz).dt.tz_localize(None)
-    else:
-        return s
-
-
-def _check_dataframe_localize_timestamps(pdf, timezone):
-    """
-    Convert timezone aware timestamps to timezone-naive in the specified timezone or local timezone
-
-    :param pdf: pandas.DataFrame
-    :param timezone: the timezone to convert. if None then use local timezone
-    :return pandas.DataFrame where any timezone aware columns have been converted to tz-naive
-    """
-    from pyspark.sql.utils import require_minimum_pandas_version
-    require_minimum_pandas_version()
-
-    for column, series in pdf.iteritems():
-        pdf[column] = _check_series_localize_timestamps(series, timezone)
-    return pdf
-
-
-def _check_series_convert_timestamps_internal(s, timezone):
-    """
-    Convert a tz-naive timestamp in the specified timezone or local timezone to UTC normalized for
-    Spark internal storage
-
-    :param s: a pandas.Series
-    :param timezone: the timezone to convert. if None then use local timezone
-    :return pandas.Series where if it is a timestamp, has been UTC normalized without a time zone
-    """
-    from pyspark.sql.utils import require_minimum_pandas_version
-    require_minimum_pandas_version()
-
-    from pandas.api.types import is_datetime64_dtype, is_datetime64tz_dtype
-    # TODO: handle nested timestamps, such as ArrayType(TimestampType())?
-    if is_datetime64_dtype(s.dtype):
-        # When tz_localize a tz-naive timestamp, the result is ambiguous if the tz-naive
-        # timestamp is during the hour when the clock is adjusted backward during due to
-        # daylight saving time (dst).
-        # E.g., for America/New_York, the clock is adjusted backward on 2015-11-01 2:00 to
-        # 2015-11-01 1:00 from dst-time to standard time, and therefore, when tz_localize
-        # a tz-naive timestamp 2015-11-01 1:30 with America/New_York timezone, it can be either
-        # dst time (2015-01-01 1:30-0400) or standard time (2015-11-01 1:30-0500).
-        #
-        # Here we explicit choose to use standard time. This matches the default behavior of
-        # pytz.
-        #
-        # Here are some code to help understand this behavior:
-        # >>> import datetime
-        # >>> import pandas as pd
-        # >>> import pytz
-        # >>>
-        # >>> t = datetime.datetime(2015, 11, 1, 1, 30)
-        # >>> ts = pd.Series([t])
-        # >>> tz = pytz.timezone('America/New_York')
-        # >>>
-        # >>> ts.dt.tz_localize(tz, ambiguous=True)
-        # 0   2015-11-01 01:30:00-04:00
-        # dtype: datetime64[ns, America/New_York]
-        # >>>
-        # >>> ts.dt.tz_localize(tz, ambiguous=False)
-        # 0   2015-11-01 01:30:00-05:00
-        # dtype: datetime64[ns, America/New_York]
-        # >>>
-        # >>> str(tz.localize(t))
-        # '2015-11-01 01:30:00-05:00'
-        tz = timezone or _get_local_timezone()
-        return s.dt.tz_localize(tz, ambiguous=False).dt.tz_convert('UTC')
-    elif is_datetime64tz_dtype(s.dtype):
-        return s.dt.tz_convert('UTC')
-    else:
-        return s
-
-
-def _check_series_convert_timestamps_localize(s, from_timezone, to_timezone):
-    """
-    Convert timestamp to timezone-naive in the specified timezone or local timezone
-
-    :param s: a pandas.Series
-    :param from_timezone: the timezone to convert from. if None then use local timezone
-    :param to_timezone: the timezone to convert to. if None then use local timezone
-    :return pandas.Series where if it is a timestamp, has been converted to tz-naive
-    """
-    from pyspark.sql.utils import require_minimum_pandas_version
-    require_minimum_pandas_version()
-
-    import pandas as pd
-    from pandas.api.types import is_datetime64tz_dtype, is_datetime64_dtype
-    from_tz = from_timezone or _get_local_timezone()
-    to_tz = to_timezone or _get_local_timezone()
-    # TODO: handle nested timestamps, such as ArrayType(TimestampType())?
-    if is_datetime64tz_dtype(s.dtype):
-        return s.dt.tz_convert(to_tz).dt.tz_localize(None)
-    elif is_datetime64_dtype(s.dtype) and from_tz != to_tz:
-        # `s.dt.tz_localize('tzlocal()')` doesn't work properly when including NaT.
-        return s.apply(
-            lambda ts: ts.tz_localize(from_tz, ambiguous=False).tz_convert(to_tz).tz_localize(None)
-            if ts is not pd.NaT else pd.NaT)
-    else:
-        return s
-
-
-def _check_series_convert_timestamps_local_tz(s, timezone):
-    """
-    Convert timestamp to timezone-naive in the specified timezone or local timezone
-
-    :param s: a pandas.Series
-    :param timezone: the timezone to convert to. if None then use local timezone
-    :return pandas.Series where if it is a timestamp, has been converted to tz-naive
-    """
-    return _check_series_convert_timestamps_localize(s, None, timezone)
-
-
-def _check_series_convert_timestamps_tz_local(s, timezone):
-    """
-    Convert timestamp to timezone-naive in the specified timezone or local timezone
-
-    :param s: a pandas.Series
-    :param timezone: the timezone to convert from. if None then use local timezone
-    :return pandas.Series where if it is a timestamp, has been converted to tz-naive
-    """
-    return _check_series_convert_timestamps_localize(s, timezone, None)
-
-
-=======
->>>>>>> 74c910af
 def _test():
     import doctest
     from pyspark.context import SparkContext
