#
# Licensed to the Apache Software Foundation (ASF) under one or more
# contributor license agreements.  See the NOTICE file distributed with
# this work for additional information regarding copyright ownership.
# The ASF licenses this file to You under the Apache License, Version 2.0
# (the "License"); you may not use this file except in compliance with
# the License.  You may obtain a copy of the License at
#
#    http://www.apache.org/licenses/LICENSE-2.0
#
# Unless required by applicable law or agreed to in writing, software
# distributed under the License is distributed on an "AS IS" BASIS,
# WITHOUT WARRANTIES OR CONDITIONS OF ANY KIND, either express or implied.
# See the License for the specific language governing permissions and
# limitations under the License.
#

import sys
import warnings

from pyspark import since, keyword_only
from pyspark.ml.util import *
from pyspark.ml.wrapper import JavaEstimator, JavaModel, JavaParams, JavaWrapper
from pyspark.ml.param.shared import *
from pyspark.ml.common import inherit_doc, _java2py
from pyspark.ml.stat import MultivariateGaussian
from pyspark.sql import DataFrame

__all__ = ['BisectingKMeans', 'BisectingKMeansModel', 'BisectingKMeansSummary',
           'KMeans', 'KMeansModel',
           'GaussianMixture', 'GaussianMixtureModel', 'GaussianMixtureSummary',
           'LDA', 'LDAModel', 'LocalLDAModel', 'DistributedLDAModel', 'PowerIterationClustering']


class ClusteringSummary(JavaWrapper):
    """
    Clustering results for a given model.

    .. versionadded:: 2.1.0
    """

    @property
    @since("2.1.0")
    def predictionCol(self):
        """
        Name for column of predicted clusters in `predictions`.
        """
        return self._call_java("predictionCol")

    @property
    @since("2.1.0")
    def predictions(self):
        """
        DataFrame produced by the model's `transform` method.
        """
        return self._call_java("predictions")

    @property
    @since("2.1.0")
    def featuresCol(self):
        """
        Name for column of features in `predictions`.
        """
        return self._call_java("featuresCol")

    @property
    @since("2.1.0")
    def k(self):
        """
        The number of clusters the model was trained with.
        """
        return self._call_java("k")

    @property
    @since("2.1.0")
    def cluster(self):
        """
        DataFrame of predicted cluster centers for each training data point.
        """
        return self._call_java("cluster")

    @property
    @since("2.1.0")
    def clusterSizes(self):
        """
        Size of (number of data points in) each cluster.
        """
        return self._call_java("clusterSizes")

    @property
    @since("2.4.0")
    def numIter(self):
        """
        Number of iterations.
        """
        return self._call_java("numIter")


@inherit_doc
class _GaussianMixtureParams(HasMaxIter, HasFeaturesCol, HasSeed, HasPredictionCol,
                             HasProbabilityCol, HasTol, HasAggregationDepth, HasWeightCol):
    """
    Params for :py:class:`GaussianMixture` and :py:class:`GaussianMixtureModel`.

    .. versionadded:: 3.0.0
    """

    k = Param(Params._dummy(), "k", "Number of independent Gaussians in the mixture model. " +
              "Must be > 1.", typeConverter=TypeConverters.toInt)

    @since("2.0.0")
    def getK(self):
        """
        Gets the value of `k`
        """
        return self.getOrDefault(self.k)


class GaussianMixtureModel(JavaModel, _GaussianMixtureParams, JavaMLWritable, JavaMLReadable,
                           HasTrainingSummary):
    """
    Model fitted by GaussianMixture.

    .. versionadded:: 2.0.0
    """

    @since("3.0.0")
    def setFeaturesCol(self, value):
        """
        Sets the value of :py:attr:`featuresCol`.
        """
        return self._set(featuresCol=value)

    @since("3.0.0")
    def setPredictionCol(self, value):
        """
        Sets the value of :py:attr:`predictionCol`.
        """
        return self._set(predictionCol=value)

    @since("3.0.0")
    def setProbabilityCol(self, value):
        """
        Sets the value of :py:attr:`probabilityCol`.
        """
        return self._set(probabilityCol=value)

    @property
    @since("2.0.0")
    def weights(self):
        """
        Weight for each Gaussian distribution in the mixture.
        This is a multinomial probability distribution over the k Gaussians,
        where weights[i] is the weight for Gaussian i, and weights sum to 1.
        """
        return self._call_java("weights")

    @property
    @since("3.0.0")
    def gaussians(self):
        """
        Array of :py:class:`MultivariateGaussian` where gaussians[i] represents
        the Multivariate Gaussian (Normal) Distribution for Gaussian i
        """
        sc = SparkContext._active_spark_context
        jgaussians = self._java_obj.gaussians()
        return [
            MultivariateGaussian(_java2py(sc, jgaussian.mean()), _java2py(sc, jgaussian.cov()))
            for jgaussian in jgaussians]

    @property
    @since("2.0.0")
    def gaussiansDF(self):
        """
        Retrieve Gaussian distributions as a DataFrame.
        Each row represents a Gaussian Distribution.
        The DataFrame has two columns: mean (Vector) and cov (Matrix).
        """
        return self._call_java("gaussiansDF")

    @property
    @since("2.1.0")
    def summary(self):
        """
        Gets summary (e.g. cluster assignments, cluster sizes) of the model trained on the
        training set. An exception is thrown if no summary exists.
        """
        if self.hasSummary:
            return GaussianMixtureSummary(super(GaussianMixtureModel, self).summary)
        else:
            raise RuntimeError("No training summary available for this %s" %
                               self.__class__.__name__)

    @since("3.0.0")
    def predict(self, value):
        """
        Predict label for the given features.
        """
        return self._call_java("predict", value)

    @since("3.0.0")
    def predictProbability(self, value):
        """
        Predict probability for the given features.
        """
        return self._call_java("predictProbability", value)


@inherit_doc
class GaussianMixture(JavaEstimator, _GaussianMixtureParams, JavaMLWritable, JavaMLReadable):
    """
    GaussianMixture clustering.
    This class performs expectation maximization for multivariate Gaussian
    Mixture Models (GMMs).  A GMM represents a composite distribution of
    independent Gaussian distributions with associated "mixing" weights
    specifying each's contribution to the composite.

    Given a set of sample points, this class will maximize the log-likelihood
    for a mixture of k Gaussians, iterating until the log-likelihood changes by
    less than convergenceTol, or until it has reached the max number of iterations.
    While this process is generally guaranteed to converge, it is not guaranteed
    to find a global optimum.

    .. note:: For high-dimensional data (with many features), this algorithm may perform poorly.
          This is due to high-dimensional data (a) making it difficult to cluster at all
          (based on statistical/theoretical arguments) and (b) numerical issues with
          Gaussian distributions.

    >>> from pyspark.ml.linalg import Vectors

    >>> data = [(Vectors.dense([-0.1, -0.05 ]),),
    ...         (Vectors.dense([-0.01, -0.1]),),
    ...         (Vectors.dense([0.9, 0.8]),),
    ...         (Vectors.dense([0.75, 0.935]),),
    ...         (Vectors.dense([-0.83, -0.68]),),
    ...         (Vectors.dense([-0.91, -0.76]),)]
    >>> df = spark.createDataFrame(data, ["features"])
    >>> gm = GaussianMixture(k=3, tol=0.0001, seed=10)
    >>> gm.getMaxIter()
    100
    >>> gm.setMaxIter(10)
    GaussianMixture...
    >>> gm.getMaxIter()
    10
    >>> model = gm.fit(df)
    >>> model.getAggregationDepth()
    2
    >>> model.getFeaturesCol()
    'features'
    >>> model.setPredictionCol("newPrediction")
    GaussianMixtureModel...
    >>> model.predict(df.head().features)
    2
    >>> model.predictProbability(df.head().features)
    DenseVector([0.0, 0.4736, 0.5264])
    >>> model.hasSummary
    True
    >>> summary = model.summary
    >>> summary.k
    3
    >>> summary.clusterSizes
    [2, 2, 2]
    >>> summary.logLikelihood
    8.14636...
    >>> weights = model.weights
    >>> len(weights)
    3
    >>> gaussians = model.gaussians
    >>> len(gaussians)
    3
    >>> gaussians[0].mean
    DenseVector([0.825, 0.8675])
    >>> gaussians[0].cov.toArray()
    array([[ 0.005625  , -0.0050625 ],
           [-0.0050625 ,  0.00455625]])
    >>> gaussians[1].mean
    DenseVector([-0.4777, -0.4096])
    >>> gaussians[1].cov.toArray()
    array([[ 0.1679695 ,  0.13181786],
           [ 0.13181786,  0.10524592]])
    >>> gaussians[2].mean
    DenseVector([-0.4473, -0.3853])
    >>> gaussians[2].cov.toArray()
    array([[ 0.16730412,  0.13112435],
           [ 0.13112435,  0.10469614]])
    >>> model.gaussiansDF.select("mean").head()
    Row(mean=DenseVector([0.825, 0.8675]))
    >>> model.gaussiansDF.select("cov").head()
    Row(cov=DenseMatrix(2, 2, [0.0056, -0.0051, -0.0051, 0.0046], False))
    >>> transformed = model.transform(df).select("features", "newPrediction")
    >>> rows = transformed.collect()
    >>> rows[4].newPrediction == rows[5].newPrediction
    True
    >>> rows[2].newPrediction == rows[3].newPrediction
    True
    >>> gmm_path = temp_path + "/gmm"
    >>> gm.save(gmm_path)
    >>> gm2 = GaussianMixture.load(gmm_path)
    >>> gm2.getK()
    3
    >>> model_path = temp_path + "/gmm_model"
    >>> model.save(model_path)
    >>> model2 = GaussianMixtureModel.load(model_path)
    >>> model2.hasSummary
    False
    >>> model2.weights == model.weights
    True
    >>> model2.gaussians[0].mean == model.gaussians[0].mean
    True
    >>> model2.gaussians[0].cov == model.gaussians[0].cov
    True
    >>> model2.gaussians[1].mean == model.gaussians[1].mean
    True
    >>> model2.gaussians[1].cov == model.gaussians[1].cov
    True
    >>> model2.gaussians[2].mean == model.gaussians[2].mean
    True
    >>> model2.gaussians[2].cov == model.gaussians[2].cov
    True
    >>> model2.gaussiansDF.select("mean").head()
    Row(mean=DenseVector([0.825, 0.8675]))
    >>> model2.gaussiansDF.select("cov").head()
    Row(cov=DenseMatrix(2, 2, [0.0056, -0.0051, -0.0051, 0.0046], False))
    >>> gm2.setWeightCol("weight")
    GaussianMixture...

    .. versionadded:: 2.0.0
    """

    @keyword_only
    def __init__(self, featuresCol="features", predictionCol="prediction", k=2,
                 probabilityCol="probability", tol=0.01, maxIter=100, seed=None,
                 aggregationDepth=2, weightCol=None):
        """
        __init__(self, featuresCol="features", predictionCol="prediction", k=2, \
                 probabilityCol="probability", tol=0.01, maxIter=100, seed=None, \
                 aggregationDepth=2, weightCol=None)
        """
        super(GaussianMixture, self).__init__()
        self._java_obj = self._new_java_obj("org.apache.spark.ml.clustering.GaussianMixture",
                                            self.uid)
        self._setDefault(k=2, tol=0.01, maxIter=100, aggregationDepth=2)
        kwargs = self._input_kwargs
        self.setParams(**kwargs)

    def _create_model(self, java_model):
        return GaussianMixtureModel(java_model)

    @keyword_only
    @since("2.0.0")
    def setParams(self, featuresCol="features", predictionCol="prediction", k=2,
                  probabilityCol="probability", tol=0.01, maxIter=100, seed=None,
                  aggregationDepth=2, weightCol=None):
        """
        setParams(self, featuresCol="features", predictionCol="prediction", k=2, \
                  probabilityCol="probability", tol=0.01, maxIter=100, seed=None, \
                  aggregationDepth=2, weightCol=None)

        Sets params for GaussianMixture.
        """
        kwargs = self._input_kwargs
        return self._set(**kwargs)

    @since("2.0.0")
    def setK(self, value):
        """
        Sets the value of :py:attr:`k`.
        """
        return self._set(k=value)

    @since("2.0.0")
    def setMaxIter(self, value):
        """
        Sets the value of :py:attr:`maxIter`.
        """
        return self._set(maxIter=value)

    @since("2.0.0")
    def setFeaturesCol(self, value):
        """
        Sets the value of :py:attr:`featuresCol`.
        """
        return self._set(featuresCol=value)

    @since("2.0.0")
    def setPredictionCol(self, value):
        """
        Sets the value of :py:attr:`predictionCol`.
        """
        return self._set(predictionCol=value)

    @since("2.0.0")
    def setProbabilityCol(self, value):
        """
        Sets the value of :py:attr:`probabilityCol`.
        """
        return self._set(probabilityCol=value)

    @since("3.0.0")
    def setWeightCol(self, value):
        """
        Sets the value of :py:attr:`weightCol`.
        """
        return self._set(weightCol=value)

    @since("2.0.0")
    def setSeed(self, value):
        """
        Sets the value of :py:attr:`seed`.
        """
        return self._set(seed=value)

    @since("2.0.0")
    def setTol(self, value):
        """
        Sets the value of :py:attr:`tol`.
        """
        return self._set(tol=value)

    @since("3.0.0")
    def setAggregationDepth(self, value):
        """
        Sets the value of :py:attr:`aggregationDepth`.
        """
        return self._set(aggregationDepth=value)


class GaussianMixtureSummary(ClusteringSummary):
    """
    Gaussian mixture clustering results for a given model.

    .. versionadded:: 2.1.0
    """

    @property
    @since("2.1.0")
    def probabilityCol(self):
        """
        Name for column of predicted probability of each cluster in `predictions`.
        """
        return self._call_java("probabilityCol")

    @property
    @since("2.1.0")
    def probability(self):
        """
        DataFrame of probabilities of each cluster for each training data point.
        """
        return self._call_java("probability")

    @property
    @since("2.2.0")
    def logLikelihood(self):
        """
        Total log-likelihood for this model on the given data.
        """
        return self._call_java("logLikelihood")


class KMeansSummary(ClusteringSummary):
    """
    Summary of KMeans.

    .. versionadded:: 2.1.0
    """

    @property
    @since("2.4.0")
    def trainingCost(self):
        """
        K-means cost (sum of squared distances to the nearest centroid for all points in the
        training dataset). This is equivalent to sklearn's inertia.
        """
        return self._call_java("trainingCost")


@inherit_doc
class _KMeansParams(HasMaxIter, HasFeaturesCol, HasSeed, HasPredictionCol, HasTol,
                    HasDistanceMeasure, HasWeightCol):
    """
    Params for :py:class:`KMeans` and :py:class:`KMeansModel`.

    .. versionadded:: 3.0.0
    """

    k = Param(Params._dummy(), "k", "The number of clusters to create. Must be > 1.",
              typeConverter=TypeConverters.toInt)
    initMode = Param(Params._dummy(), "initMode",
                     "The initialization algorithm. This can be either \"random\" to " +
                     "choose random points as initial cluster centers, or \"k-means||\" " +
                     "to use a parallel variant of k-means++",
                     typeConverter=TypeConverters.toString)
    initSteps = Param(Params._dummy(), "initSteps", "The number of steps for k-means|| " +
                      "initialization mode. Must be > 0.", typeConverter=TypeConverters.toInt)

    @since("1.5.0")
    def getK(self):
        """
        Gets the value of `k`
        """
        return self.getOrDefault(self.k)

    @since("1.5.0")
    def getInitMode(self):
        """
        Gets the value of `initMode`
        """
        return self.getOrDefault(self.initMode)

    @since("1.5.0")
    def getInitSteps(self):
        """
        Gets the value of `initSteps`
        """
        return self.getOrDefault(self.initSteps)


class KMeansModel(JavaModel, _KMeansParams, GeneralJavaMLWritable, JavaMLReadable,
                  HasTrainingSummary):
    """
    Model fitted by KMeans.

    .. versionadded:: 1.5.0
    """

    @since("3.0.0")
    def setFeaturesCol(self, value):
        """
        Sets the value of :py:attr:`featuresCol`.
        """
        return self._set(featuresCol=value)

    @since("3.0.0")
    def setPredictionCol(self, value):
        """
        Sets the value of :py:attr:`predictionCol`.
        """
        return self._set(predictionCol=value)

    @since("1.5.0")
    def clusterCenters(self):
        """Get the cluster centers, represented as a list of NumPy arrays."""
        return [c.toArray() for c in self._call_java("clusterCenters")]

    @since("2.0.0")
    def computeCost(self, dataset):
        """
        Return the K-means cost (sum of squared distances of points to their nearest center)
        for this model on the given data.

        ..note:: Deprecated in 2.4.0. It will be removed in 3.0.0. Use ClusteringEvaluator instead.
           You can also get the cost on the training dataset in the summary.
        """
        warnings.warn("Deprecated in 2.4.0. It will be removed in 3.0.0. Use ClusteringEvaluator "
                      "instead. You can also get the cost on the training dataset in the summary.",
                      DeprecationWarning)
        return self._call_java("computeCost", dataset)

    @property
    @since("2.1.0")
    def summary(self):
        """
        Gets summary (e.g. cluster assignments, cluster sizes) of the model trained on the
        training set. An exception is thrown if no summary exists.
        """
        if self.hasSummary:
            return KMeansSummary(super(KMeansModel, self).summary)
        else:
            raise RuntimeError("No training summary available for this %s" %
                               self.__class__.__name__)

    @since("3.0.0")
    def predict(self, value):
        """
        Predict label for the given features.
        """
        return self._call_java("predict", value)


@inherit_doc
class KMeans(JavaEstimator, _KMeansParams, JavaMLWritable, JavaMLReadable):
    """
    K-means clustering with a k-means++ like initialization mode
    (the k-means|| algorithm by Bahmani et al).

    >>> from pyspark.ml.linalg import Vectors
    >>> data = [(Vectors.dense([0.0, 0.0]), 2.0), (Vectors.dense([1.0, 1.0]), 2.0),
    ...         (Vectors.dense([9.0, 8.0]), 2.0), (Vectors.dense([8.0, 9.0]), 2.0)]
    >>> df = spark.createDataFrame(data, ["features", "weighCol"])
    >>> kmeans = KMeans(k=2)
    >>> kmeans.setSeed(1)
    KMeans...
    >>> kmeans.setWeightCol("weighCol")
    KMeans...
    >>> kmeans.setMaxIter(10)
    KMeans...
    >>> kmeans.getMaxIter()
    10
    >>> kmeans.clear(kmeans.maxIter)
    >>> model = kmeans.fit(df)
    >>> model.getDistanceMeasure()
    'euclidean'
    >>> model.setPredictionCol("newPrediction")
    KMeansModel...
    >>> model.predict(df.head().features)
    0
    >>> centers = model.clusterCenters()
    >>> len(centers)
    2
<<<<<<< HEAD
    >>> model.computeCost(df)
    2.0
    >>> transformed = model.transform(df).select("features", "prediction")
=======
    >>> transformed = model.transform(df).select("features", "newPrediction")
>>>>>>> 74c910af
    >>> rows = transformed.collect()
    >>> rows[0].newPrediction == rows[1].newPrediction
    True
    >>> rows[2].newPrediction == rows[3].newPrediction
    True
    >>> model.hasSummary
    True
    >>> summary = model.summary
    >>> summary.k
    2
    >>> summary.clusterSizes
    [2, 2]
    >>> summary.trainingCost
    4.0
    >>> kmeans_path = temp_path + "/kmeans"
    >>> kmeans.save(kmeans_path)
    >>> kmeans2 = KMeans.load(kmeans_path)
    >>> kmeans2.getK()
    2
    >>> model_path = temp_path + "/kmeans_model"
    >>> model.save(model_path)
    >>> model2 = KMeansModel.load(model_path)
    >>> model2.hasSummary
    False
    >>> model.clusterCenters()[0] == model2.clusterCenters()[0]
    array([ True,  True], dtype=bool)
    >>> model.clusterCenters()[1] == model2.clusterCenters()[1]
    array([ True,  True], dtype=bool)

    .. versionadded:: 1.5.0
    """

    @keyword_only
    def __init__(self, featuresCol="features", predictionCol="prediction", k=2,
                 initMode="k-means||", initSteps=2, tol=1e-4, maxIter=20, seed=None,
                 distanceMeasure="euclidean", weightCol=None):
        """
        __init__(self, featuresCol="features", predictionCol="prediction", k=2, \
                 initMode="k-means||", initSteps=2, tol=1e-4, maxIter=20, seed=None, \
                 distanceMeasure="euclidean", weightCol=None)
        """
        super(KMeans, self).__init__()
        self._java_obj = self._new_java_obj("org.apache.spark.ml.clustering.KMeans", self.uid)
        self._setDefault(k=2, initMode="k-means||", initSteps=2, tol=1e-4, maxIter=20,
                         distanceMeasure="euclidean")
        kwargs = self._input_kwargs
        self.setParams(**kwargs)

    def _create_model(self, java_model):
        return KMeansModel(java_model)

    @keyword_only
    @since("1.5.0")
    def setParams(self, featuresCol="features", predictionCol="prediction", k=2,
                  initMode="k-means||", initSteps=2, tol=1e-4, maxIter=20, seed=None,
                  distanceMeasure="euclidean", weightCol=None):
        """
        setParams(self, featuresCol="features", predictionCol="prediction", k=2, \
                  initMode="k-means||", initSteps=2, tol=1e-4, maxIter=20, seed=None, \
                  distanceMeasure="euclidean", weightCol=None)

        Sets params for KMeans.
        """
        kwargs = self._input_kwargs
        return self._set(**kwargs)

    @since("1.5.0")
    def setK(self, value):
        """
        Sets the value of :py:attr:`k`.
        """
        return self._set(k=value)

    @since("1.5.0")
    def setInitMode(self, value):
        """
        Sets the value of :py:attr:`initMode`.
        """
        return self._set(initMode=value)

    @since("1.5.0")
    def setInitSteps(self, value):
        """
        Sets the value of :py:attr:`initSteps`.
        """
        return self._set(initSteps=value)

    @since("2.4.0")
    def setDistanceMeasure(self, value):
        """
        Sets the value of :py:attr:`distanceMeasure`.
        """
        return self._set(distanceMeasure=value)

    @since("1.5.0")
    def setMaxIter(self, value):
        """
        Sets the value of :py:attr:`maxIter`.
        """
        return self._set(maxIter=value)

    @since("1.5.0")
    def setFeaturesCol(self, value):
        """
        Sets the value of :py:attr:`featuresCol`.
        """
        return self._set(featuresCol=value)

    @since("1.5.0")
    def setPredictionCol(self, value):
        """
        Sets the value of :py:attr:`predictionCol`.
        """
        return self._set(predictionCol=value)

    @since("1.5.0")
    def setSeed(self, value):
        """
        Sets the value of :py:attr:`seed`.
        """
        return self._set(seed=value)

    @since("1.5.0")
    def setTol(self, value):
        """
        Sets the value of :py:attr:`tol`.
        """
        return self._set(tol=value)

    @since("3.0.0")
    def setWeightCol(self, value):
        """
        Sets the value of :py:attr:`weightCol`.
        """
        return self._set(weightCol=value)


@inherit_doc
class _BisectingKMeansParams(HasMaxIter, HasFeaturesCol, HasSeed, HasPredictionCol,
                             HasDistanceMeasure, HasWeightCol):
    """
    Params for :py:class:`BisectingKMeans` and :py:class:`BisectingKMeansModel`.

    .. versionadded:: 3.0.0
    """

    k = Param(Params._dummy(), "k", "The desired number of leaf clusters. Must be > 1.",
              typeConverter=TypeConverters.toInt)
    minDivisibleClusterSize = Param(Params._dummy(), "minDivisibleClusterSize",
                                    "The minimum number of points (if >= 1.0) or the minimum " +
                                    "proportion of points (if < 1.0) of a divisible cluster.",
                                    typeConverter=TypeConverters.toFloat)

    @since("2.0.0")
    def getK(self):
        """
        Gets the value of `k` or its default value.
        """
        return self.getOrDefault(self.k)

    @since("2.0.0")
    def getMinDivisibleClusterSize(self):
        """
        Gets the value of `minDivisibleClusterSize` or its default value.
        """
        return self.getOrDefault(self.minDivisibleClusterSize)


class BisectingKMeansModel(JavaModel, _BisectingKMeansParams, JavaMLWritable, JavaMLReadable,
                           HasTrainingSummary):
    """
    Model fitted by BisectingKMeans.

    .. versionadded:: 2.0.0
    """

    @since("3.0.0")
    def setFeaturesCol(self, value):
        """
        Sets the value of :py:attr:`featuresCol`.
        """
        return self._set(featuresCol=value)

    @since("3.0.0")
    def setPredictionCol(self, value):
        """
        Sets the value of :py:attr:`predictionCol`.
        """
        return self._set(predictionCol=value)

    @since("2.0.0")
    def clusterCenters(self):
        """Get the cluster centers, represented as a list of NumPy arrays."""
        return [c.toArray() for c in self._call_java("clusterCenters")]

    @since("2.0.0")
    def computeCost(self, dataset):
        """
        Computes the sum of squared distances between the input points
        and their corresponding cluster centers.

        .. note:: Deprecated in 3.0.0. It will be removed in future versions. Use
           ClusteringEvaluator instead. You can also get the cost on the training dataset in the
           summary.
        """
        warnings.warn("Deprecated in 3.0.0. It will be removed in future versions. Use "
                      "ClusteringEvaluator instead. You can also get the cost on the training "
                      "dataset in the summary.", DeprecationWarning)
        return self._call_java("computeCost", dataset)

    @property
    @since("2.1.0")
    def summary(self):
        """
        Gets summary (e.g. cluster assignments, cluster sizes) of the model trained on the
        training set. An exception is thrown if no summary exists.
        """
        if self.hasSummary:
            return BisectingKMeansSummary(super(BisectingKMeansModel, self).summary)
        else:
            raise RuntimeError("No training summary available for this %s" %
                               self.__class__.__name__)

    @since("3.0.0")
    def predict(self, value):
        """
        Predict label for the given features.
        """
        return self._call_java("predict", value)


@inherit_doc
class BisectingKMeans(JavaEstimator, _BisectingKMeansParams, JavaMLWritable, JavaMLReadable):
    """
    A bisecting k-means algorithm based on the paper "A comparison of document clustering
    techniques" by Steinbach, Karypis, and Kumar, with modification to fit Spark.
    The algorithm starts from a single cluster that contains all points.
    Iteratively it finds divisible clusters on the bottom level and bisects each of them using
    k-means, until there are `k` leaf clusters in total or no leaf clusters are divisible.
    The bisecting steps of clusters on the same level are grouped together to increase parallelism.
    If bisecting all divisible clusters on the bottom level would result more than `k` leaf
    clusters, larger clusters get higher priority.

    >>> from pyspark.ml.linalg import Vectors
    >>> data = [(Vectors.dense([0.0, 0.0]), 2.0), (Vectors.dense([1.0, 1.0]), 2.0),
    ...         (Vectors.dense([9.0, 8.0]), 2.0), (Vectors.dense([8.0, 9.0]), 2.0)]
    >>> df = spark.createDataFrame(data, ["features", "weighCol"])
    >>> bkm = BisectingKMeans(k=2, minDivisibleClusterSize=1.0)
    >>> bkm.setMaxIter(10)
    BisectingKMeans...
    >>> bkm.getMaxIter()
    10
    >>> bkm.clear(bkm.maxIter)
    >>> bkm.setSeed(1)
    BisectingKMeans...
    >>> bkm.setWeightCol("weighCol")
    BisectingKMeans...
    >>> bkm.getSeed()
    1
    >>> bkm.clear(bkm.seed)
    >>> model = bkm.fit(df)
    >>> model.getMaxIter()
    20
    >>> model.setPredictionCol("newPrediction")
    BisectingKMeansModel...
    >>> model.predict(df.head().features)
    0
    >>> centers = model.clusterCenters()
    >>> len(centers)
    2
    >>> model.computeCost(df)
    2.0
    >>> model.hasSummary
    True
    >>> summary = model.summary
    >>> summary.k
    2
    >>> summary.clusterSizes
    [2, 2]
    >>> summary.trainingCost
    4.000...
    >>> transformed = model.transform(df).select("features", "newPrediction")
    >>> rows = transformed.collect()
    >>> rows[0].newPrediction == rows[1].newPrediction
    True
    >>> rows[2].newPrediction == rows[3].newPrediction
    True
    >>> bkm_path = temp_path + "/bkm"
    >>> bkm.save(bkm_path)
    >>> bkm2 = BisectingKMeans.load(bkm_path)
    >>> bkm2.getK()
    2
    >>> bkm2.getDistanceMeasure()
    'euclidean'
    >>> model_path = temp_path + "/bkm_model"
    >>> model.save(model_path)
    >>> model2 = BisectingKMeansModel.load(model_path)
    >>> model2.hasSummary
    False
    >>> model.clusterCenters()[0] == model2.clusterCenters()[0]
    array([ True,  True], dtype=bool)
    >>> model.clusterCenters()[1] == model2.clusterCenters()[1]
    array([ True,  True], dtype=bool)

    .. versionadded:: 2.0.0
    """

    @keyword_only
    def __init__(self, featuresCol="features", predictionCol="prediction", maxIter=20,
                 seed=None, k=4, minDivisibleClusterSize=1.0, distanceMeasure="euclidean",
                 weightCol=None):
        """
        __init__(self, featuresCol="features", predictionCol="prediction", maxIter=20, \
                 seed=None, k=4, minDivisibleClusterSize=1.0, distanceMeasure="euclidean", \
                 weightCol=None)
        """
        super(BisectingKMeans, self).__init__()
        self._java_obj = self._new_java_obj("org.apache.spark.ml.clustering.BisectingKMeans",
                                            self.uid)
        self._setDefault(maxIter=20, k=4, minDivisibleClusterSize=1.0)
        kwargs = self._input_kwargs
        self.setParams(**kwargs)

    @keyword_only
    @since("2.0.0")
    def setParams(self, featuresCol="features", predictionCol="prediction", maxIter=20,
                  seed=None, k=4, minDivisibleClusterSize=1.0, distanceMeasure="euclidean",
                  weightCol=None):
        """
        setParams(self, featuresCol="features", predictionCol="prediction", maxIter=20, \
                  seed=None, k=4, minDivisibleClusterSize=1.0, distanceMeasure="euclidean", \
                  weightCol=None)
        Sets params for BisectingKMeans.
        """
        kwargs = self._input_kwargs
        return self._set(**kwargs)

    @since("2.0.0")
    def setK(self, value):
        """
        Sets the value of :py:attr:`k`.
        """
        return self._set(k=value)

    @since("2.0.0")
    def setMinDivisibleClusterSize(self, value):
        """
        Sets the value of :py:attr:`minDivisibleClusterSize`.
        """
        return self._set(minDivisibleClusterSize=value)

    @since("2.4.0")
    def setDistanceMeasure(self, value):
        """
        Sets the value of :py:attr:`distanceMeasure`.
        """
        return self._set(distanceMeasure=value)

    @since("2.0.0")
    def setMaxIter(self, value):
        """
        Sets the value of :py:attr:`maxIter`.
        """
        return self._set(maxIter=value)

    @since("2.0.0")
    def setFeaturesCol(self, value):
        """
        Sets the value of :py:attr:`featuresCol`.
        """
        return self._set(featuresCol=value)

    @since("2.0.0")
    def setPredictionCol(self, value):
        """
        Sets the value of :py:attr:`predictionCol`.
        """
        return self._set(predictionCol=value)

    @since("2.0.0")
    def setSeed(self, value):
        """
        Sets the value of :py:attr:`seed`.
        """
        return self._set(seed=value)

    @since("3.0.0")
    def setWeightCol(self, value):
        """
        Sets the value of :py:attr:`weightCol`.
        """
        return self._set(weightCol=value)

    def _create_model(self, java_model):
        return BisectingKMeansModel(java_model)


class BisectingKMeansSummary(ClusteringSummary):
    """
    Bisecting KMeans clustering results for a given model.

    .. versionadded:: 2.1.0
    """

    @property
    @since("3.0.0")
    def trainingCost(self):
        """
        Sum of squared distances to the nearest centroid for all points in the training dataset.
        This is equivalent to sklearn's inertia.
        """
        return self._call_java("trainingCost")


@inherit_doc
class _LDAParams(HasMaxIter, HasFeaturesCol, HasSeed, HasCheckpointInterval):
    """
    Params for :py:class:`LDA` and :py:class:`LDAModel`.

    .. versionadded:: 3.0.0
    """

    k = Param(Params._dummy(), "k", "The number of topics (clusters) to infer. Must be > 1.",
              typeConverter=TypeConverters.toInt)
    optimizer = Param(Params._dummy(), "optimizer",
                      "Optimizer or inference algorithm used to estimate the LDA model.  "
                      "Supported: online, em", typeConverter=TypeConverters.toString)
    learningOffset = Param(Params._dummy(), "learningOffset",
                           "A (positive) learning parameter that downweights early iterations."
                           " Larger values make early iterations count less",
                           typeConverter=TypeConverters.toFloat)
    learningDecay = Param(Params._dummy(), "learningDecay", "Learning rate, set as an"
                          "exponential decay rate. This should be between (0.5, 1.0] to "
                          "guarantee asymptotic convergence.", typeConverter=TypeConverters.toFloat)
    subsamplingRate = Param(Params._dummy(), "subsamplingRate",
                            "Fraction of the corpus to be sampled and used in each iteration "
                            "of mini-batch gradient descent, in range (0, 1].",
                            typeConverter=TypeConverters.toFloat)
    optimizeDocConcentration = Param(Params._dummy(), "optimizeDocConcentration",
                                     "Indicates whether the docConcentration (Dirichlet parameter "
                                     "for document-topic distribution) will be optimized during "
                                     "training.", typeConverter=TypeConverters.toBoolean)
    docConcentration = Param(Params._dummy(), "docConcentration",
                             "Concentration parameter (commonly named \"alpha\") for the "
                             "prior placed on documents' distributions over topics (\"theta\").",
                             typeConverter=TypeConverters.toListFloat)
    topicConcentration = Param(Params._dummy(), "topicConcentration",
                               "Concentration parameter (commonly named \"beta\" or \"eta\") for "
                               "the prior placed on topic' distributions over terms.",
                               typeConverter=TypeConverters.toFloat)
    topicDistributionCol = Param(Params._dummy(), "topicDistributionCol",
                                 "Output column with estimates of the topic mixture distribution "
                                 "for each document (often called \"theta\" in the literature). "
                                 "Returns a vector of zeros for an empty document.",
                                 typeConverter=TypeConverters.toString)
    keepLastCheckpoint = Param(Params._dummy(), "keepLastCheckpoint",
                               "(For EM optimizer) If using checkpointing, this indicates whether"
                               " to keep the last checkpoint. If false, then the checkpoint will be"
                               " deleted. Deleting the checkpoint can cause failures if a data"
                               " partition is lost, so set this bit with care.",
                               TypeConverters.toBoolean)

    @since("2.0.0")
    def getK(self):
        """
        Gets the value of :py:attr:`k` or its default value.
        """
        return self.getOrDefault(self.k)

    @since("2.0.0")
    def getOptimizer(self):
        """
        Gets the value of :py:attr:`optimizer` or its default value.
        """
        return self.getOrDefault(self.optimizer)

    @since("2.0.0")
    def getLearningOffset(self):
        """
        Gets the value of :py:attr:`learningOffset` or its default value.
        """
        return self.getOrDefault(self.learningOffset)

    @since("2.0.0")
    def getLearningDecay(self):
        """
        Gets the value of :py:attr:`learningDecay` or its default value.
        """
        return self.getOrDefault(self.learningDecay)

    @since("2.0.0")
    def getSubsamplingRate(self):
        """
        Gets the value of :py:attr:`subsamplingRate` or its default value.
        """
        return self.getOrDefault(self.subsamplingRate)

    @since("2.0.0")
    def getOptimizeDocConcentration(self):
        """
        Gets the value of :py:attr:`optimizeDocConcentration` or its default value.
        """
        return self.getOrDefault(self.optimizeDocConcentration)

    @since("2.0.0")
    def getDocConcentration(self):
        """
        Gets the value of :py:attr:`docConcentration` or its default value.
        """
        return self.getOrDefault(self.docConcentration)

    @since("2.0.0")
    def getTopicConcentration(self):
        """
        Gets the value of :py:attr:`topicConcentration` or its default value.
        """
        return self.getOrDefault(self.topicConcentration)

    @since("2.0.0")
    def getTopicDistributionCol(self):
        """
        Gets the value of :py:attr:`topicDistributionCol` or its default value.
        """
        return self.getOrDefault(self.topicDistributionCol)

    @since("2.0.0")
    def getKeepLastCheckpoint(self):
        """
        Gets the value of :py:attr:`keepLastCheckpoint` or its default value.
        """
        return self.getOrDefault(self.keepLastCheckpoint)


@inherit_doc
class LDAModel(JavaModel, _LDAParams):
    """
    Latent Dirichlet Allocation (LDA) model.
    This abstraction permits for different underlying representations,
    including local and distributed data structures.

    .. versionadded:: 2.0.0
    """

    @since("3.0.0")
    def setFeaturesCol(self, value):
        """
        Sets the value of :py:attr:`featuresCol`.
        """
        return self._set(featuresCol=value)

    @since("3.0.0")
    def setSeed(self, value):
        """
        Sets the value of :py:attr:`seed`.
        """
        return self._set(seed=value)

    @since("3.0.0")
    def setTopicDistributionCol(self, value):
        """
        Sets the value of :py:attr:`topicDistributionCol`.
        """
        return self._set(topicDistributionCol=value)

    @since("2.0.0")
    def isDistributed(self):
        """
        Indicates whether this instance is of type DistributedLDAModel
        """
        return self._call_java("isDistributed")

    @since("2.0.0")
    def vocabSize(self):
        """Vocabulary size (number of terms or words in the vocabulary)"""
        return self._call_java("vocabSize")

    @since("2.0.0")
    def topicsMatrix(self):
        """
        Inferred topics, where each topic is represented by a distribution over terms.
        This is a matrix of size vocabSize x k, where each column is a topic.
        No guarantees are given about the ordering of the topics.

        WARNING: If this model is actually a :py:class:`DistributedLDAModel` instance produced by
        the Expectation-Maximization ("em") `optimizer`, then this method could involve
        collecting a large amount of data to the driver (on the order of vocabSize x k).
        """
        return self._call_java("topicsMatrix")

    @since("2.0.0")
    def logLikelihood(self, dataset):
        """
        Calculates a lower bound on the log likelihood of the entire corpus.
        See Equation (16) in the Online LDA paper (Hoffman et al., 2010).

        WARNING: If this model is an instance of :py:class:`DistributedLDAModel` (produced when
        :py:attr:`optimizer` is set to "em"), this involves collecting a large
        :py:func:`topicsMatrix` to the driver. This implementation may be changed in the future.
        """
        return self._call_java("logLikelihood", dataset)

    @since("2.0.0")
    def logPerplexity(self, dataset):
        """
        Calculate an upper bound on perplexity.  (Lower is better.)
        See Equation (16) in the Online LDA paper (Hoffman et al., 2010).

        WARNING: If this model is an instance of :py:class:`DistributedLDAModel` (produced when
        :py:attr:`optimizer` is set to "em"), this involves collecting a large
        :py:func:`topicsMatrix` to the driver. This implementation may be changed in the future.
        """
        return self._call_java("logPerplexity", dataset)

    @since("2.0.0")
    def describeTopics(self, maxTermsPerTopic=10):
        """
        Return the topics described by their top-weighted terms.
        """
        return self._call_java("describeTopics", maxTermsPerTopic)

    @since("2.0.0")
    def estimatedDocConcentration(self):
        """
        Value for :py:attr:`LDA.docConcentration` estimated from data.
        If Online LDA was used and :py:attr:`LDA.optimizeDocConcentration` was set to false,
        then this returns the fixed (given) value for the :py:attr:`LDA.docConcentration` parameter.
        """
        return self._call_java("estimatedDocConcentration")


@inherit_doc
class DistributedLDAModel(LDAModel, JavaMLReadable, JavaMLWritable):
    """
    Distributed model fitted by :py:class:`LDA`.
    This type of model is currently only produced by Expectation-Maximization (EM).

    This model stores the inferred topics, the full training dataset, and the topic distribution
    for each training document.

    .. versionadded:: 2.0.0
    """

    @since("2.0.0")
    def toLocal(self):
        """
        Convert this distributed model to a local representation.  This discards info about the
        training dataset.

        WARNING: This involves collecting a large :py:func:`topicsMatrix` to the driver.
        """
        model = LocalLDAModel(self._call_java("toLocal"))

        # SPARK-10931: Temporary fix to be removed once LDAModel defines Params
        model._create_params_from_java()
        model._transfer_params_from_java()

        return model

    @since("2.0.0")
    def trainingLogLikelihood(self):
        """
        Log likelihood of the observed tokens in the training set,
        given the current parameter estimates:
        log P(docs | topics, topic distributions for docs, Dirichlet hyperparameters)

        Notes:
          - This excludes the prior; for that, use :py:func:`logPrior`.
          - Even with :py:func:`logPrior`, this is NOT the same as the data log likelihood given
            the hyperparameters.
          - This is computed from the topic distributions computed during training. If you call
            :py:func:`logLikelihood` on the same training dataset, the topic distributions
            will be computed again, possibly giving different results.
        """
        return self._call_java("trainingLogLikelihood")

    @since("2.0.0")
    def logPrior(self):
        """
        Log probability of the current parameter estimate:
        log P(topics, topic distributions for docs | alpha, eta)
        """
        return self._call_java("logPrior")

    @since("2.0.0")
    def getCheckpointFiles(self):
        """
        If using checkpointing and :py:attr:`LDA.keepLastCheckpoint` is set to true, then there may
        be saved checkpoint files.  This method is provided so that users can manage those files.

        .. note:: Removing the checkpoints can cause failures if a partition is lost and is needed
            by certain :py:class:`DistributedLDAModel` methods.  Reference counting will clean up
            the checkpoints when this model and derivative data go out of scope.

        :return  List of checkpoint files from training
        """
        return self._call_java("getCheckpointFiles")


@inherit_doc
class LocalLDAModel(LDAModel, JavaMLReadable, JavaMLWritable):
    """
    Local (non-distributed) model fitted by :py:class:`LDA`.
    This model stores the inferred topics only; it does not store info about the training dataset.

    .. versionadded:: 2.0.0
    """
    pass


@inherit_doc
class LDA(JavaEstimator, _LDAParams, JavaMLReadable, JavaMLWritable):
    """
    Latent Dirichlet Allocation (LDA), a topic model designed for text documents.

    Terminology:

     - "term" = "word": an element of the vocabulary
     - "token": instance of a term appearing in a document
     - "topic": multinomial distribution over terms representing some concept
     - "document": one piece of text, corresponding to one row in the input data

    Original LDA paper (journal version):
      Blei, Ng, and Jordan.  "Latent Dirichlet Allocation."  JMLR, 2003.

    Input data (featuresCol):
    LDA is given a collection of documents as input data, via the featuresCol parameter.
    Each document is specified as a :py:class:`Vector` of length vocabSize, where each entry is the
    count for the corresponding term (word) in the document.  Feature transformers such as
    :py:class:`pyspark.ml.feature.Tokenizer` and :py:class:`pyspark.ml.feature.CountVectorizer`
    can be useful for converting text to word count vectors.

    >>> from pyspark.ml.linalg import Vectors, SparseVector
    >>> from pyspark.ml.clustering import LDA
    >>> df = spark.createDataFrame([[1, Vectors.dense([0.0, 1.0])],
    ...      [2, SparseVector(2, {0: 1.0})],], ["id", "features"])
    >>> lda = LDA(k=2, seed=1, optimizer="em")
    >>> lda.setMaxIter(10)
    LDA...
    >>> lda.getMaxIter()
    10
    >>> lda.clear(lda.maxIter)
    >>> model = lda.fit(df)
    >>> model.setSeed(1)
    DistributedLDAModel...
    >>> model.getTopicDistributionCol()
    'topicDistribution'
    >>> model.isDistributed()
    True
    >>> localModel = model.toLocal()
    >>> localModel.isDistributed()
    False
    >>> model.vocabSize()
    2
    >>> model.describeTopics().show()
    +-----+-----------+--------------------+
    |topic|termIndices|         termWeights|
    +-----+-----------+--------------------+
    |    0|     [1, 0]|[0.50401530077160...|
    |    1|     [0, 1]|[0.50401530077160...|
    +-----+-----------+--------------------+
    ...
    >>> model.topicsMatrix()
    DenseMatrix(2, 2, [0.496, 0.504, 0.504, 0.496], 0)
    >>> lda_path = temp_path + "/lda"
    >>> lda.save(lda_path)
    >>> sameLDA = LDA.load(lda_path)
    >>> distributed_model_path = temp_path + "/lda_distributed_model"
    >>> model.save(distributed_model_path)
    >>> sameModel = DistributedLDAModel.load(distributed_model_path)
    >>> local_model_path = temp_path + "/lda_local_model"
    >>> localModel.save(local_model_path)
    >>> sameLocalModel = LocalLDAModel.load(local_model_path)

    .. versionadded:: 2.0.0
    """

    @keyword_only
    def __init__(self, featuresCol="features", maxIter=20, seed=None, checkpointInterval=10,
                 k=10, optimizer="online", learningOffset=1024.0, learningDecay=0.51,
                 subsamplingRate=0.05, optimizeDocConcentration=True,
                 docConcentration=None, topicConcentration=None,
                 topicDistributionCol="topicDistribution", keepLastCheckpoint=True):
        """
        __init__(self, featuresCol="features", maxIter=20, seed=None, checkpointInterval=10,\
                  k=10, optimizer="online", learningOffset=1024.0, learningDecay=0.51,\
                  subsamplingRate=0.05, optimizeDocConcentration=True,\
                  docConcentration=None, topicConcentration=None,\
                  topicDistributionCol="topicDistribution", keepLastCheckpoint=True)
        """
        super(LDA, self).__init__()
        self._java_obj = self._new_java_obj("org.apache.spark.ml.clustering.LDA", self.uid)
        self._setDefault(maxIter=20, checkpointInterval=10,
                         k=10, optimizer="online", learningOffset=1024.0, learningDecay=0.51,
                         subsamplingRate=0.05, optimizeDocConcentration=True,
                         topicDistributionCol="topicDistribution", keepLastCheckpoint=True)
        kwargs = self._input_kwargs
        self.setParams(**kwargs)

    def _create_model(self, java_model):
        if self.getOptimizer() == "em":
            return DistributedLDAModel(java_model)
        else:
            return LocalLDAModel(java_model)

    @keyword_only
    @since("2.0.0")
    def setParams(self, featuresCol="features", maxIter=20, seed=None, checkpointInterval=10,
                  k=10, optimizer="online", learningOffset=1024.0, learningDecay=0.51,
                  subsamplingRate=0.05, optimizeDocConcentration=True,
                  docConcentration=None, topicConcentration=None,
                  topicDistributionCol="topicDistribution", keepLastCheckpoint=True):
        """
        setParams(self, featuresCol="features", maxIter=20, seed=None, checkpointInterval=10,\
                  k=10, optimizer="online", learningOffset=1024.0, learningDecay=0.51,\
                  subsamplingRate=0.05, optimizeDocConcentration=True,\
                  docConcentration=None, topicConcentration=None,\
                  topicDistributionCol="topicDistribution", keepLastCheckpoint=True)

        Sets params for LDA.
        """
        kwargs = self._input_kwargs
        return self._set(**kwargs)

    @since("2.0.0")
    def setCheckpointInterval(self, value):
        """
        Sets the value of :py:attr:`checkpointInterval`.
        """
        return self._set(checkpointInterval=value)

    @since("2.0.0")
    def setSeed(self, value):
        """
        Sets the value of :py:attr:`seed`.
        """
        return self._set(seed=value)

    @since("2.0.0")
    def setK(self, value):
        """
        Sets the value of :py:attr:`k`.

        >>> algo = LDA().setK(10)
        >>> algo.getK()
        10
        """
        return self._set(k=value)

    @since("2.0.0")
    def setOptimizer(self, value):
        """
        Sets the value of :py:attr:`optimizer`.
        Currently only support 'em' and 'online'.

        >>> algo = LDA().setOptimizer("em")
        >>> algo.getOptimizer()
        'em'
        """
        return self._set(optimizer=value)

    @since("2.0.0")
    def setLearningOffset(self, value):
        """
        Sets the value of :py:attr:`learningOffset`.

        >>> algo = LDA().setLearningOffset(100)
        >>> algo.getLearningOffset()
        100.0
        """
        return self._set(learningOffset=value)

    @since("2.0.0")
    def setLearningDecay(self, value):
        """
        Sets the value of :py:attr:`learningDecay`.

        >>> algo = LDA().setLearningDecay(0.1)
        >>> algo.getLearningDecay()
        0.1...
        """
        return self._set(learningDecay=value)

    @since("2.0.0")
    def setSubsamplingRate(self, value):
        """
        Sets the value of :py:attr:`subsamplingRate`.

        >>> algo = LDA().setSubsamplingRate(0.1)
        >>> algo.getSubsamplingRate()
        0.1...
        """
        return self._set(subsamplingRate=value)

    @since("2.0.0")
    def setOptimizeDocConcentration(self, value):
        """
        Sets the value of :py:attr:`optimizeDocConcentration`.

        >>> algo = LDA().setOptimizeDocConcentration(True)
        >>> algo.getOptimizeDocConcentration()
        True
        """
        return self._set(optimizeDocConcentration=value)

    @since("2.0.0")
    def setDocConcentration(self, value):
        """
        Sets the value of :py:attr:`docConcentration`.

        >>> algo = LDA().setDocConcentration([0.1, 0.2])
        >>> algo.getDocConcentration()
        [0.1..., 0.2...]
        """
        return self._set(docConcentration=value)

    @since("2.0.0")
    def setTopicConcentration(self, value):
        """
        Sets the value of :py:attr:`topicConcentration`.

        >>> algo = LDA().setTopicConcentration(0.5)
        >>> algo.getTopicConcentration()
        0.5...
        """
        return self._set(topicConcentration=value)

    @since("2.0.0")
    def setTopicDistributionCol(self, value):
        """
        Sets the value of :py:attr:`topicDistributionCol`.

        >>> algo = LDA().setTopicDistributionCol("topicDistributionCol")
        >>> algo.getTopicDistributionCol()
        'topicDistributionCol'
        """
        return self._set(topicDistributionCol=value)

    @since("2.0.0")
    def setKeepLastCheckpoint(self, value):
        """
        Sets the value of :py:attr:`keepLastCheckpoint`.

        >>> algo = LDA().setKeepLastCheckpoint(False)
        >>> algo.getKeepLastCheckpoint()
        False
        """
        return self._set(keepLastCheckpoint=value)

    @since("2.0.0")
    def setMaxIter(self, value):
        """
        Sets the value of :py:attr:`maxIter`.
        """
        return self._set(maxIter=value)

    @since("2.0.0")
    def setFeaturesCol(self, value):
        """
        Sets the value of :py:attr:`featuresCol`.
        """
        return self._set(featuresCol=value)


@inherit_doc
class _PowerIterationClusteringParams(HasMaxIter, HasWeightCol):
    """
    Params for :py:class:`PowerIterationClustering`.

    .. versionadded:: 3.0.0
    """

    k = Param(Params._dummy(), "k",
              "The number of clusters to create. Must be > 1.",
              typeConverter=TypeConverters.toInt)
    initMode = Param(Params._dummy(), "initMode",
                     "The initialization algorithm. This can be either " +
                     "'random' to use a random vector as vertex properties, or 'degree' to use " +
                     "a normalized sum of similarities with other vertices.  Supported options: " +
                     "'random' and 'degree'.",
                     typeConverter=TypeConverters.toString)
    srcCol = Param(Params._dummy(), "srcCol",
                   "Name of the input column for source vertex IDs.",
                   typeConverter=TypeConverters.toString)
    dstCol = Param(Params._dummy(), "dstCol",
                   "Name of the input column for destination vertex IDs.",
                   typeConverter=TypeConverters.toString)

    @since("2.4.0")
    def getK(self):
        """
        Gets the value of :py:attr:`k` or its default value.
        """
        return self.getOrDefault(self.k)

    @since("2.4.0")
    def getInitMode(self):
        """
        Gets the value of :py:attr:`initMode` or its default value.
        """
        return self.getOrDefault(self.initMode)

    @since("2.4.0")
    def getSrcCol(self):
        """
        Gets the value of :py:attr:`srcCol` or its default value.
        """
        return self.getOrDefault(self.srcCol)

    @since("2.4.0")
    def getDstCol(self):
        """
        Gets the value of :py:attr:`dstCol` or its default value.
        """
        return self.getOrDefault(self.dstCol)


@inherit_doc
class PowerIterationClustering(_PowerIterationClusteringParams, JavaParams, JavaMLReadable,
                               JavaMLWritable):
    """
    Power Iteration Clustering (PIC), a scalable graph clustering algorithm developed by
    `Lin and Cohen <http://www.cs.cmu.edu/~frank/papers/icml2010-pic-final.pdf>`_. From the
    abstract: PIC finds a very low-dimensional embedding of a dataset using truncated power
    iteration on a normalized pair-wise similarity matrix of the data.

    This class is not yet an Estimator/Transformer, use :py:func:`assignClusters` method
    to run the PowerIterationClustering algorithm.

    .. seealso:: `Wikipedia on Spectral clustering
        <http://en.wikipedia.org/wiki/Spectral_clustering>`_

    >>> data = [(1, 0, 0.5),
    ...         (2, 0, 0.5), (2, 1, 0.7),
    ...         (3, 0, 0.5), (3, 1, 0.7), (3, 2, 0.9),
    ...         (4, 0, 0.5), (4, 1, 0.7), (4, 2, 0.9), (4, 3, 1.1),
    ...         (5, 0, 0.5), (5, 1, 0.7), (5, 2, 0.9), (5, 3, 1.1), (5, 4, 1.3)]
    >>> df = spark.createDataFrame(data).toDF("src", "dst", "weight").repartition(1)
    >>> pic = PowerIterationClustering(k=2, weightCol="weight")
    >>> pic.setMaxIter(40)
    PowerIterationClustering...
    >>> assignments = pic.assignClusters(df)
    >>> assignments.sort(assignments.id).show(truncate=False)
    +---+-------+
    |id |cluster|
    +---+-------+
    |0  |0      |
    |1  |0      |
    |2  |0      |
    |3  |0      |
    |4  |0      |
    |5  |1      |
    +---+-------+
    ...
    >>> pic_path = temp_path + "/pic"
    >>> pic.save(pic_path)
    >>> pic2 = PowerIterationClustering.load(pic_path)
    >>> pic2.getK()
    2
    >>> pic2.getMaxIter()
    40

    .. versionadded:: 2.4.0
    """

    @keyword_only
    def __init__(self, k=2, maxIter=20, initMode="random", srcCol="src", dstCol="dst",
                 weightCol=None):
        """
        __init__(self, k=2, maxIter=20, initMode="random", srcCol="src", dstCol="dst",\
                 weightCol=None)
        """
        super(PowerIterationClustering, self).__init__()
        self._java_obj = self._new_java_obj(
            "org.apache.spark.ml.clustering.PowerIterationClustering", self.uid)
        self._setDefault(k=2, maxIter=20, initMode="random", srcCol="src", dstCol="dst")
        kwargs = self._input_kwargs
        self.setParams(**kwargs)

    @keyword_only
    @since("2.4.0")
    def setParams(self, k=2, maxIter=20, initMode="random", srcCol="src", dstCol="dst",
                  weightCol=None):
        """
        setParams(self, k=2, maxIter=20, initMode="random", srcCol="src", dstCol="dst",\
                  weightCol=None)
        Sets params for PowerIterationClustering.
        """
        kwargs = self._input_kwargs
        return self._set(**kwargs)

    @since("2.4.0")
    def setK(self, value):
        """
        Sets the value of :py:attr:`k`.
        """
        return self._set(k=value)

    @since("2.4.0")
    def setInitMode(self, value):
        """
        Sets the value of :py:attr:`initMode`.
        """
        return self._set(initMode=value)

    @since("2.4.0")
    def setSrcCol(self, value):
        """
        Sets the value of :py:attr:`srcCol`.
        """
        return self._set(srcCol=value)

    @since("2.4.0")
    def setDstCol(self, value):
        """
        Sets the value of :py:attr:`dstCol`.
        """
        return self._set(dstCol=value)

    @since("2.4.0")
    def setMaxIter(self, value):
        """
        Sets the value of :py:attr:`maxIter`.
        """
        return self._set(maxIter=value)

    @since("2.4.0")
    def setWeightCol(self, value):
        """
        Sets the value of :py:attr:`weightCol`.
        """
        return self._set(weightCol=value)

    @since("2.4.0")
    def assignClusters(self, dataset):
        """
        Run the PIC algorithm and returns a cluster assignment for each input vertex.

        :param dataset:
          A dataset with columns src, dst, weight representing the affinity matrix,
          which is the matrix A in the PIC paper. Suppose the src column value is i,
          the dst column value is j, the weight column value is similarity s,,ij,,
          which must be nonnegative. This is a symmetric matrix and hence
          s,,ij,, = s,,ji,,. For any (i, j) with nonzero similarity, there should be
          either (i, j, s,,ij,,) or (j, i, s,,ji,,) in the input. Rows with i = j are
          ignored, because we assume s,,ij,, = 0.0.

        :return:
          A dataset that contains columns of vertex id and the corresponding cluster for
          the id. The schema of it will be:
          - id: Long
          - cluster: Int

        .. versionadded:: 2.4.0
        """
        self._transfer_params_to_java()
        jdf = self._java_obj.assignClusters(dataset._jdf)
        return DataFrame(jdf, dataset.sql_ctx)


if __name__ == "__main__":
    import doctest
    import numpy
    import pyspark.ml.clustering
    from pyspark.sql import SparkSession
    try:
        # Numpy 1.14+ changed it's string format.
        numpy.set_printoptions(legacy='1.13')
    except TypeError:
        pass
    globs = pyspark.ml.clustering.__dict__.copy()
    # The small batch size here ensures that we see multiple batches,
    # even in these small test examples:
    spark = SparkSession.builder\
        .master("local[2]")\
        .appName("ml.clustering tests")\
        .getOrCreate()
    sc = spark.sparkContext
    globs['sc'] = sc
    globs['spark'] = spark
    import tempfile
    temp_path = tempfile.mkdtemp()
    globs['temp_path'] = temp_path
    try:
        (failure_count, test_count) = doctest.testmod(globs=globs, optionflags=doctest.ELLIPSIS)
        spark.stop()
    finally:
        from shutil import rmtree
        try:
            rmtree(temp_path)
        except OSError:
            pass
    if failure_count:
        sys.exit(-1)<|MERGE_RESOLUTION|>--- conflicted
+++ resolved
@@ -542,20 +542,6 @@
         """Get the cluster centers, represented as a list of NumPy arrays."""
         return [c.toArray() for c in self._call_java("clusterCenters")]
 
-    @since("2.0.0")
-    def computeCost(self, dataset):
-        """
-        Return the K-means cost (sum of squared distances of points to their nearest center)
-        for this model on the given data.
-
-        ..note:: Deprecated in 2.4.0. It will be removed in 3.0.0. Use ClusteringEvaluator instead.
-           You can also get the cost on the training dataset in the summary.
-        """
-        warnings.warn("Deprecated in 2.4.0. It will be removed in 3.0.0. Use ClusteringEvaluator "
-                      "instead. You can also get the cost on the training dataset in the summary.",
-                      DeprecationWarning)
-        return self._call_java("computeCost", dataset)
-
     @property
     @since("2.1.0")
     def summary(self):
@@ -607,13 +593,7 @@
     >>> centers = model.clusterCenters()
     >>> len(centers)
     2
-<<<<<<< HEAD
-    >>> model.computeCost(df)
-    2.0
-    >>> transformed = model.transform(df).select("features", "prediction")
-=======
     >>> transformed = model.transform(df).select("features", "newPrediction")
->>>>>>> 74c910af
     >>> rows = transformed.collect()
     >>> rows[0].newPrediction == rows[1].newPrediction
     True
