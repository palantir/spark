--- conflicted
+++ resolved
@@ -2355,95 +2355,7 @@
 
 
 @inherit_doc
-<<<<<<< HEAD
-class OneHotEncoder(JavaTransformer, HasInputCol, HasOutputCol, JavaMLReadable, JavaMLWritable):
-    """
-    A one-hot encoder that maps a column of category indices to a
-    column of binary vectors, with at most a single one-value per row
-    that indicates the input category index.
-    For example with 5 categories, an input value of 2.0 would map to
-    an output vector of `[0.0, 0.0, 1.0, 0.0]`.
-    The last category is not included by default (configurable via
-    :py:attr:`dropLast`) because it makes the vector entries sum up to
-    one, and hence linearly dependent.
-    So an input value of 4.0 maps to `[0.0, 0.0, 0.0, 0.0]`.
-
-    .. note:: This is different from scikit-learn's OneHotEncoder,
-        which keeps all categories. The output vectors are sparse.
-
-    .. note:: Deprecated in 2.3.0. :py:class:`OneHotEncoderEstimator` will be renamed to
-        :py:class:`OneHotEncoder` and this :py:class:`OneHotEncoder` will be removed in 3.0.0.
-
-    .. seealso::
-
-       :py:class:`StringIndexer` for converting categorical values into
-       category indices
-
-    >>> stringIndexer = StringIndexer(inputCol="label", outputCol="indexed")
-    >>> model = stringIndexer.fit(stringIndDf)
-    >>> td = model.transform(stringIndDf)
-    >>> encoder = OneHotEncoder(inputCol="indexed", outputCol="features")
-    >>> encoder.transform(td).head().features
-    SparseVector(2, {0: 1.0})
-    >>> encoder.setParams(outputCol="freqs").transform(td).head().freqs
-    SparseVector(2, {0: 1.0})
-    >>> params = {encoder.dropLast: False, encoder.outputCol: "test"}
-    >>> encoder.transform(td, params).head().test
-    SparseVector(3, {0: 1.0})
-    >>> onehotEncoderPath = temp_path + "/onehot-encoder"
-    >>> encoder.save(onehotEncoderPath)
-    >>> loadedEncoder = OneHotEncoder.load(onehotEncoderPath)
-    >>> loadedEncoder.getDropLast() == encoder.getDropLast()
-    True
-
-    .. versionadded:: 1.4.0
-    """
-
-    dropLast = Param(Params._dummy(), "dropLast", "whether to drop the last category",
-                     typeConverter=TypeConverters.toBoolean)
-
-    @keyword_only
-    def __init__(self, dropLast=True, inputCol=None, outputCol=None):
-        """
-        __init__(self, dropLast=True, inputCol=None, outputCol=None)
-        """
-        super(OneHotEncoder, self).__init__()
-        self._java_obj = self._new_java_obj("org.apache.spark.ml.feature.OneHotEncoder", self.uid)
-        self._setDefault(dropLast=True)
-        kwargs = self._input_kwargs
-        self.setParams(**kwargs)
-
-    @keyword_only
-    @since("1.4.0")
-    def setParams(self, dropLast=True, inputCol=None, outputCol=None):
-        """
-        setParams(self, dropLast=True, inputCol=None, outputCol=None)
-        Sets params for this OneHotEncoder.
-        """
-        kwargs = self._input_kwargs
-        return self._set(**kwargs)
-
-    @since("1.4.0")
-    def setDropLast(self, value):
-        """
-        Sets the value of :py:attr:`dropLast`.
-        """
-        return self._set(dropLast=value)
-
-    @since("1.4.0")
-    def getDropLast(self):
-        """
-        Gets the value of dropLast or its default value.
-        """
-        return self.getOrDefault(self.dropLast)
-
-
-@inherit_doc
-class OneHotEncoderEstimator(JavaEstimator, HasInputCols, HasOutputCols, HasHandleInvalid,
-                             JavaMLReadable, JavaMLWritable):
-=======
 class OneHotEncoder(JavaEstimator, _OneHotEncoderParams, JavaMLReadable, JavaMLWritable):
->>>>>>> 74c910af
     """
     A one-hot encoder that maps a column of category indices to a column of binary vectors, with
     at most a single one-value per row that indicates the input category index.
@@ -2468,15 +2380,11 @@
 
     >>> from pyspark.ml.linalg import Vectors
     >>> df = spark.createDataFrame([(0.0,), (1.0,), (2.0,)], ["input"])
-<<<<<<< HEAD
-    >>> ohe = OneHotEncoderEstimator(inputCols=["input"], outputCols=["output"])
-=======
     >>> ohe = OneHotEncoder()
     >>> ohe.setInputCols(["input"])
     OneHotEncoder...
     >>> ohe.setOutputCols(["output"])
     OneHotEncoder...
->>>>>>> 74c910af
     >>> model = ohe.fit(df)
     >>> model.setOutputCols(["output"])
     OneHotEncoderModel...
@@ -2484,15 +2392,11 @@
     'error'
     >>> model.transform(df).head().output
     SparseVector(2, {0: 1.0})
-<<<<<<< HEAD
-    >>> ohePath = temp_path + "/oheEstimator"
-=======
     >>> single_col_ohe = OneHotEncoder(inputCol="input", outputCol="output")
     >>> single_col_model = single_col_ohe.fit(df)
     >>> single_col_model.transform(df).head().output
     SparseVector(2, {0: 1.0})
     >>> ohePath = temp_path + "/ohe"
->>>>>>> 74c910af
     >>> ohe.save(ohePath)
     >>> loadedOHE = OneHotEncoderEstimator.load(ohePath)
     >>> loadedOHE.getInputCols() == ohe.getInputCols()
@@ -2525,14 +2429,9 @@
     def setParams(self, inputCols=None, outputCols=None, handleInvalid="error", dropLast=True,
                   inputCol=None, outputCol=None):
         """
-<<<<<<< HEAD
-        setParams(self, inputCols=None, outputCols=None, handleInvalid="error", dropLast=True)
-        Sets params for this OneHotEncoderEstimator.
-=======
         setParams(self, inputCols=None, outputCols=None, handleInvalid="error", dropLast=True, \
                   inputCol=None, outputCol=None)
         Sets params for this OneHotEncoder.
->>>>>>> 74c910af
         """
         kwargs = self._input_kwargs
         return self._set(**kwargs)
