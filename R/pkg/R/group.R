#
# Licensed to the Apache Software Foundation (ASF) under one or more
# contributor license agreements.  See the NOTICE file distributed with
# this work for additional information regarding copyright ownership.
# The ASF licenses this file to You under the Apache License, Version 2.0
# (the "License"); you may not use this file except in compliance with
# the License.  You may obtain a copy of the License at
#
#    http://www.apache.org/licenses/LICENSE-2.0
#
# Unless required by applicable law or agreed to in writing, software
# distributed under the License is distributed on an "AS IS" BASIS,
# WITHOUT WARRANTIES OR CONDITIONS OF ANY KIND, either express or implied.
# See the License for the specific language governing permissions and
# limitations under the License.
#

# group.R - GroupedData class and methods implemented in S4 OO classes

#' @include generics.R jobj.R schema.R column.R
NULL

setOldClass("jobj")

#' S4 class that represents a GroupedData
#'
#' GroupedDatas can be created using groupBy() on a SparkDataFrame
#'
#' @rdname GroupedData
#' @seealso groupBy
#'
#' @param sgd A Java object reference to the backing Scala GroupedData
#' @note GroupedData since 1.4.0
setClass("GroupedData",
         slots = list(sgd = "jobj"))

setMethod("initialize", "GroupedData", function(.Object, sgd) {
  .Object@sgd <- sgd
  .Object
})

#' @rdname GroupedData
groupedData <- function(sgd) {
  new("GroupedData", sgd)
}


#' @rdname show
#' @aliases show,GroupedData-method
#' @note show(GroupedData) since 1.4.0
setMethod("show", "GroupedData",
          function(object) {
            cat("GroupedData\n")
          })

#' Count
#'
#' Count the number of rows for each group when we have \code{GroupedData} input.
#' The resulting SparkDataFrame will also contain the grouping columns.
#'
#' @return A SparkDataFrame.
#' @rdname count
#' @aliases count,GroupedData-method
#' @examples
#' \dontrun{
#'   count(groupBy(df, "name"))
#' }
#' @note count since 1.4.0
setMethod("count",
          signature(x = "GroupedData"),
          function(x) {
            dataFrame(callJMethod(x@sgd, "count"))
          })

#' summarize
#'
#' Aggregates on the entire SparkDataFrame without groups.
#' The resulting SparkDataFrame will also contain the grouping columns.
#'
#' df2 <- agg(df, <column> = <aggFunction>)
#' df2 <- agg(df, newColName = aggFunction(column))
#'
#' @rdname summarize
#' @aliases agg,GroupedData-method
#' @name agg
#' @family agg_funcs
#' @examples
#' \dontrun{
#'  df2 <- agg(df, age = "sum")  # new column name will be created as 'SUM(age#0)'
#'  df3 <- agg(df, ageSum = sum(df$age)) # Creates a new column named ageSum
#'  df4 <- summarize(df, ageSum = max(df$age))
#' }
#' @note agg since 1.4.0
setMethod("agg",
          signature(x = "GroupedData"),
          function(x, ...) {
            cols <- list(...)
            stopifnot(length(cols) > 0)
            if (is.character(cols[[1]])) {
              cols <- varargsToEnv(...)
              sdf <- callJMethod(x@sgd, "agg", cols)
            } else if (class(cols[[1]]) == "Column") {
              ns <- names(cols)
              if (!is.null(ns)) {
                for (n in ns) {
                  if (n != "") {
                    cols[[n]] <- alias(cols[[n]], n)
                  }
                }
              }
              jcols <- lapply(cols, function(c) { c@jc })
              sdf <- callJMethod(x@sgd, "agg", jcols[[1]], jcols[-1])
            } else {
              stop("agg can only support Column or character")
            }
            dataFrame(sdf)
          })

#' @rdname summarize
#' @name summarize
#' @aliases summarize,GroupedData-method
#' @note summarize since 1.4.0
setMethod("summarize",
          signature(x = "GroupedData"),
          function(x, ...) {
            agg(x, ...)
          })

# Aggregate Functions by name
methods <- c("avg", "max", "mean", "min", "sum")

# These are not exposed on GroupedData: "kurtosis", "skewness", "stddev", "stddev_samp",
# "stddev_pop", "variance", "var_samp", "var_pop"

#' Pivot a column of the GroupedData and perform the specified aggregation.
#'
#' Pivot a column of the GroupedData and perform the specified aggregation.
#' There are two versions of pivot function: one that requires the caller to specify the list
#' of distinct values to pivot on, and one that does not. The latter is more concise but less
#' efficient, because Spark needs to first compute the list of distinct values internally.
#'
#' @param x a GroupedData object
#' @param colname A column name
#' @param values A value or a list/vector of distinct values for the output columns.
#' @return GroupedData object
#' @rdname pivot
#' @aliases pivot,GroupedData,character-method
#' @name pivot
#' @examples
#' \dontrun{
#' df <- createDataFrame(data.frame(
#'     earnings = c(10000, 10000, 11000, 15000, 12000, 20000, 21000, 22000),
#'     course = c("R", "Python", "R", "Python", "R", "Python", "R", "Python"),
#'     period = c("1H", "1H", "2H", "2H", "1H", "1H", "2H", "2H"),
#'     year = c(2015, 2015, 2015, 2015, 2016, 2016, 2016, 2016)
#' ))
#' group_sum <- sum(pivot(groupBy(df, "year"), "course"), "earnings")
#' group_min <- min(pivot(groupBy(df, "year"), "course", "R"), "earnings")
#' group_max <- max(pivot(groupBy(df, "year"), "course", c("Python", "R")), "earnings")
#' group_mean <- mean(pivot(groupBy(df, "year"), "course", list("Python", "R")), "earnings")
#' }
#' @note pivot since 2.0.0
setMethod("pivot",
          signature(x = "GroupedData", colname = "character"),
          function(x, colname, values = list()) {
            stopifnot(length(colname) == 1)
            if (length(values) == 0) {
              result <- callJMethod(x@sgd, "pivot", colname)
            } else {
              if (length(values) > length(unique(values))) {
                stop("Values are not unique")
              }
              result <- callJMethod(x@sgd, "pivot", colname, as.list(values))
            }
            groupedData(result)
          })

createMethod <- function(name) {
  setMethod(name,
            signature(x = "GroupedData"),
            function(x, ...) {
              sdf <- callJMethod(x@sgd, name, list(...))
              dataFrame(sdf)
            })
}

createMethods <- function() {
  for (name in methods) {
    createMethod(name)
  }
}

createMethods()

#' gapply
#'
#' @rdname gapply
#' @aliases gapply,GroupedData-method
#' @name gapply
#' @note gapply(GroupedData) since 2.0.0
setMethod("gapply",
          signature(x = "GroupedData"),
          function(x, func, schema) {
            if (is.null(schema)) stop("schema cannot be NULL")
            gapplyInternal(x, func, schema)
          })

#' gapplyCollect
#'
#' @rdname gapplyCollect
#' @aliases gapplyCollect,GroupedData-method
#' @name gapplyCollect
#' @note gapplyCollect(GroupedData) since 2.0.0
setMethod("gapplyCollect",
          signature(x = "GroupedData"),
          function(x, func) {
            gdf <- gapplyInternal(x, func, NULL)
            content <- callJMethod(gdf@sdf, "collect")
            # content is a list of items of struct type. Each item has a single field
            # which is a serialized data.frame corresponds to one group of the
            # SparkDataFrame.
            ldfs <- lapply(content, function(x) { unserialize(x[[1]]) })
            ldf <- do.call(rbind, ldfs)
            row.names(ldf) <- NULL
            ldf
          })

gapplyInternal <- function(x, func, schema) {
  if (is.character(schema)) {
    schema <- structType(schema)
  }
<<<<<<< HEAD
  arrowEnabled <- sparkR.conf("spark.sql.execution.arrow.enabled")[[1]] == "true"
=======
  arrowEnabled <- sparkR.conf("spark.sql.execution.arrow.sparkr.enabled")[[1]] == "true"
>>>>>>> 74c910af
  if (arrowEnabled) {
    if (inherits(schema, "structType")) {
      checkSchemaInArrow(schema)
    } else if (is.null(schema)) {
<<<<<<< HEAD
      stop(paste0("Arrow optimization does not support 'gapplyCollect' yet. Please disable ",
                  "Arrow optimization or use 'collect' and 'gapply' APIs instead."))
=======
      stop("Arrow optimization does not support 'gapplyCollect' yet. Please disable ",
           "Arrow optimization or use 'collect' and 'gapply' APIs instead.")
>>>>>>> 74c910af
    } else {
      stop("'schema' should be DDL-formatted string or structType.")
    }
  }

  packageNamesArr <- serialize(.sparkREnv[[".packages"]],
                       connection = NULL)
  broadcastArr <- lapply(ls(.broadcastNames),
                    function(name) { get(name, .broadcastNames) })
  sdf <- callJStatic(
           "org.apache.spark.sql.api.r.SQLUtils",
           "gapply",
           x@sgd,
           serialize(cleanClosure(func), connection = NULL),
           packageNamesArr,
           broadcastArr,
           if (class(schema) == "structType") { schema$jobj } else { NULL })
  dataFrame(sdf)
}<|MERGE_RESOLUTION|>--- conflicted
+++ resolved
@@ -229,22 +229,13 @@
   if (is.character(schema)) {
     schema <- structType(schema)
   }
-<<<<<<< HEAD
-  arrowEnabled <- sparkR.conf("spark.sql.execution.arrow.enabled")[[1]] == "true"
-=======
   arrowEnabled <- sparkR.conf("spark.sql.execution.arrow.sparkr.enabled")[[1]] == "true"
->>>>>>> 74c910af
   if (arrowEnabled) {
     if (inherits(schema, "structType")) {
       checkSchemaInArrow(schema)
     } else if (is.null(schema)) {
-<<<<<<< HEAD
-      stop(paste0("Arrow optimization does not support 'gapplyCollect' yet. Please disable ",
-                  "Arrow optimization or use 'collect' and 'gapply' APIs instead."))
-=======
       stop("Arrow optimization does not support 'gapplyCollect' yet. Please disable ",
            "Arrow optimization or use 'collect' and 'gapply' APIs instead.")
->>>>>>> 74c910af
     } else {
       stop("'schema' should be DDL-formatted string or structType.")
     }
