#
# Licensed to the Apache Software Foundation (ASF) under one or more
# contributor license agreements.  See the NOTICE file distributed with
# this work for additional information regarding copyright ownership.
# The ASF licenses this file to You under the Apache License, Version 2.0
# (the "License"); you may not use this file except in compliance with
# the License.  You may obtain a copy of the License at
#
#    http://www.apache.org/licenses/LICENSE-2.0
#
# Unless required by applicable law or agreed to in writing, software
# distributed under the License is distributed on an "AS IS" BASIS,
# WITHOUT WARRANTIES OR CONDITIONS OF ANY KIND, either express or implied.
# See the License for the specific language governing permissions and
# limitations under the License.
#

# DataFrame.R - SparkDataFrame class and methods implemented in S4 OO classes

#' @include generics.R jobj.R schema.R RDD.R pairRDD.R column.R group.R
NULL

setOldClass("jobj")
setOldClass("structType")

#' S4 class that represents a SparkDataFrame
#'
#' SparkDataFrames can be created using functions like \link{createDataFrame},
#' \link{read.json}, \link{table} etc.
#'
#' @family SparkDataFrame functions
#' @rdname SparkDataFrame
#' @docType class
#'
#' @slot env An R environment that stores bookkeeping states of the SparkDataFrame
#' @slot sdf A Java object reference to the backing Scala DataFrame
#' @seealso \link{createDataFrame}, \link{read.json}, \link{table}
#' @seealso \url{https://spark.apache.org/docs/latest/sparkr.html#sparkr-dataframes}
#' @examples
#'\dontrun{
#' sparkR.session()
#' df <- createDataFrame(faithful)
#'}
#' @note SparkDataFrame since 2.0.0
setClass("SparkDataFrame",
         slots = list(env = "environment",
                      sdf = "jobj"))

setMethod("initialize", "SparkDataFrame", function(.Object, sdf, isCached) {
  .Object@env <- new.env()
  .Object@env$isCached <- isCached

  .Object@sdf <- sdf
  .Object
})

#' Set options/mode and then return the write object
#' @noRd
setWriteOptions <- function(write, path = NULL, mode = "error", ...) {
  options <- varargsToStrEnv(...)
  if (!is.null(path)) {
    options[["path"]] <- path
  }
  write <- setWriteMode(write, mode)
  write <- callJMethod(write, "options", options)
  write
}

#' Set mode and then return the write object
#' @noRd
setWriteMode <- function(write, mode) {
  if (!is.character(mode)) {
    stop("mode should be character or omitted. It is 'error' by default.")
  }
  write <- handledCallJMethod(write, "mode", mode)
  write
}

#' @param sdf A Java object reference to the backing Scala DataFrame
#' @param isCached TRUE if the SparkDataFrame is cached
#' @noRd
dataFrame <- function(sdf, isCached = FALSE) {
  new("SparkDataFrame", sdf, isCached)
}

############################ SparkDataFrame Methods ##############################################

#' Print Schema of a SparkDataFrame
#'
#' Prints out the schema in tree format
#'
#' @param x A SparkDataFrame
#'
#' @family SparkDataFrame functions
#' @rdname printSchema
#' @name printSchema
#' @aliases printSchema,SparkDataFrame-method
#' @examples
#'\dontrun{
#' sparkR.session()
#' path <- "path/to/file.json"
#' df <- read.json(path)
#' printSchema(df)
#'}
#' @note printSchema since 1.4.0
setMethod("printSchema",
          signature(x = "SparkDataFrame"),
          function(x) {
            schemaString <- callJMethod(schema(x)$jobj, "treeString")
            cat(schemaString)
          })

#' Get schema object
#'
#' Returns the schema of this SparkDataFrame as a structType object.
#'
#' @param x A SparkDataFrame
#'
#' @family SparkDataFrame functions
#' @rdname schema
#' @name schema
#' @aliases schema,SparkDataFrame-method
#' @examples
#'\dontrun{
#' sparkR.session()
#' path <- "path/to/file.json"
#' df <- read.json(path)
#' dfSchema <- schema(df)
#'}
#' @note schema since 1.4.0
setMethod("schema",
          signature(x = "SparkDataFrame"),
          function(x) {
            structType(callJMethod(x@sdf, "schema"))
          })

#' Explain
#'
#' Print the logical and physical Catalyst plans to the console for debugging.
#'
#' @family SparkDataFrame functions
#' @aliases explain,SparkDataFrame-method
#' @rdname explain
#' @name explain
#' @examples
#'\dontrun{
#' sparkR.session()
#' path <- "path/to/file.json"
#' df <- read.json(path)
#' explain(df, TRUE)
#'}
#' @note explain since 1.4.0
setMethod("explain",
          signature(x = "SparkDataFrame"),
          function(x, extended = FALSE) {
            queryExec <- callJMethod(x@sdf, "queryExecution")
            if (extended) {
              cat(callJMethod(queryExec, "toString"))
            } else {
              execPlan <- callJMethod(queryExec, "executedPlan")
              cat(callJMethod(execPlan, "toString"))
            }
          })

#' isLocal
#'
#' Returns True if the \code{collect} and \code{take} methods can be run locally
#' (without any Spark executors).
#'
#' @param x A SparkDataFrame
#'
#' @family SparkDataFrame functions
#' @rdname isLocal
#' @name isLocal
#' @aliases isLocal,SparkDataFrame-method
#' @examples
#'\dontrun{
#' sparkR.session()
#' path <- "path/to/file.json"
#' df <- read.json(path)
#' isLocal(df)
#'}
#' @note isLocal since 1.4.0
setMethod("isLocal",
          signature(x = "SparkDataFrame"),
          function(x) {
            callJMethod(x@sdf, "isLocal")
          })

#' showDF
#'
#' Print the first numRows rows of a SparkDataFrame
#'
#' @param x a SparkDataFrame.
#' @param numRows the number of rows to print. Defaults to 20.
#' @param truncate whether truncate long strings. If \code{TRUE}, strings more than
#'                 20 characters will be truncated. However, if set greater than zero,
#'                 truncates strings longer than \code{truncate} characters and all cells
#'                 will be aligned right.
#' @param vertical whether print output rows vertically (one line per column value).
#' @param ... further arguments to be passed to or from other methods.
#' @family SparkDataFrame functions
#' @aliases showDF,SparkDataFrame-method
#' @rdname showDF
#' @name showDF
#' @examples
#'\dontrun{
#' sparkR.session()
#' path <- "path/to/file.json"
#' df <- read.json(path)
#' showDF(df)
#'}
#' @note showDF since 1.4.0
setMethod("showDF",
          signature(x = "SparkDataFrame"),
          function(x, numRows = 20, truncate = TRUE, vertical = FALSE) {
            if (is.logical(truncate) && truncate) {
              s <- callJMethod(x@sdf, "showString", numToInt(numRows), numToInt(20), vertical)
            } else {
              truncate2 <- as.numeric(truncate)
              s <- callJMethod(x@sdf, "showString", numToInt(numRows), numToInt(truncate2),
                               vertical)
            }
            cat(s)
          })

#' show
#'
#' If eager evaluation is enabled and the Spark object is a SparkDataFrame, evaluate the
#' SparkDataFrame and print top rows of the SparkDataFrame, otherwise, print the class
#' and type information of the Spark object.
#'
#' @param object a Spark object. Can be a SparkDataFrame, Column, GroupedData, WindowSpec.
#'
#' @family SparkDataFrame functions
#' @rdname show
#' @aliases show,SparkDataFrame-method
#' @name show
#' @examples
#'\dontrun{
#' sparkR.session()
#' path <- "path/to/file.json"
#' df <- read.json(path)
#' show(df)
#'}
#' @note show(SparkDataFrame) since 1.4.0
setMethod("show", "SparkDataFrame",
          function(object) {
            allConf <- sparkR.conf()
            prop <- allConf[["spark.sql.repl.eagerEval.enabled"]]
            if (!is.null(prop) && identical(prop, "true")) {
              argsList <- list()
              argsList$x <- object
              prop <- allConf[["spark.sql.repl.eagerEval.maxNumRows"]]
              if (!is.null(prop)) {
                numRows <- as.integer(prop)
                if (numRows > 0) {
                  argsList$numRows <- numRows
                }
              }
              prop <- allConf[["spark.sql.repl.eagerEval.truncate"]]
              if (!is.null(prop)) {
                truncate <- as.integer(prop)
                if (truncate > 0) {
                  argsList$truncate <- truncate
                }
              }
              do.call(showDF, argsList)
            } else {
              cols <- lapply(dtypes(object), function(l) {
                paste(l, collapse = ":")
              })
              s <- paste(cols, collapse = ", ")
              cat(paste0(class(object), "[", s, "]\n"))
            }
          })

#' DataTypes
#'
#' Return all column names and their data types as a list
#'
#' @param x A SparkDataFrame
#'
#' @family SparkDataFrame functions
#' @rdname dtypes
#' @name dtypes
#' @aliases dtypes,SparkDataFrame-method
#' @examples
#'\dontrun{
#' sparkR.session()
#' path <- "path/to/file.json"
#' df <- read.json(path)
#' dtypes(df)
#'}
#' @note dtypes since 1.4.0
setMethod("dtypes",
          signature(x = "SparkDataFrame"),
          function(x) {
            lapply(schema(x)$fields(), function(f) {
              c(f$name(), f$dataType.simpleString())
            })
          })

#' Column Names of SparkDataFrame
#'
#' Return a vector of column names.
#'
#' @param x a SparkDataFrame.
#'
#' @family SparkDataFrame functions
#' @rdname columns
#' @name columns
#' @aliases columns,SparkDataFrame-method
#' @examples
#'\dontrun{
#' sparkR.session()
#' path <- "path/to/file.json"
#' df <- read.json(path)
#' columns(df)
#' colnames(df)
#'}
#' @note columns since 1.4.0
setMethod("columns",
          signature(x = "SparkDataFrame"),
          function(x) {
            sapply(schema(x)$fields(), function(f) {
              f$name()
            })
          })

#' @rdname columns
#' @name names
#' @aliases names,SparkDataFrame-method
#' @note names since 1.5.0
setMethod("names",
          signature(x = "SparkDataFrame"),
          function(x) {
            columns(x)
          })

#' @rdname columns
#' @aliases names<-,SparkDataFrame-method
#' @name names<-
#' @note names<- since 1.5.0
setMethod("names<-",
          signature(x = "SparkDataFrame"),
          function(x, value) {
            colnames(x) <- value
            x
          })

#' @rdname columns
#' @aliases colnames,SparkDataFrame-method
#' @name colnames
#' @note colnames since 1.6.0
setMethod("colnames",
          signature(x = "SparkDataFrame"),
          function(x) {
            columns(x)
          })

#' @param value a character vector. Must have the same length as the number
#'              of columns to be renamed.
#' @rdname columns
#' @aliases colnames<-,SparkDataFrame-method
#' @name colnames<-
#' @note colnames<- since 1.6.0
setMethod("colnames<-",
          signature(x = "SparkDataFrame"),
          function(x, value) {

            # Check parameter integrity
            if (class(value) != "character") {
              stop("Invalid column names.")
            }

            if (length(value) != ncol(x)) {
              stop(
                "Column names must have the same length as the number of columns in the dataset.")
            }

            if (any(is.na(value))) {
              stop("Column names cannot be NA.")
            }

            # Check if the column names have . in it
            if (any(regexec(".", value, fixed = TRUE)[[1]][1] != -1)) {
              stop("Column names cannot contain the '.' symbol.")
            }

            sdf <- callJMethod(x@sdf, "toDF", as.list(value))
            dataFrame(sdf)
          })

#' coltypes
#'
#' Get column types of a SparkDataFrame
#'
#' @param x A SparkDataFrame
#' @return value A character vector with the column types of the given SparkDataFrame
#' @rdname coltypes
#' @aliases coltypes,SparkDataFrame-method
#' @name coltypes
#' @family SparkDataFrame functions
#' @examples
#'\dontrun{
#' irisDF <- createDataFrame(iris)
#' coltypes(irisDF) # get column types
#'}
#' @note coltypes since 1.6.0
setMethod("coltypes",
          signature(x = "SparkDataFrame"),
          function(x) {
            # Get the data types of the SparkDataFrame by invoking dtypes() function
            types <- sapply(dtypes(x), function(x) {x[[2]]})

            # Map Spark data types into R's data types using DATA_TYPES environment
            rTypes <- sapply(types, USE.NAMES = F, FUN = function(x) {
              # Check for primitive types
              type <- PRIMITIVE_TYPES[[x]]

              if (is.null(type)) {
                # Check for complex types
                for (t in names(COMPLEX_TYPES)) {
                  if (substring(x, 1, nchar(t)) == t) {
                    type <- COMPLEX_TYPES[[t]]
                    break
                  }
                }

                if (is.null(type)) {
                  specialtype <- specialtypeshandle(x)
                  if (is.null(specialtype)) {
                    stop("Unsupported data type: ", x)
                  }
                  type <- PRIMITIVE_TYPES[[specialtype]]
                }
              }
              type[[1]]
            })

            # Find which types don't have mapping to R
            naIndices <- which(is.na(rTypes))

            # Assign the original scala data types to the unmatched ones
            rTypes[naIndices] <- types[naIndices]

            rTypes
          })

#' coltypes
#'
#' Set the column types of a SparkDataFrame.
#'
#' @param value A character vector with the target column types for the given
#'    SparkDataFrame. Column types can be one of integer, numeric/double, character, logical, or NA
#'    to keep that column as-is.
#' @rdname coltypes
#' @name coltypes<-
#' @aliases coltypes<-,SparkDataFrame,character-method
#' @examples
#'\dontrun{
#' sparkR.session()
#' path <- "path/to/file.json"
#' df <- read.json(path)
#' coltypes(df) <- c("character", "integer") # set column types
#' coltypes(df) <- c(NA, "numeric") # set column types
#'}
#' @note coltypes<- since 1.6.0
setMethod("coltypes<-",
          signature(x = "SparkDataFrame", value = "character"),
          function(x, value) {
            cols <- columns(x)
            ncols <- length(cols)
            if (length(value) == 0) {
              stop("Cannot set types of an empty SparkDataFrame with no Column")
            }
            if (length(value) != ncols) {
              stop("Length of type vector should match the number of columns for SparkDataFrame")
            }
            newCols <- lapply(seq_len(ncols), function(i) {
              col <- getColumn(x, cols[i])
              if (!is.na(value[i])) {
                stype <- rToSQLTypes[[value[i]]]
                if (is.null(stype)) {
                  stop("Only atomic type is supported for column types")
                }
                cast(col, stype)
              } else {
                col
              }
            })
            nx <- select(x, newCols)
            dataFrame(nx@sdf)
          })

#' Creates a temporary view using the given name.
#'
#' Creates a new temporary view using a SparkDataFrame in the Spark Session. If a
#' temporary view with the same name already exists, replaces it.
#'
#' @param x A SparkDataFrame
#' @param viewName A character vector containing the name of the table
#'
#' @family SparkDataFrame functions
#' @rdname createOrReplaceTempView
#' @name createOrReplaceTempView
#' @aliases createOrReplaceTempView,SparkDataFrame,character-method
#' @examples
#'\dontrun{
#' sparkR.session()
#' path <- "path/to/file.json"
#' df <- read.json(path)
#' createOrReplaceTempView(df, "json_df")
#' new_df <- sql("SELECT * FROM json_df")
#'}
#' @note createOrReplaceTempView since 2.0.0
setMethod("createOrReplaceTempView",
          signature(x = "SparkDataFrame", viewName = "character"),
          function(x, viewName) {
              invisible(callJMethod(x@sdf, "createOrReplaceTempView", viewName))
          })

#' (Deprecated) Register Temporary Table
#'
#' Registers a SparkDataFrame as a Temporary Table in the SparkSession
#' @param x A SparkDataFrame
#' @param tableName A character vector containing the name of the table
#'
#' @seealso \link{createOrReplaceTempView}
#' @rdname registerTempTable-deprecated
#' @name registerTempTable
#' @aliases registerTempTable,SparkDataFrame,character-method
#' @examples
#'\dontrun{
#' sparkR.session()
#' path <- "path/to/file.json"
#' df <- read.json(path)
#' registerTempTable(df, "json_df")
#' new_df <- sql("SELECT * FROM json_df")
#'}
#' @note registerTempTable since 1.4.0
setMethod("registerTempTable",
          signature(x = "SparkDataFrame", tableName = "character"),
          function(x, tableName) {
              .Deprecated("createOrReplaceTempView")
              invisible(callJMethod(x@sdf, "createOrReplaceTempView", tableName))
          })

#' insertInto
#'
#' Insert the contents of a SparkDataFrame into a table registered in the current SparkSession.
#'
#' @param x a SparkDataFrame.
#' @param tableName a character vector containing the name of the table.
#' @param overwrite a logical argument indicating whether or not to overwrite.
#' @param ... further arguments to be passed to or from other methods.
#' the existing rows in the table.
#'
#' @family SparkDataFrame functions
#' @rdname insertInto
#' @name insertInto
#' @aliases insertInto,SparkDataFrame,character-method
#' @examples
#'\dontrun{
#' sparkR.session()
#' df <- read.df(path, "parquet")
#' df2 <- read.df(path2, "parquet")
#' saveAsTable(df, "table1")
#' insertInto(df2, "table1", overwrite = TRUE)
#'}
#' @note insertInto since 1.4.0
setMethod("insertInto",
          signature(x = "SparkDataFrame", tableName = "character"),
          function(x, tableName, overwrite = FALSE) {
            write <- callJMethod(x@sdf, "write")
            write <- setWriteMode(write, ifelse(overwrite, "overwrite", "append"))
            invisible(callJMethod(write, "insertInto", tableName))
          })

#' Cache
#'
#' Persist with the default storage level (MEMORY_ONLY).
#'
#' @param x A SparkDataFrame
#'
#' @family SparkDataFrame functions
#' @aliases cache,SparkDataFrame-method
#' @rdname cache
#' @name cache
#' @examples
#'\dontrun{
#' sparkR.session()
#' path <- "path/to/file.json"
#' df <- read.json(path)
#' cache(df)
#'}
#' @note cache since 1.4.0
setMethod("cache",
          signature(x = "SparkDataFrame"),
          function(x) {
            cached <- callJMethod(x@sdf, "cache")
            x@env$isCached <- TRUE
            x
          })

#' Persist
#'
#' Persist this SparkDataFrame with the specified storage level. For details of the
#' supported storage levels, refer to
#' \url{http://spark.apache.org/docs/latest/rdd-programming-guide.html#rdd-persistence}.
#'
#' @param x the SparkDataFrame to persist.
#' @param newLevel storage level chosen for the persistence. See available options in
#'        the description.
#'
#' @family SparkDataFrame functions
#' @rdname persist
#' @name persist
#' @aliases persist,SparkDataFrame,character-method
#' @examples
#'\dontrun{
#' sparkR.session()
#' path <- "path/to/file.json"
#' df <- read.json(path)
#' persist(df, "MEMORY_AND_DISK")
#'}
#' @note persist since 1.4.0
setMethod("persist",
          signature(x = "SparkDataFrame", newLevel = "character"),
          function(x, newLevel) {
            callJMethod(x@sdf, "persist", getStorageLevel(newLevel))
            x@env$isCached <- TRUE
            x
          })

#' Unpersist
#'
#' Mark this SparkDataFrame as non-persistent, and remove all blocks for it from memory and
#' disk.
#'
#' @param x the SparkDataFrame to unpersist.
#' @param blocking whether to block until all blocks are deleted.
#' @param ... further arguments to be passed to or from other methods.
#'
#' @family SparkDataFrame functions
#' @rdname unpersist
#' @aliases unpersist,SparkDataFrame-method
#' @name unpersist
#' @examples
#'\dontrun{
#' sparkR.session()
#' path <- "path/to/file.json"
#' df <- read.json(path)
#' persist(df, "MEMORY_AND_DISK")
#' unpersist(df)
#'}
#' @note unpersist since 1.4.0
setMethod("unpersist",
          signature(x = "SparkDataFrame"),
          function(x, blocking = TRUE) {
            callJMethod(x@sdf, "unpersist", blocking)
            x@env$isCached <- FALSE
            x
          })

#' StorageLevel
#'
#' Get storagelevel of this SparkDataFrame.
#'
#' @param x the SparkDataFrame to get the storageLevel.
#'
#' @family SparkDataFrame functions
#' @rdname storageLevel
#' @aliases storageLevel,SparkDataFrame-method
#' @name storageLevel
#' @examples
#'\dontrun{
#' sparkR.session()
#' path <- "path/to/file.json"
#' df <- read.json(path)
#' persist(df, "MEMORY_AND_DISK")
#' storageLevel(df)
#'}
#' @note storageLevel since 2.1.0
setMethod("storageLevel",
          signature(x = "SparkDataFrame"),
          function(x) {
            storageLevelToString(callJMethod(x@sdf, "storageLevel"))
          })

#' Coalesce
#'
#' Returns a new SparkDataFrame that has exactly \code{numPartitions} partitions.
#' This operation results in a narrow dependency, e.g. if you go from 1000 partitions to 100
#' partitions, there will not be a shuffle, instead each of the 100 new partitions will claim 10 of
#' the current partitions. If a larger number of partitions is requested, it will stay at the
#' current number of partitions.
#'
#' However, if you're doing a drastic coalesce on a SparkDataFrame, e.g. to numPartitions = 1,
#' this may result in your computation taking place on fewer nodes than
#' you like (e.g. one node in the case of numPartitions = 1). To avoid this,
#' call \code{repartition}. This will add a shuffle step, but means the
#' current upstream partitions will be executed in parallel (per whatever
#' the current partitioning is).
#'
#' @param numPartitions the number of partitions to use.
#'
#' @family SparkDataFrame functions
#' @rdname coalesce
#' @name coalesce
#' @aliases coalesce,SparkDataFrame-method
#' @seealso \link{repartition}, \link{repartitionByRange}
#' @examples
#'\dontrun{
#' sparkR.session()
#' path <- "path/to/file.json"
#' df <- read.json(path)
#' newDF <- coalesce(df, 1L)
#'}
#' @note coalesce(SparkDataFrame) since 2.1.1
setMethod("coalesce",
          signature(x = "SparkDataFrame"),
          function(x, numPartitions) {
            stopifnot(is.numeric(numPartitions))
            sdf <- callJMethod(x@sdf, "coalesce", numToInt(numPartitions))
            dataFrame(sdf)
          })

#' Repartition
#'
#' The following options for repartition are possible:
#' \itemize{
#'  \item{1.} {Return a new SparkDataFrame that has exactly \code{numPartitions}.}
#'  \item{2.} {Return a new SparkDataFrame hash partitioned by
#'                      the given columns into \code{numPartitions}.}
#'  \item{3.} {Return a new SparkDataFrame hash partitioned by the given column(s),
#'                      using \code{spark.sql.shuffle.partitions} as number of partitions.}
#'}
#' @param x a SparkDataFrame.
#' @param numPartitions the number of partitions to use.
#' @param col the column by which the partitioning will be performed.
#' @param ... additional column(s) to be used in the partitioning.
#'
#' @family SparkDataFrame functions
#' @rdname repartition
#' @name repartition
#' @aliases repartition,SparkDataFrame-method
#' @seealso \link{coalesce}, \link{repartitionByRange}
#' @examples
#'\dontrun{
#' sparkR.session()
#' path <- "path/to/file.json"
#' df <- read.json(path)
#' newDF <- repartition(df, 2L)
#' newDF <- repartition(df, numPartitions = 2L)
#' newDF <- repartition(df, col = df$"col1", df$"col2")
#' newDF <- repartition(df, 3L, col = df$"col1", df$"col2")
#'}
#' @note repartition since 1.4.0
setMethod("repartition",
          signature(x = "SparkDataFrame"),
          function(x, numPartitions = NULL, col = NULL, ...) {
            if (!is.null(numPartitions) && is.numeric(numPartitions)) {
              # number of partitions and columns both are specified
              if (!is.null(col) && class(col) == "Column") {
                cols <- list(col, ...)
                jcol <- lapply(cols, function(c) { c@jc })
                sdf <- callJMethod(x@sdf, "repartition", numToInt(numPartitions), jcol)
              } else {
                # only number of partitions is specified
                sdf <- callJMethod(x@sdf, "repartition", numToInt(numPartitions))
              }
            } else if (!is.null(col) && class(col) == "Column") {
              # only columns are specified
              cols <- list(col, ...)
              jcol <- lapply(cols, function(c) { c@jc })
              sdf <- callJMethod(x@sdf, "repartition", jcol)
            } else {
              stop("Please, specify the number of partitions and/or a column(s)")
            }
            dataFrame(sdf)
          })


#' Repartition by range
#'
#' The following options for repartition by range are possible:
#' \itemize{
#'  \item{1.} {Return a new SparkDataFrame range partitioned by
#'                      the given columns into \code{numPartitions}.}
#'  \item{2.} {Return a new SparkDataFrame range partitioned by the given column(s),
#'                      using \code{spark.sql.shuffle.partitions} as number of partitions.}
#'}
#' At least one partition-by expression must be specified.
#' When no explicit sort order is specified, "ascending nulls first" is assumed.
#'
#' Note that due to performance reasons this method uses sampling to estimate the ranges.
#' Hence, the output may not be consistent, since sampling can return different values.
#' The sample size can be controlled by the config
#' \code{spark.sql.execution.rangeExchange.sampleSizePerPartition}.
#'
#' @param x a SparkDataFrame.
#' @param numPartitions the number of partitions to use.
#' @param col the column by which the range partitioning will be performed.
#' @param ... additional column(s) to be used in the range partitioning.
#'
#' @family SparkDataFrame functions
#' @rdname repartitionByRange
#' @name repartitionByRange
#' @aliases repartitionByRange,SparkDataFrame-method
#' @seealso \link{repartition}, \link{coalesce}
#' @examples
#'\dontrun{
#' sparkR.session()
#' path <- "path/to/file.json"
#' df <- read.json(path)
#' newDF <- repartitionByRange(df, col = df$col1, df$col2)
#' newDF <- repartitionByRange(df, 3L, col = df$col1, df$col2)
#'}
#' @note repartitionByRange since 2.4.0
setMethod("repartitionByRange",
          signature(x = "SparkDataFrame"),
          function(x, numPartitions = NULL, col = NULL, ...) {
            if (!is.null(numPartitions) && !is.null(col)) {
              # number of partitions and columns both are specified
              if (is.numeric(numPartitions) && class(col) == "Column") {
                cols <- list(col, ...)
                jcol <- lapply(cols, function(c) { c@jc })
                sdf <- callJMethod(x@sdf, "repartitionByRange", numToInt(numPartitions), jcol)
              } else {
                stop("numPartitions and col must be numeric and Column; however, got ",
                     class(numPartitions), " and ", class(col))
              }
            } else if (!is.null(col))  {
              # only columns are specified
              if (class(col) == "Column") {
                cols <- list(col, ...)
                jcol <- lapply(cols, function(c) { c@jc })
                sdf <- callJMethod(x@sdf, "repartitionByRange", jcol)
              } else {
                stop("col must be Column; however, got ", class(col))
              }
            } else if (!is.null(numPartitions)) {
              # only numPartitions is specified
              stop("At least one partition-by column must be specified.")
            } else {
              stop("Please, specify a column(s) or the number of partitions with a column(s)")
            }
            dataFrame(sdf)
          })

#' toJSON
#'
#' Converts a SparkDataFrame into a SparkDataFrame of JSON string.
#' Each row is turned into a JSON document with columns as different fields.
#' The returned SparkDataFrame has a single character column with the name \code{value}
#'
#' @param x a SparkDataFrame
#' @return a SparkDataFrame
#' @family SparkDataFrame functions
#' @rdname toJSON
#' @name toJSON
#' @aliases toJSON,SparkDataFrame-method
#' @examples
#'\dontrun{
#' sparkR.session()
#' path <- "path/to/file.parquet"
#' df <- read.parquet(path)
#' df_json <- toJSON(df)
#'}
#' @note toJSON since 2.2.0
setMethod("toJSON",
          signature(x = "SparkDataFrame"),
          function(x) {
            jsonDS <- callJMethod(x@sdf, "toJSON")
            df <- callJMethod(jsonDS, "toDF")
            dataFrame(df)
          })

#' Save the contents of SparkDataFrame as a JSON file
#'
#' Save the contents of a SparkDataFrame as a JSON file (\href{http://jsonlines.org/}{
#' JSON Lines text format or newline-delimited JSON}). Files written out
#' with this method can be read back in as a SparkDataFrame using read.json().
#'
#' @param x A SparkDataFrame
#' @param path The directory where the file is saved
#' @param mode one of 'append', 'overwrite', 'error', 'errorifexists', 'ignore'
#'             save mode (it is 'error' by default)
#' @param ... additional argument(s) passed to the method.
#'
#' @family SparkDataFrame functions
#' @rdname write.json
#' @name write.json
#' @aliases write.json,SparkDataFrame,character-method
#' @examples
#'\dontrun{
#' sparkR.session()
#' path <- "path/to/file.json"
#' df <- read.json(path)
#' write.json(df, "/tmp/sparkr-tmp/")
#'}
#' @note write.json since 1.6.0
setMethod("write.json",
          signature(x = "SparkDataFrame", path = "character"),
          function(x, path, mode = "error", ...) {
            write <- callJMethod(x@sdf, "write")
            write <- setWriteOptions(write, mode = mode, ...)
            invisible(handledCallJMethod(write, "json", path))
          })

#' Save the contents of SparkDataFrame as an ORC file, preserving the schema.
#'
#' Save the contents of a SparkDataFrame as an ORC file, preserving the schema. Files written out
#' with this method can be read back in as a SparkDataFrame using read.orc().
#'
#' @param x A SparkDataFrame
#' @param path The directory where the file is saved
#' @param mode one of 'append', 'overwrite', 'error', 'errorifexists', 'ignore'
#'             save mode (it is 'error' by default)
#' @param ... additional argument(s) passed to the method.
#'
#' @family SparkDataFrame functions
#' @aliases write.orc,SparkDataFrame,character-method
#' @rdname write.orc
#' @name write.orc
#' @examples
#'\dontrun{
#' sparkR.session()
#' path <- "path/to/file.json"
#' df <- read.json(path)
#' write.orc(df, "/tmp/sparkr-tmp1/")
#' }
#' @note write.orc since 2.0.0
setMethod("write.orc",
          signature(x = "SparkDataFrame", path = "character"),
          function(x, path, mode = "error", ...) {
            write <- callJMethod(x@sdf, "write")
            write <- setWriteOptions(write, mode = mode, ...)
            invisible(handledCallJMethod(write, "orc", path))
          })

#' Save the contents of SparkDataFrame as a Parquet file, preserving the schema.
#'
#' Save the contents of a SparkDataFrame as a Parquet file, preserving the schema. Files written out
#' with this method can be read back in as a SparkDataFrame using read.parquet().
#'
#' @param x A SparkDataFrame
#' @param path The directory where the file is saved
#' @param mode one of 'append', 'overwrite', 'error', 'errorifexists', 'ignore'
#'             save mode (it is 'error' by default)
#' @param ... additional argument(s) passed to the method.
#'
#' @family SparkDataFrame functions
#' @rdname write.parquet
#' @name write.parquet
#' @aliases write.parquet,SparkDataFrame,character-method
#' @examples
#'\dontrun{
#' sparkR.session()
#' path <- "path/to/file.json"
#' df <- read.json(path)
#' write.parquet(df, "/tmp/sparkr-tmp1/")
#'}
#' @note write.parquet since 1.6.0
setMethod("write.parquet",
          signature(x = "SparkDataFrame", path = "character"),
          function(x, path, mode = "error", ...) {
            write <- callJMethod(x@sdf, "write")
            write <- setWriteOptions(write, mode = mode, ...)
            invisible(handledCallJMethod(write, "parquet", path))
          })

#' Save the content of SparkDataFrame in a text file at the specified path.
#'
#' Save the content of the SparkDataFrame in a text file at the specified path.
#' The SparkDataFrame must have only one column of string type with the name "value".
#' Each row becomes a new line in the output file. The text files will be encoded as UTF-8.
#'
#' @param x A SparkDataFrame
#' @param path The directory where the file is saved
#' @param mode one of 'append', 'overwrite', 'error', 'errorifexists', 'ignore'
#'             save mode (it is 'error' by default)
#' @param ... additional argument(s) passed to the method.
#'
#' @family SparkDataFrame functions
#' @aliases write.text,SparkDataFrame,character-method
#' @rdname write.text
#' @name write.text
#' @examples
#'\dontrun{
#' sparkR.session()
#' path <- "path/to/file.txt"
#' df <- read.text(path)
#' write.text(df, "/tmp/sparkr-tmp/")
#'}
#' @note write.text since 2.0.0
setMethod("write.text",
          signature(x = "SparkDataFrame", path = "character"),
          function(x, path, mode = "error", ...) {
            write <- callJMethod(x@sdf, "write")
            write <- setWriteOptions(write, mode = mode, ...)
            invisible(handledCallJMethod(write, "text", path))
          })

#' Distinct
#'
#' Return a new SparkDataFrame containing the distinct rows in this SparkDataFrame.
#'
#' @param x A SparkDataFrame
#'
#' @family SparkDataFrame functions
#' @aliases distinct,SparkDataFrame-method
#' @rdname distinct
#' @name distinct
#' @examples
#'\dontrun{
#' sparkR.session()
#' path <- "path/to/file.json"
#' df <- read.json(path)
#' distinctDF <- distinct(df)
#'}
#' @note distinct since 1.4.0
setMethod("distinct",
          signature(x = "SparkDataFrame"),
          function(x) {
            sdf <- callJMethod(x@sdf, "distinct")
            dataFrame(sdf)
          })

#' @rdname distinct
#' @name unique
#' @aliases unique,SparkDataFrame-method
#' @note unique since 1.5.0
setMethod("unique",
          signature(x = "SparkDataFrame"),
          function(x) {
            distinct(x)
          })

#' Sample
#'
#' Return a sampled subset of this SparkDataFrame using a random seed.
#' Note: this is not guaranteed to provide exactly the fraction specified
#' of the total count of of the given SparkDataFrame.
#'
#' @param x A SparkDataFrame
#' @param withReplacement Sampling with replacement or not
#' @param fraction The (rough) sample target fraction
#' @param seed Randomness seed value. Default is a random seed.
#'
#' @family SparkDataFrame functions
#' @aliases sample,SparkDataFrame-method
#' @rdname sample
#' @name sample
#' @examples
#'\dontrun{
#' sparkR.session()
#' path <- "path/to/file.json"
#' df <- read.json(path)
#' collect(sample(df, fraction = 0.5))
#' collect(sample(df, FALSE, 0.5))
#' collect(sample(df, TRUE, 0.5, seed = 3))
#'}
#' @note sample since 1.4.0
setMethod("sample",
          signature(x = "SparkDataFrame"),
          function(x, withReplacement = FALSE, fraction, seed) {
            if (!is.numeric(fraction)) {
              stop("fraction must be numeric; however, got ", class(fraction))
            }
            if (!is.logical(withReplacement)) {
              stop("withReplacement must be logical; however, got ", class(withReplacement))
            }

            if (!missing(seed)) {
              if (is.null(seed)) {
                stop("seed must not be NULL or NA; however, got NULL")
              }
              if (is.na(seed)) {
                stop("seed must not be NULL or NA; however, got NA")
              }

              # TODO : Figure out how to send integer as java.lang.Long to JVM so
              # we can send seed as an argument through callJMethod
              sdf <- handledCallJMethod(x@sdf, "sample", as.logical(withReplacement),
                                        as.numeric(fraction), as.integer(seed))
            } else {
              sdf <- handledCallJMethod(x@sdf, "sample",
                                        as.logical(withReplacement), as.numeric(fraction))
            }
            dataFrame(sdf)
          })

#' @rdname sample
#' @aliases sample_frac,SparkDataFrame-method
#' @name sample_frac
#' @note sample_frac since 1.4.0
setMethod("sample_frac",
          signature(x = "SparkDataFrame"),
          function(x, withReplacement = FALSE, fraction, seed) {
            sample(x, withReplacement, fraction, seed)
          })

#' Returns the number of rows in a SparkDataFrame
#'
#' @param x a SparkDataFrame.
#' @family SparkDataFrame functions
#' @rdname nrow
#' @name nrow
#' @aliases count,SparkDataFrame-method
#' @examples
#'\dontrun{
#' sparkR.session()
#' path <- "path/to/file.json"
#' df <- read.json(path)
#' count(df)
#' }
#' @note count since 1.4.0
setMethod("count",
          signature(x = "SparkDataFrame"),
          function(x) {
            callJMethod(x@sdf, "count")
          })

#' @name nrow
#' @rdname nrow
#' @aliases nrow,SparkDataFrame-method
#' @note nrow since 1.5.0
setMethod("nrow",
          signature(x = "SparkDataFrame"),
          function(x) {
            count(x)
          })

#' Returns the number of columns in a SparkDataFrame
#'
#' @param x a SparkDataFrame
#'
#' @family SparkDataFrame functions
#' @rdname ncol
#' @name ncol
#' @aliases ncol,SparkDataFrame-method
#' @examples
#'\dontrun{
#' sparkR.session()
#' path <- "path/to/file.json"
#' df <- read.json(path)
#' ncol(df)
#' }
#' @note ncol since 1.5.0
setMethod("ncol",
          signature(x = "SparkDataFrame"),
          function(x) {
            length(columns(x))
          })

#' Returns the dimensions of SparkDataFrame
#'
#' Returns the dimensions (number of rows and columns) of a SparkDataFrame
#' @param x a SparkDataFrame
#'
#' @family SparkDataFrame functions
#' @rdname dim
#' @aliases dim,SparkDataFrame-method
#' @name dim
#' @examples
#'\dontrun{
#' sparkR.session()
#' path <- "path/to/file.json"
#' df <- read.json(path)
#' dim(df)
#' }
#' @note dim since 1.5.0
setMethod("dim",
          signature(x = "SparkDataFrame"),
          function(x) {
            c(count(x), ncol(x))
          })

#' Collects all the elements of a SparkDataFrame and coerces them into an R data.frame.
#'
#' @param x a SparkDataFrame.
#' @param stringsAsFactors (Optional) a logical indicating whether or not string columns
#' should be converted to factors. FALSE by default.
#' @param ... further arguments to be passed to or from other methods.
#'
#' @family SparkDataFrame functions
#' @rdname collect
#' @aliases collect,SparkDataFrame-method
#' @name collect
#' @examples
#'\dontrun{
#' sparkR.session()
#' path <- "path/to/file.json"
#' df <- read.json(path)
#' collected <- collect(df)
#' class(collected)
#' firstName <- names(collected)[1]
#' }
#' @note collect since 1.4.0
setMethod("collect",
          signature(x = "SparkDataFrame"),
          function(x, stringsAsFactors = FALSE) {
            connectionTimeout <- as.numeric(Sys.getenv("SPARKR_BACKEND_CONNECTION_TIMEOUT", "6000"))
            useArrow <- FALSE
<<<<<<< HEAD
            arrowEnabled <- sparkR.conf("spark.sql.execution.arrow.enabled")[[1]] == "true"
=======
            arrowEnabled <- sparkR.conf("spark.sql.execution.arrow.sparkr.enabled")[[1]] == "true"
>>>>>>> 74c910af
            if (arrowEnabled) {
              useArrow <- tryCatch({
                checkSchemaInArrow(schema(x))
                TRUE
              }, error = function(e) {
<<<<<<< HEAD
                warning(paste0("The conversion from Spark DataFrame to R DataFrame was attempted ",
                               "with Arrow optimization because ",
                               "'spark.sql.execution.arrow.enabled' is set to true; however, ",
                               "failed, attempting non-optimization. Reason: ",
                               e))
=======
                warning("The conversion from Spark DataFrame to R DataFrame was attempted ",
                        "with Arrow optimization because ",
                        "'spark.sql.execution.arrow.sparkr.enabled' is set to true; ",
                        "however, failed, attempting non-optimization. Reason: ", e)
>>>>>>> 74c910af
                FALSE
              })
            }

            dtypes <- dtypes(x)
            ncol <- length(dtypes)
            if (ncol <= 0) {
              # empty data.frame with 0 columns and 0 rows
              data.frame()
            } else if (useArrow) {
<<<<<<< HEAD
              requireNamespace1 <- requireNamespace
              if (requireNamespace1("arrow", quietly = TRUE)) {
                read_arrow <- get("read_arrow", envir = asNamespace("arrow"), inherits = FALSE)
                # Arrow drops `as_tibble` since 0.14.0, see ARROW-5190.
                useAsTibble <- exists("as_tibble", envir = asNamespace("arrow"))

=======
              if (requireNamespace("arrow", quietly = TRUE)) {
>>>>>>> 74c910af
                portAuth <- callJMethod(x@sdf, "collectAsArrowToR")
                port <- portAuth[[1]]
                authSecret <- portAuth[[2]]
                conn <- socketConnection(
                  port = port, blocking = TRUE, open = "wb", timeout = connectionTimeout)
                output <- tryCatch({
                  doServerAuth(conn, authSecret)
<<<<<<< HEAD
                  arrowTable <- read_arrow(readRaw(conn))
                  if (useAsTibble) {
                    as_tibble <- get("as_tibble", envir = asNamespace("arrow"))
                    as.data.frame(as_tibble(arrowTable), stringsAsFactors = stringsAsFactors)
=======
                  arrowTable <- arrow::read_arrow(readRaw(conn))
                  # Arrow drops `as_tibble` since 0.14.0, see ARROW-5190.
                  if (exists("as_tibble", envir = asNamespace("arrow"))) {
                    as.data.frame(arrow::as_tibble(arrowTable), stringsAsFactors = stringsAsFactors)
>>>>>>> 74c910af
                  } else {
                    as.data.frame(arrowTable, stringsAsFactors = stringsAsFactors)
                  }
                }, finally = {
                  close(conn)
                })
                return(output)
              } else {
                stop("'arrow' package should be installed.")
              }
            } else {
              # listCols is a list of columns
              listCols <- callJStatic("org.apache.spark.sql.api.r.SQLUtils", "dfToCols", x@sdf)
              stopifnot(length(listCols) == ncol)

              # An empty data.frame with 0 columns and number of rows as collected
              nrow <- length(listCols[[1]])
              if (nrow <= 0) {
                df <- data.frame()
              } else {
                df <- data.frame(row.names = 1 : nrow)
              }

              # Append columns one by one
              for (colIndex in 1 : ncol) {
                # Note: appending a column of list type into a data.frame so that
                # data of complex type can be held. But getting a cell from a column
                # of list type returns a list instead of a vector. So for columns of
                # non-complex type, append them as vector.
                #
                # For columns of complex type, be careful to access them.
                # Get a column of complex type returns a list.
                # Get a cell from a column of complex type returns a list instead of a vector.
                col <- listCols[[colIndex]]
                if (length(col) <= 0) {
                  df[[colIndex]] <- col
                } else {
                  colType <- dtypes[[colIndex]][[2]]
                  if (is.null(PRIMITIVE_TYPES[[colType]])) {
                    specialtype <- specialtypeshandle(colType)
                    if (!is.null(specialtype)) {
                      colType <- specialtype
                    }
                  }

                  # Note that "binary" columns behave like complex types.
                  if (!is.null(PRIMITIVE_TYPES[[colType]]) && colType != "binary") {
                    vec <- do.call(c, col)
                    stopifnot(class(vec) != "list")
                    class(vec) <- PRIMITIVE_TYPES[[colType]]
                    if (is.character(vec) && stringsAsFactors) {
                      vec <- as.factor(vec)
                    }
                    df[[colIndex]] <- vec
                  } else {
                    df[[colIndex]] <- col
                  }
                }
              }
              names(df) <- names(x)
              df
            }
          })

#' Limit
#'
#' Limit the resulting SparkDataFrame to the number of rows specified.
#'
#' @param x A SparkDataFrame
#' @param num The number of rows to return
#' @return A new SparkDataFrame containing the number of rows specified.
#'
#' @family SparkDataFrame functions
#' @rdname limit
#' @name limit
#' @aliases limit,SparkDataFrame,numeric-method
#' @examples
#' \dontrun{
#' sparkR.session()
#' path <- "path/to/file.json"
#' df <- read.json(path)
#' limitedDF <- limit(df, 10)
#' }
#' @note limit since 1.4.0
setMethod("limit",
          signature(x = "SparkDataFrame", num = "numeric"),
          function(x, num) {
            res <- callJMethod(x@sdf, "limit", as.integer(num))
            dataFrame(res)
          })

#' Take the first NUM rows of a SparkDataFrame and return the results as a R data.frame
#'
#' @param x a SparkDataFrame.
#' @param num number of rows to take.
#' @family SparkDataFrame functions
#' @rdname take
#' @name take
#' @aliases take,SparkDataFrame,numeric-method
#' @examples
#'\dontrun{
#' sparkR.session()
#' path <- "path/to/file.json"
#' df <- read.json(path)
#' take(df, 2)
#' }
#' @note take since 1.4.0
setMethod("take",
          signature(x = "SparkDataFrame", num = "numeric"),
          function(x, num) {
            limited <- limit(x, num)
            collect(limited)
          })

#' Head
#'
#' Return the first \code{num} rows of a SparkDataFrame as a R data.frame. If \code{num} is not
#' specified, then head() returns the first 6 rows as with R data.frame.
#'
#' @param x a SparkDataFrame.
#' @param num the number of rows to return. Default is 6.
#' @return A data.frame.
#'
#' @family SparkDataFrame functions
#' @aliases head,SparkDataFrame-method
#' @rdname head
#' @name head
#' @examples
#'\dontrun{
#' sparkR.session()
#' path <- "path/to/file.json"
#' df <- read.json(path)
#' head(df)
#' }
#' @note head since 1.4.0
setMethod("head",
          signature(x = "SparkDataFrame"),
          function(x, num = 6L) {
          # Default num is 6L in keeping with R's data.frame convention
            take(x, num)
          })

#' Return the first row of a SparkDataFrame
#'
#' @param x a SparkDataFrame or a column used in aggregation function.
#' @param ... further arguments to be passed to or from other methods.
#'
#' @family SparkDataFrame functions
#' @aliases first,SparkDataFrame-method
#' @rdname first
#' @name first
#' @examples
#'\dontrun{
#' sparkR.session()
#' path <- "path/to/file.json"
#' df <- read.json(path)
#' first(df)
#' }
#' @note first(SparkDataFrame) since 1.4.0
setMethod("first",
          signature(x = "SparkDataFrame"),
          function(x) {
            take(x, 1)
          })

#' toRDD
#'
#' Converts a SparkDataFrame to an RDD while preserving column names.
#'
#' @param x A SparkDataFrame
#'
#' @noRd
#' @examples
#'\dontrun{
#' sparkR.session()
#' path <- "path/to/file.json"
#' df <- read.json(path)
#' rdd <- toRDD(df)
#'}
setMethod("toRDD",
          signature(x = "SparkDataFrame"),
          function(x) {
            jrdd <- callJStatic("org.apache.spark.sql.api.r.SQLUtils", "dfToRowRDD", x@sdf)
            colNames <- callJMethod(x@sdf, "columns")
            rdd <- RDD(jrdd, serializedMode = "row")
            lapply(rdd, function(row) {
              names(row) <- colNames
              row
            })
          })

#' GroupBy
#'
#' Groups the SparkDataFrame using the specified columns, so we can run aggregation on them.
#'
#' @param x a SparkDataFrame.
#' @param ... character name(s) or Column(s) to group on.
#' @return A GroupedData.
#' @family SparkDataFrame functions
#' @aliases groupBy,SparkDataFrame-method
#' @rdname groupBy
#' @name groupBy
#' @examples
#' \dontrun{
#'   # Compute the average for all numeric columns grouped by department.
#'   avg(groupBy(df, "department"))
#'
#'   # Compute the max age and average salary, grouped by department and gender.
#'   agg(groupBy(df, "department", "gender"), salary="avg", "age" -> "max")
#' }
#' @note groupBy since 1.4.0
#' @seealso \link{agg}, \link{cube}, \link{rollup}
setMethod("groupBy",
           signature(x = "SparkDataFrame"),
           function(x, ...) {
             cols <- list(...)
             if (length(cols) >= 1 && class(cols[[1]]) == "character") {
               sgd <- callJMethod(x@sdf, "groupBy", cols[[1]], cols[-1])
             } else {
               jcol <- lapply(cols, function(c) { c@jc })
               sgd <- callJMethod(x@sdf, "groupBy", jcol)
             }
             groupedData(sgd)
           })

#' @rdname groupBy
#' @name group_by
#' @aliases group_by,SparkDataFrame-method
#' @note group_by since 1.4.0
setMethod("group_by",
          signature(x = "SparkDataFrame"),
          function(x, ...) {
            groupBy(x, ...)
          })

#' Summarize data across columns
#'
#' Compute aggregates by specifying a list of columns
#'
#' @family SparkDataFrame functions
#' @aliases agg,SparkDataFrame-method
#' @rdname summarize
#' @name agg
#' @note agg since 1.4.0
setMethod("agg",
          signature(x = "SparkDataFrame"),
          function(x, ...) {
            agg(groupBy(x), ...)
          })

#' @rdname summarize
#' @name summarize
#' @aliases summarize,SparkDataFrame-method
#' @note summarize since 1.4.0
setMethod("summarize",
          signature(x = "SparkDataFrame"),
          function(x, ...) {
            agg(x, ...)
          })

dapplyInternal <- function(x, func, schema) {
  if (is.character(schema)) {
    schema <- structType(schema)
  }

<<<<<<< HEAD
  arrowEnabled <- sparkR.conf("spark.sql.execution.arrow.enabled")[[1]] == "true"
=======
  arrowEnabled <- sparkR.conf("spark.sql.execution.arrow.sparkr.enabled")[[1]] == "true"
>>>>>>> 74c910af
  if (arrowEnabled) {
    if (inherits(schema, "structType")) {
      checkSchemaInArrow(schema)
    } else if (is.null(schema)) {
<<<<<<< HEAD
      stop(paste0("Arrow optimization does not support 'dapplyCollect' yet. Please disable ",
                  "Arrow optimization or use 'collect' and 'dapply' APIs instead."))
=======
      stop("Arrow optimization does not support 'dapplyCollect' yet. Please disable ",
           "Arrow optimization or use 'collect' and 'dapply' APIs instead.")
>>>>>>> 74c910af
    } else {
      stop("'schema' should be DDL-formatted string or structType.")
    }
  }

  packageNamesArr <- serialize(.sparkREnv[[".packages"]],
                               connection = NULL)

  broadcastArr <- lapply(ls(.broadcastNames),
                         function(name) { get(name, .broadcastNames) })

  sdf <- callJStatic(
           "org.apache.spark.sql.api.r.SQLUtils",
           "dapply",
           x@sdf,
           serialize(cleanClosure(func), connection = NULL),
           packageNamesArr,
           broadcastArr,
           if (is.null(schema)) { schema } else { schema$jobj })
  dataFrame(sdf)
}

setClassUnion("characterOrstructType", c("character", "structType"))

#' dapply
#'
#' Apply a function to each partition of a SparkDataFrame.
#'
#' @param x A SparkDataFrame
#' @param func A function to be applied to each partition of the SparkDataFrame.
#'             func should have only one parameter, to which a R data.frame corresponds
#'             to each partition will be passed.
#'             The output of func should be a R data.frame.
#' @param schema The schema of the resulting SparkDataFrame after the function is applied.
#'               It must match the output of func. Since Spark 2.3, the DDL-formatted string
#'               is also supported for the schema.
#' @family SparkDataFrame functions
#' @rdname dapply
#' @aliases dapply,SparkDataFrame,function,characterOrstructType-method
#' @name dapply
#' @seealso \link{dapplyCollect}
#' @examples
#' \dontrun{
#'   df <- createDataFrame(iris)
#'   df1 <- dapply(df, function(x) { x }, schema(df))
#'   collect(df1)
#'
#'   # filter and add a column
#'   df <- createDataFrame(
#'           list(list(1L, 1, "1"), list(2L, 2, "2"), list(3L, 3, "3")),
#'           c("a", "b", "c"))
#'   schema <- structType(structField("a", "integer"), structField("b", "double"),
#'                      structField("c", "string"), structField("d", "integer"))
#'   df1 <- dapply(
#'            df,
#'            function(x) {
#'              y <- x[x[1] > 1, ]
#'              y <- cbind(y, y[1] + 1L)
#'            },
#'            schema)
#'
#'   # The schema also can be specified in a DDL-formatted string.
#'   schema <- "a INT, d DOUBLE, c STRING, d INT"
#'   df1 <- dapply(
#'            df,
#'            function(x) {
#'              y <- x[x[1] > 1, ]
#'              y <- cbind(y, y[1] + 1L)
#'            },
#'            schema)
#'
#'   collect(df1)
#'   # the result
#'   #       a b c d
#'   #     1 2 2 2 3
#'   #     2 3 3 3 4
#' }
#' @note dapply since 2.0.0
setMethod("dapply",
          signature(x = "SparkDataFrame", func = "function", schema = "characterOrstructType"),
          function(x, func, schema) {
            dapplyInternal(x, func, schema)
          })

#' dapplyCollect
#'
#' Apply a function to each partition of a SparkDataFrame and collect the result back
#' to R as a data.frame.
#'
#' @param x A SparkDataFrame
#' @param func A function to be applied to each partition of the SparkDataFrame.
#'             func should have only one parameter, to which a R data.frame corresponds
#'             to each partition will be passed.
#'             The output of func should be a R data.frame.
#' @family SparkDataFrame functions
#' @rdname dapplyCollect
#' @aliases dapplyCollect,SparkDataFrame,function-method
#' @name dapplyCollect
#' @seealso \link{dapply}
#' @examples
#' \dontrun{
#'   df <- createDataFrame(iris)
#'   ldf <- dapplyCollect(df, function(x) { x })
#'
#'   # filter and add a column
#'   df <- createDataFrame(
#'           list(list(1L, 1, "1"), list(2L, 2, "2"), list(3L, 3, "3")),
#'           c("a", "b", "c"))
#'   ldf <- dapplyCollect(
#'            df,
#'            function(x) {
#'              y <- x[x[1] > 1, ]
#'              y <- cbind(y, y[1] + 1L)
#'            })
#'   # the result
#'   #       a b c d
#'   #       2 2 2 3
#'   #       3 3 3 4
#' }
#' @note dapplyCollect since 2.0.0
setMethod("dapplyCollect",
          signature(x = "SparkDataFrame", func = "function"),
          function(x, func) {
            df <- dapplyInternal(x, func, NULL)

            content <- callJMethod(df@sdf, "collect")
            # content is a list of items of struct type. Each item has a single field
            # which is a serialized data.frame corresponds to one partition of the
            # SparkDataFrame.
            ldfs <- lapply(content, function(x) { unserialize(x[[1]]) })
            ldf <- do.call(rbind, ldfs)
            row.names(ldf) <- NULL
            ldf
          })

#' gapply
#'
#' Groups the SparkDataFrame using the specified columns and applies the R function to each
#' group.
#'
#' @param cols grouping columns.
#' @param func a function to be applied to each group partition specified by grouping
#'             column of the SparkDataFrame. See Details.
#' @param schema the schema of the resulting SparkDataFrame after the function is applied.
#'               The schema must match to output of \code{func}. It has to be defined for each
#'               output column with preferred output column name and corresponding data type.
#'               Since Spark 2.3, the DDL-formatted string is also supported for the schema.
#' @return A SparkDataFrame.
#' @family SparkDataFrame functions
#' @aliases gapply,SparkDataFrame-method
#' @rdname gapply
#' @name gapply
#' @details
#' \code{func} is a function of two arguments. The first, usually named \code{key}
#' (though this is not enforced) corresponds to the grouping key, will be an
#' unnamed \code{list} of \code{length(cols)} length-one objects corresponding
#' to the grouping columns' values for the current group.
#'
#' The second, herein \code{x}, will be a local \code{\link{data.frame}} with the
#' columns of the input not in \code{cols} for the rows corresponding to \code{key}.
#'
#' The output of \code{func} must be a \code{data.frame} matching \code{schema} --
#' in particular this means the names of the output \code{data.frame} are irrelevant
#'
#' @seealso \link{gapplyCollect}
#' @examples
#'
#' \dontrun{
#' # Computes the arithmetic mean of the second column by grouping
#' # on the first and third columns. Output the grouping values and the average.
#'
#' df <- createDataFrame (
#' list(list(1L, 1, "1", 0.1), list(1L, 2, "1", 0.2), list(3L, 3, "3", 0.3)),
#'   c("a", "b", "c", "d"))
#'
#' # Here our output contains three columns, the key which is a combination of two
#' # columns with data types integer and string and the mean which is a double.
#' schema <- structType(structField("a", "integer"), structField("c", "string"),
#'   structField("avg", "double"))
#' result <- gapply(
#'   df,
#'   c("a", "c"),
#'   function(key, x) {
#'     # key will either be list(1L, '1') (for the group where a=1L,c='1') or
#'     #   list(3L, '3') (for the group where a=3L,c='3')
#'     y <- data.frame(key, mean(x$b), stringsAsFactors = FALSE)
#' }, schema)
#'
#' # The schema also can be specified in a DDL-formatted string.
#' schema <- "a INT, c STRING, avg DOUBLE"
#' result <- gapply(
#'   df,
#'   c("a", "c"),
#'   function(key, x) {
#'     y <- data.frame(key, mean(x$b), stringsAsFactors = FALSE)
#' }, schema)
#'
#' # We can also group the data and afterwards call gapply on GroupedData.
#' # For example:
#' gdf <- group_by(df, "a", "c")
#' result <- gapply(
#'   gdf,
#'   function(key, x) {
#'     y <- data.frame(key, mean(x$b), stringsAsFactors = FALSE)
#' }, schema)
#' collect(result)
#'
#' # Result
#' # ------
#' # a c avg
#' # 3 3 3.0
#' # 1 1 1.5
#'
#' # Fits linear models on iris dataset by grouping on the 'Species' column and
#' # using 'Sepal_Length' as a target variable, 'Sepal_Width', 'Petal_Length'
#' # and 'Petal_Width' as training features.
#'
#' df <- createDataFrame (iris)
#' schema <- structType(structField("(Intercept)", "double"),
#'   structField("Sepal_Width", "double"),structField("Petal_Length", "double"),
#'   structField("Petal_Width", "double"))
#' df1 <- gapply(
#'   df,
#'   df$"Species",
#'   function(key, x) {
#'     m <- suppressWarnings(lm(Sepal_Length ~
#'     Sepal_Width + Petal_Length + Petal_Width, x))
#'     data.frame(t(coef(m)))
#'   }, schema)
#' collect(df1)
#'
#' # Result
#' # ---------
#' # Model  (Intercept)  Sepal_Width  Petal_Length  Petal_Width
#' # 1        0.699883    0.3303370    0.9455356    -0.1697527
#' # 2        1.895540    0.3868576    0.9083370    -0.6792238
#' # 3        2.351890    0.6548350    0.2375602     0.2521257
#'
#'}
#' @note gapply(SparkDataFrame) since 2.0.0
setMethod("gapply",
          signature(x = "SparkDataFrame"),
          function(x, cols, func, schema) {
            grouped <- do.call("groupBy", c(x, cols))
            gapply(grouped, func, schema)
          })

#' gapplyCollect
#'
#' Groups the SparkDataFrame using the specified columns, applies the R function to each
#' group and collects the result back to R as data.frame.
#'
#' @param cols grouping columns.
#' @param func a function to be applied to each group partition specified by grouping
#'             column of the SparkDataFrame. See Details.
#' @return A data.frame.
#' @family SparkDataFrame functions
#' @aliases gapplyCollect,SparkDataFrame-method
#' @rdname gapplyCollect
#' @name gapplyCollect
#' @details
#' \code{func} is a function of two arguments. The first, usually named \code{key}
#' (though this is not enforced) corresponds to the grouping key, will be an
#' unnamed \code{list} of \code{length(cols)} length-one objects corresponding
#' to the grouping columns' values for the current group.
#'
#' The second, herein \code{x}, will be a local \code{\link{data.frame}} with the
#' columns of the input not in \code{cols} for the rows corresponding to \code{key}.
#'
#' The output of \code{func} must be a \code{data.frame} matching \code{schema} --
#' in particular this means the names of the output \code{data.frame} are irrelevant
#'
#' @seealso \link{gapply}
#' @examples
#'
#' \dontrun{
#' # Computes the arithmetic mean of the second column by grouping
#' # on the first and third columns. Output the grouping values and the average.
#'
#' df <- createDataFrame (
#' list(list(1L, 1, "1", 0.1), list(1L, 2, "1", 0.2), list(3L, 3, "3", 0.3)),
#'   c("a", "b", "c", "d"))
#'
#' result <- gapplyCollect(
#'   df,
#'   c("a", "c"),
#'   function(key, x) {
#'     y <- data.frame(key, mean(x$b), stringsAsFactors = FALSE)
#'     colnames(y) <- c("key_a", "key_c", "mean_b")
#'     y
#'   })
#'
#' # We can also group the data and afterwards call gapply on GroupedData.
#' # For example:
#' gdf <- group_by(df, "a", "c")
#' result <- gapplyCollect(
#'   gdf,
#'   function(key, x) {
#'     y <- data.frame(key, mean(x$b), stringsAsFactors = FALSE)
#'     colnames(y) <- c("key_a", "key_c", "mean_b")
#'     y
#'   })
#'
#' # Result
#' # ------
#' # key_a key_c mean_b
#' # 3 3 3.0
#' # 1 1 1.5
#'
#' # Fits linear models on iris dataset by grouping on the 'Species' column and
#' # using 'Sepal_Length' as a target variable, 'Sepal_Width', 'Petal_Length'
#' # and 'Petal_Width' as training features.
#'
#' df <- createDataFrame (iris)
#' result <- gapplyCollect(
#'   df,
#'   df$"Species",
#'   function(key, x) {
#'     m <- suppressWarnings(lm(Sepal_Length ~
#'     Sepal_Width + Petal_Length + Petal_Width, x))
#'     data.frame(t(coef(m)))
#'   })
#'
#' # Result
#' # ---------
#' # Model  X.Intercept.  Sepal_Width  Petal_Length  Petal_Width
#' # 1        0.699883    0.3303370    0.9455356    -0.1697527
#' # 2        1.895540    0.3868576    0.9083370    -0.6792238
#' # 3        2.351890    0.6548350    0.2375602     0.2521257
#'
#'}
#' @note gapplyCollect(SparkDataFrame) since 2.0.0
setMethod("gapplyCollect",
          signature(x = "SparkDataFrame"),
          function(x, cols, func) {
            grouped <- do.call("groupBy", c(x, cols))
            gapplyCollect(grouped, func)
          })

############################## RDD Map Functions ##################################
# All of the following functions mirror the existing RDD map functions,           #
# but allow for use with DataFrames by first converting to an RRDD before calling #
# the requested map function.                                                     #
###################################################################################

#' @rdname lapply
#' @noRd
setMethod("lapply",
          signature(X = "SparkDataFrame", FUN = "function"),
          function(X, FUN) {
            rdd <- toRDD(X)
            lapply(rdd, FUN)
          })

#' @rdname lapply
#' @noRd
setMethod("map",
          signature(X = "SparkDataFrame", FUN = "function"),
          function(X, FUN) {
            lapply(X, FUN)
          })

#' @rdname flatMap
#' @noRd
setMethod("flatMap",
          signature(X = "SparkDataFrame", FUN = "function"),
          function(X, FUN) {
            rdd <- toRDD(X)
            flatMap(rdd, FUN)
          })

#' @rdname lapplyPartition
#' @noRd
setMethod("lapplyPartition",
          signature(X = "SparkDataFrame", FUN = "function"),
          function(X, FUN) {
            rdd <- toRDD(X)
            lapplyPartition(rdd, FUN)
          })

#' @rdname lapplyPartition
#' @noRd
setMethod("mapPartitions",
          signature(X = "SparkDataFrame", FUN = "function"),
          function(X, FUN) {
            lapplyPartition(X, FUN)
          })

#' @rdname foreach
#' @noRd
setMethod("foreach",
          signature(x = "SparkDataFrame", func = "function"),
          function(x, func) {
            rdd <- toRDD(x)
            foreach(rdd, func)
          })

#' @rdname foreach
#' @noRd
setMethod("foreachPartition",
          signature(x = "SparkDataFrame", func = "function"),
          function(x, func) {
            rdd <- toRDD(x)
            foreachPartition(rdd, func)
          })


############################## SELECT ##################################

getColumn <- function(x, c) {
  column(callJMethod(x@sdf, "col", c))
}

setColumn <- function(x, c, value) {
  if (class(value) != "Column" && !is.null(value)) {
    if (isAtomicLengthOne(value)) {
      value <- lit(value)
    } else {
      stop("value must be a Column, literal value as atomic in length of 1, or NULL")
    }
  }

  if (is.null(value)) {
    nx <- drop(x, c)
  } else {
    nx <- withColumn(x, c, value)
  }
  nx
}

#' @param name name of a Column (without being wrapped by \code{""}).
#' @rdname select
#' @name $
#' @aliases $,SparkDataFrame-method
#' @note $ since 1.4.0
setMethod("$", signature(x = "SparkDataFrame"),
          function(x, name) {
            getColumn(x, name)
          })

#' @param value a Column or an atomic vector in the length of 1 as literal value, or \code{NULL}.
#'              If \code{NULL}, the specified Column is dropped.
#' @rdname select
#' @name $<-
#' @aliases $<-,SparkDataFrame-method
#' @note $<- since 1.4.0
setMethod("$<-", signature(x = "SparkDataFrame"),
          function(x, name, value) {
            nx <- setColumn(x, name, value)
            x@sdf <- nx@sdf
            x
          })

setClassUnion("numericOrcharacter", c("numeric", "character"))

#' @rdname subset
#' @name [[
#' @aliases [[,SparkDataFrame,numericOrcharacter-method
#' @note [[ since 1.4.0
setMethod("[[", signature(x = "SparkDataFrame", i = "numericOrcharacter"),
          function(x, i) {
            if (length(i) > 1) {
              warning("Subset index has length > 1. Only the first index is used.")
              i <- i[1]
            }
            if (is.numeric(i)) {
              cols <- columns(x)
              i <- cols[[i]]
            }
            getColumn(x, i)
          })

#' @rdname subset
#' @name [[<-
#' @aliases [[<-,SparkDataFrame,numericOrcharacter-method
#' @note [[<- since 2.1.1
setMethod("[[<-", signature(x = "SparkDataFrame", i = "numericOrcharacter"),
          function(x, i, value) {
            if (length(i) > 1) {
              warning("Subset index has length > 1. Only the first index is used.")
              i <- i[1]
            }
            if (is.numeric(i)) {
              cols <- columns(x)
              i <- cols[[i]]
            }
            nx <- setColumn(x, i, value)
            x@sdf <- nx@sdf
            x
          })

#' @rdname subset
#' @name [
#' @aliases [,SparkDataFrame-method
#' @note [ since 1.4.0
setMethod("[", signature(x = "SparkDataFrame"),
          function(x, i, j, ..., drop = F) {
            # Perform filtering first if needed
            filtered <- if (missing(i)) {
              x
            } else {
              if (class(i) != "Column") {
                stop("Expressions other than filtering predicates are not supported ",
                      "in the first parameter of extract operator [ or subset() method.")
              }
              filter(x, i)
            }

            # If something is to be projected, then do so on the filtered SparkDataFrame
            if (missing(j)) {
              filtered
            } else {
              if (is.numeric(j)) {
                cols <- columns(filtered)
                j <- cols[j]
              }
              if (length(j) > 1) {
                j <- as.list(j)
              }
              selected <- select(filtered, j)

              # Acknowledge parameter drop. Return a Column or SparkDataFrame accordingly
              if (ncol(selected) == 1 & drop == T) {
                getColumn(selected, names(selected))
              } else {
                selected
              }
            }
          })

#' Subset
#'
#' Return subsets of SparkDataFrame according to given conditions
#' @param x a SparkDataFrame.
#' @param i,subset (Optional) a logical expression to filter on rows.
#'                 For extract operator [[ and replacement operator [[<-, the indexing parameter for
#'                 a single Column.
#' @param j,select expression for the single Column or a list of columns to select from the
#'                 SparkDataFrame.
#' @param drop if TRUE, a Column will be returned if the resulting dataset has only one column.
#'             Otherwise, a SparkDataFrame will always be returned.
#' @param value a Column or an atomic vector in the length of 1 as literal value, or \code{NULL}.
#'              If \code{NULL}, the specified Column is dropped.
#' @param ... currently not used.
#' @return A new SparkDataFrame containing only the rows that meet the condition with selected
#'         columns.
#' @family SparkDataFrame functions
#' @aliases subset,SparkDataFrame-method
#' @seealso \link{withColumn}
#' @rdname subset
#' @name subset
#' @family subsetting functions
#' @examples
#' \dontrun{
#'   # Columns can be selected using [[ and [
#'   df[[2]] == df[["age"]]
#'   df[,2] == df[,"age"]
#'   df[,c("name", "age")]
#'   # Or to filter rows
#'   df[df$age > 20,]
#'   # SparkDataFrame can be subset on both rows and Columns
#'   df[df$name == "Smith", c(1,2)]
#'   df[df$age %in% c(19, 30), 1:2]
#'   subset(df, df$age %in% c(19, 30), 1:2)
#'   subset(df, df$age %in% c(19), select = c(1,2))
#'   subset(df, select = c(1,2))
#'   # Columns can be selected and set
#'   df[["age"]] <- 23
#'   df[[1]] <- df$age
#'   df[[2]] <- NULL # drop column
#' }
#' @note subset since 1.5.0
setMethod("subset", signature(x = "SparkDataFrame"),
          function(x, subset, select, drop = F, ...) {
            if (missing(subset)) {
                x[, select, drop = drop, ...]
            } else {
                x[subset, select, drop = drop, ...]
            }
          })

#' Select
#'
#' Selects a set of columns with names or Column expressions.
#' @param x a SparkDataFrame.
#' @param col a list of columns or single Column or name.
#' @param ... additional column(s) if only one column is specified in \code{col}.
#'            If more than one column is assigned in \code{col}, \code{...}
#'            should be left empty.
#' @return A new SparkDataFrame with selected columns.
#' @family SparkDataFrame functions
#' @rdname select
#' @aliases select,SparkDataFrame,character-method
#' @name select
#' @family subsetting functions
#' @examples
#' \dontrun{
#'   select(df, "*")
#'   select(df, "col1", "col2")
#'   select(df, df$name, df$age + 1)
#'   select(df, c("col1", "col2"))
#'   select(df, list(df$name, df$age + 1))
#'   # Similar to R data frames columns can also be selected using $
#'   df[,df$age]
#' }
#' @note select(SparkDataFrame, character) since 1.4.0
setMethod("select", signature(x = "SparkDataFrame", col = "character"),
          function(x, col, ...) {
            if (length(col) > 1) {
              if (length(list(...)) > 0) {
                stop("To select multiple columns, use a character vector or list for col")
              }

              select(x, as.list(col))
            } else {
              sdf <- callJMethod(x@sdf, "select", col, list(...))
              dataFrame(sdf)
            }
          })

#' @rdname select
#' @aliases select,SparkDataFrame,Column-method
#' @note select(SparkDataFrame, Column) since 1.4.0
setMethod("select", signature(x = "SparkDataFrame", col = "Column"),
          function(x, col, ...) {
            jcols <- lapply(list(col, ...), function(c) {
              c@jc
            })
            sdf <- callJMethod(x@sdf, "select", jcols)
            dataFrame(sdf)
          })

#' @rdname select
#' @aliases select,SparkDataFrame,list-method
#' @note select(SparkDataFrame, list) since 1.4.0
setMethod("select",
          signature(x = "SparkDataFrame", col = "list"),
          function(x, col) {
            cols <- lapply(col, function(c) {
              if (class(c) == "Column") {
                c@jc
              } else {
                col(c)@jc
              }
            })
            sdf <- callJMethod(x@sdf, "select", cols)
            dataFrame(sdf)
          })

#' SelectExpr
#'
#' Select from a SparkDataFrame using a set of SQL expressions.
#'
#' @param x A SparkDataFrame to be selected from.
#' @param expr A string containing a SQL expression
#' @param ... Additional expressions
#' @return A SparkDataFrame
#' @family SparkDataFrame functions
#' @aliases selectExpr,SparkDataFrame,character-method
#' @rdname selectExpr
#' @name selectExpr
#' @examples
#'\dontrun{
#' sparkR.session()
#' path <- "path/to/file.json"
#' df <- read.json(path)
#' selectExpr(df, "col1", "(col2 * 5) as newCol")
#' }
#' @note selectExpr since 1.4.0
setMethod("selectExpr",
          signature(x = "SparkDataFrame", expr = "character"),
          function(x, expr, ...) {
            exprList <- list(expr, ...)
            sdf <- callJMethod(x@sdf, "selectExpr", exprList)
            dataFrame(sdf)
          })

#' WithColumn
#'
#' Return a new SparkDataFrame by adding a column or replacing the existing column
#' that has the same name.
#'
#' Note: This method introduces a projection internally. Therefore, calling it multiple times,
#' for instance, via loops in order to add multiple columns can generate big plans which
#' can cause performance issues and even \code{StackOverflowException}. To avoid this,
#' use \code{select} with the multiple columns at once.
#'
#' @param x a SparkDataFrame.
#' @param colName a column name.
#' @param col a Column expression (which must refer only to this SparkDataFrame), or an atomic
#' vector in the length of 1 as literal value.
#' @return A SparkDataFrame with the new column added or the existing column replaced.
#' @family SparkDataFrame functions
#' @aliases withColumn,SparkDataFrame,character-method
#' @rdname withColumn
#' @name withColumn
#' @seealso \link{rename} \link{mutate} \link{subset}
#' @examples
#'\dontrun{
#' sparkR.session()
#' path <- "path/to/file.json"
#' df <- read.json(path)
#' newDF <- withColumn(df, "newCol", df$col1 * 5)
#' # Replace an existing column
#' newDF2 <- withColumn(newDF, "newCol", newDF$col1)
#' newDF3 <- withColumn(newDF, "newCol", 42)
#' # Use extract operator to set an existing or new column
#' df[["age"]] <- 23
#' df[[2]] <- df$col1
#' df[[2]] <- NULL # drop column
#' }
#' @note withColumn since 1.4.0
setMethod("withColumn",
          signature(x = "SparkDataFrame", colName = "character"),
          function(x, colName, col) {
            if (class(col) != "Column") {
              if (!isAtomicLengthOne(col)) stop("Literal value must be atomic in length of 1")
              col <- lit(col)
            }
            sdf <- callJMethod(x@sdf, "withColumn", colName, col@jc)
            dataFrame(sdf)
          })

#' Mutate
#'
#' Return a new SparkDataFrame with the specified columns added or replaced.
#'
#' @param .data a SparkDataFrame.
#' @param ... additional column argument(s) each in the form name = col.
#' @return A new SparkDataFrame with the new columns added or replaced.
#' @family SparkDataFrame functions
#' @aliases mutate,SparkDataFrame-method
#' @rdname mutate
#' @name mutate
#' @seealso \link{rename} \link{withColumn}
#' @examples
#'\dontrun{
#' sparkR.session()
#' path <- "path/to/file.json"
#' df <- read.json(path)
#' newDF <- mutate(df, newCol = df$col1 * 5, newCol2 = df$col1 * 2)
#' names(newDF) # Will contain newCol, newCol2
#' newDF2 <- transform(df, newCol = df$col1 / 5, newCol2 = df$col1 * 2)
#'
#' df <- createDataFrame(list(list("Andy", 30L), list("Justin", 19L)), c("name", "age"))
#' # Replace the "age" column
#' df1 <- mutate(df, age = df$age + 1L)
#' }
#' @note mutate since 1.4.0
setMethod("mutate",
          signature(.data = "SparkDataFrame"),
          function(.data, ...) {
            x <- .data
            cols <- list(...)
            if (length(cols) <= 0) {
              return(x)
            }

            lapply(cols, function(col) {
              stopifnot(class(col) == "Column")
            })

            # Check if there is any duplicated column name in the DataFrame
            dfCols <- columns(x)
            if (length(unique(dfCols)) != length(dfCols)) {
              stop("Error: found duplicated column name in the DataFrame")
            }

            # TODO: simplify the implementation of this method after SPARK-12225 is resolved.

            # For named arguments, use the names for arguments as the column names
            # For unnamed arguments, use the argument symbols as the column names
            args <- sapply(substitute(list(...))[-1], deparse)
            ns <- names(cols)
            if (!is.null(ns)) {
              lapply(seq_along(args), function(i) {
                if (ns[[i]] != "") {
                  args[[i]] <<- ns[[i]]
                }
              })
            }
            ns <- args

            # The last column of the same name in the specific columns takes effect
            deDupCols <- list()
            for (i in seq_len(length(cols))) {
              deDupCols[[ns[[i]]]] <- alias(cols[[i]], ns[[i]])
            }

            # Construct the column list for projection
            colList <- lapply(dfCols, function(col) {
              if (!is.null(deDupCols[[col]])) {
                # Replace existing column
                tmpCol <- deDupCols[[col]]
                deDupCols[[col]] <<- NULL
                tmpCol
              } else {
                col(col)
              }
            })

            do.call(select, c(x, colList, deDupCols))
          })

#' @param _data a SparkDataFrame.
#' @rdname mutate
#' @aliases transform,SparkDataFrame-method
#' @name transform
#' @note transform since 1.5.0
setMethod("transform",
          signature(`_data` = "SparkDataFrame"),
          function(`_data`, ...) {
            mutate(`_data`, ...)
          })

#' rename
#'
#' Rename an existing column in a SparkDataFrame.
#'
#' @param x A SparkDataFrame
#' @param existingCol The name of the column you want to change.
#' @param newCol The new column name.
#' @return A SparkDataFrame with the column name changed.
#' @family SparkDataFrame functions
#' @rdname rename
#' @name withColumnRenamed
#' @aliases withColumnRenamed,SparkDataFrame,character,character-method
#' @seealso \link{mutate}
#' @examples
#'\dontrun{
#' sparkR.session()
#' path <- "path/to/file.json"
#' df <- read.json(path)
#' newDF <- withColumnRenamed(df, "col1", "newCol1")
#' }
#' @note withColumnRenamed since 1.4.0
setMethod("withColumnRenamed",
          signature(x = "SparkDataFrame", existingCol = "character", newCol = "character"),
          function(x, existingCol, newCol) {
            cols <- lapply(columns(x), function(c) {
              if (c == existingCol) {
                alias(col(c), newCol)
              } else {
                col(c)
              }
            })
            select(x, cols)
          })

#' @param ... A named pair of the form new_column_name = existing_column
#' @rdname rename
#' @name rename
#' @aliases rename,SparkDataFrame-method
#' @examples
#'\dontrun{
#' sparkR.session()
#' path <- "path/to/file.json"
#' df <- read.json(path)
#' newDF <- rename(df, col1 = df$newCol1)
#' }
#' @note rename since 1.4.0
setMethod("rename",
          signature(x = "SparkDataFrame"),
          function(x, ...) {
            renameCols <- list(...)
            stopifnot(length(renameCols) > 0)
            stopifnot(class(renameCols[[1]]) == "Column")
            newNames <- names(renameCols)
            oldNames <- lapply(renameCols, function(col) {
              callJMethod(col@jc, "toString")
            })
            cols <- lapply(columns(x), function(c) {
              if (c %in% oldNames) {
                alias(col(c), newNames[[match(c, oldNames)]])
              } else {
                col(c)
              }
            })
            select(x, cols)
          })

setClassUnion("characterOrColumn", c("character", "Column"))

setClassUnion("numericOrColumn", c("numeric", "Column"))

#' Arrange Rows by Variables
#'
#' Sort a SparkDataFrame by the specified column(s).
#'
#' @param x a SparkDataFrame to be sorted.
#' @param col a character or Column object indicating the fields to sort on
#' @param ... additional sorting fields
#' @param decreasing a logical argument indicating sorting order for columns when
#'                   a character vector is specified for col
#' @param withinPartitions a logical argument indicating whether to sort only within each partition
#' @return A SparkDataFrame where all elements are sorted.
#' @family SparkDataFrame functions
#' @aliases arrange,SparkDataFrame,Column-method
#' @rdname arrange
#' @name arrange
#' @examples
#'\dontrun{
#' sparkR.session()
#' path <- "path/to/file.json"
#' df <- read.json(path)
#' arrange(df, df$col1)
#' arrange(df, asc(df$col1), desc(abs(df$col2)))
#' arrange(df, "col1", decreasing = TRUE)
#' arrange(df, "col1", "col2", decreasing = c(TRUE, FALSE))
#' arrange(df, "col1", "col2", withinPartitions = TRUE)
#' }
#' @note arrange(SparkDataFrame, Column) since 1.4.0
setMethod("arrange",
          signature(x = "SparkDataFrame", col = "Column"),
          function(x, col, ..., withinPartitions = FALSE) {
              jcols <- lapply(list(col, ...), function(c) {
                c@jc
              })

            if (withinPartitions) {
              sdf <- callJMethod(x@sdf, "sortWithinPartitions", jcols)
            } else {
              sdf <- callJMethod(x@sdf, "sort", jcols)
            }
            dataFrame(sdf)
          })

#' @rdname arrange
#' @name arrange
#' @aliases arrange,SparkDataFrame,character-method
#' @note arrange(SparkDataFrame, character) since 1.4.0
setMethod("arrange",
          signature(x = "SparkDataFrame", col = "character"),
          function(x, col, ..., decreasing = FALSE, withinPartitions = FALSE) {

            # all sorting columns
            by <- list(col, ...)

            if (length(decreasing) == 1) {
              # in case only 1 boolean argument - decreasing value is specified,
              # it will be used for all columns
              decreasing <- rep(decreasing, length(by))
            } else if (length(decreasing) != length(by)) {
              stop("Arguments 'col' and 'decreasing' must have the same length")
            }

            # builds a list of columns of type Column
            # example: [[1]] Column Species ASC
            #          [[2]] Column Petal_Length DESC
            jcols <- lapply(seq_len(length(decreasing)), function(i) {
              if (decreasing[[i]]) {
                desc(getColumn(x, by[[i]]))
              } else {
                asc(getColumn(x, by[[i]]))
              }
            })

            do.call("arrange", c(x, jcols, withinPartitions = withinPartitions))
          })

#' @rdname arrange
#' @aliases orderBy,SparkDataFrame,characterOrColumn-method
#' @note orderBy(SparkDataFrame, characterOrColumn) since 1.4.0
setMethod("orderBy",
          signature(x = "SparkDataFrame", col = "characterOrColumn"),
          function(x, col, ...) {
            arrange(x, col, ...)
          })

#' Filter
#'
#' Filter the rows of a SparkDataFrame according to a given condition.
#'
#' @param x A SparkDataFrame to be sorted.
#' @param condition The condition to filter on. This may either be a Column expression
#' or a string containing a SQL statement
#' @return A SparkDataFrame containing only the rows that meet the condition.
#' @family SparkDataFrame functions
#' @aliases filter,SparkDataFrame,characterOrColumn-method
#' @rdname filter
#' @name filter
#' @family subsetting functions
#' @examples
#'\dontrun{
#' sparkR.session()
#' path <- "path/to/file.json"
#' df <- read.json(path)
#' filter(df, "col1 > 0")
#' filter(df, df$col2 != "abcdefg")
#' }
#' @note filter since 1.4.0
setMethod("filter",
          signature(x = "SparkDataFrame", condition = "characterOrColumn"),
          function(x, condition) {
            if (class(condition) == "Column") {
              condition <- condition@jc
            }
            sdf <- callJMethod(x@sdf, "filter", condition)
            dataFrame(sdf)
          })

#' @rdname filter
#' @name where
#' @aliases where,SparkDataFrame,characterOrColumn-method
#' @note where since 1.4.0
setMethod("where",
          signature(x = "SparkDataFrame", condition = "characterOrColumn"),
          function(x, condition) {
            filter(x, condition)
          })

#' dropDuplicates
#'
#' Returns a new SparkDataFrame with duplicate rows removed, considering only
#' the subset of columns.
#'
#' @param x A SparkDataFrame.
#' @param ... A character vector of column names or string column names.
#'            If the first argument contains a character vector, the followings are ignored.
#' @return A SparkDataFrame with duplicate rows removed.
#' @family SparkDataFrame functions
#' @aliases dropDuplicates,SparkDataFrame-method
#' @rdname dropDuplicates
#' @name dropDuplicates
#' @examples
#'\dontrun{
#' sparkR.session()
#' path <- "path/to/file.json"
#' df <- read.json(path)
#' dropDuplicates(df)
#' dropDuplicates(df, "col1", "col2")
#' dropDuplicates(df, c("col1", "col2"))
#' }
#' @note dropDuplicates since 2.0.0
setMethod("dropDuplicates",
          signature(x = "SparkDataFrame"),
          function(x, ...) {
            cols <- list(...)
            if (length(cols) == 0) {
              sdf <- callJMethod(x@sdf, "dropDuplicates", as.list(columns(x)))
            } else {
              if (!all(sapply(cols, function(c) { is.character(c) }))) {
                stop("all columns names should be characters")
              }
              col <- cols[[1]]
              if (length(col) > 1) {
                sdf <- callJMethod(x@sdf, "dropDuplicates", as.list(col))
              } else {
                sdf <- callJMethod(x@sdf, "dropDuplicates", cols)
              }
            }
            dataFrame(sdf)
          })

#' Join
#'
#' Joins two SparkDataFrames based on the given join expression.
#'
#' @param x A SparkDataFrame
#' @param y A SparkDataFrame
#' @param joinExpr (Optional) The expression used to perform the join. joinExpr must be a
#' Column expression. If joinExpr is omitted, the default, inner join is attempted and an error is
#' thrown if it would be a Cartesian Product. For Cartesian join, use crossJoin instead.
#' @param joinType The type of join to perform, default 'inner'.
#' Must be one of: 'inner', 'cross', 'outer', 'full', 'fullouter', 'full_outer',
#' 'left', 'leftouter', 'left_outer', 'right', 'rightouter', 'right_outer', 'semi',
#' 'leftsemi', 'left_semi', 'anti', 'leftanti', 'left_anti'.
#' @return A SparkDataFrame containing the result of the join operation.
#' @family SparkDataFrame functions
#' @aliases join,SparkDataFrame,SparkDataFrame-method
#' @rdname join
#' @name join
#' @seealso \link{merge} \link{crossJoin}
#' @examples
#'\dontrun{
#' sparkR.session()
#' df1 <- read.json(path)
#' df2 <- read.json(path2)
#' join(df1, df2, df1$col1 == df2$col2) # Performs an inner join based on expression
#' join(df1, df2, df1$col1 == df2$col2, "right_outer")
#' join(df1, df2) # Attempts an inner join
#' }
#' @note join since 1.4.0
setMethod("join",
          signature(x = "SparkDataFrame", y = "SparkDataFrame"),
          function(x, y, joinExpr = NULL, joinType = NULL) {
            if (is.null(joinExpr)) {
              # this may not fail until the planner checks for Cartesian join later on.
              sdf <- callJMethod(x@sdf, "join", y@sdf)
            } else {
              if (class(joinExpr) != "Column") stop("joinExpr must be a Column")
              if (is.null(joinType)) {
                sdf <- callJMethod(x@sdf, "join", y@sdf, joinExpr@jc)
              } else {
                validJoinTypes <- c("inner", "cross",
                    "outer", "full", "fullouter", "full_outer",
                    "left", "leftouter", "left_outer",
                    "right", "rightouter", "right_outer",
                    "semi", "leftsemi", "left_semi", "anti", "leftanti", "left_anti")
                if (joinType %in% validJoinTypes) {
                  joinType <- gsub("_", "", joinType, fixed = TRUE)
                  sdf <- callJMethod(x@sdf, "join", y@sdf, joinExpr@jc, joinType)
                } else {
                  stop("joinType must be one of the following types: ",
                       "'", paste(validJoinTypes, collapse = "', '"), "'")
                }
              }
            }
            dataFrame(sdf)
          })

#' CrossJoin
#'
#' Returns Cartesian Product on two SparkDataFrames.
#'
#' @param x A SparkDataFrame
#' @param y A SparkDataFrame
#' @return A SparkDataFrame containing the result of the join operation.
#' @family SparkDataFrame functions
#' @aliases crossJoin,SparkDataFrame,SparkDataFrame-method
#' @rdname crossJoin
#' @name crossJoin
#' @seealso \link{merge} \link{join}
#' @examples
#'\dontrun{
#' sparkR.session()
#' df1 <- read.json(path)
#' df2 <- read.json(path2)
#' crossJoin(df1, df2) # Performs a Cartesian
#' }
#' @note crossJoin since 2.1.0
setMethod("crossJoin",
          signature(x = "SparkDataFrame", y = "SparkDataFrame"),
          function(x, y) {
            sdf <- callJMethod(x@sdf, "crossJoin", y@sdf)
            dataFrame(sdf)
          })

#' Merges two data frames
#'
#' @name merge
#' @param x the first data frame to be joined.
#' @param y the second data frame to be joined.
#' @param by a character vector specifying the join columns. If by is not
#'   specified, the common column names in \code{x} and \code{y} will be used.
#'   If by or both by.x and by.y are explicitly set to NULL or of length 0, the Cartesian
#'   Product of x and y will be returned.
#' @param by.x a character vector specifying the joining columns for x.
#' @param by.y a character vector specifying the joining columns for y.
#' @param all a boolean value setting \code{all.x} and \code{all.y}
#'            if any of them are unset.
#' @param all.x a boolean value indicating whether all the rows in x should
#'              be including in the join.
#' @param all.y a boolean value indicating whether all the rows in y should
#'              be including in the join.
#' @param sort a logical argument indicating whether the resulting columns should be sorted.
#' @param suffixes a string vector of length 2 used to make colnames of
#'                 \code{x} and \code{y} unique.
#'                 The first element is appended to each colname of \code{x}.
#'                 The second element is appended to each colname of \code{y}.
#' @param ... additional argument(s) passed to the method.
#' @details  If all.x and all.y are set to FALSE, a natural join will be returned. If
#'   all.x is set to TRUE and all.y is set to FALSE, a left outer join will
#'   be returned. If all.x is set to FALSE and all.y is set to TRUE, a right
#'   outer join will be returned. If all.x and all.y are set to TRUE, a full
#'   outer join will be returned.
#' @family SparkDataFrame functions
#' @aliases merge,SparkDataFrame,SparkDataFrame-method
#' @rdname merge
#' @seealso \link{join} \link{crossJoin}
#' @examples
#'\dontrun{
#' sparkR.session()
#' df1 <- read.json(path)
#' df2 <- read.json(path2)
#' merge(df1, df2) # Performs an inner join by common columns
#' merge(df1, df2, by = "col1") # Performs an inner join based on expression
#' merge(df1, df2, by.x = "col1", by.y = "col2", all.y = TRUE)
#' merge(df1, df2, by.x = "col1", by.y = "col2", all.x = TRUE)
#' merge(df1, df2, by.x = "col1", by.y = "col2", all.x = TRUE, all.y = TRUE)
#' merge(df1, df2, by.x = "col1", by.y = "col2", all = TRUE, sort = FALSE)
#' merge(df1, df2, by = "col1", all = TRUE, suffixes = c("-X", "-Y"))
#' merge(df1, df2, by = NULL) # Performs a Cartesian join
#' }
#' @note merge since 1.5.0
setMethod("merge",
          signature(x = "SparkDataFrame", y = "SparkDataFrame"),
          function(x, y, by = intersect(names(x), names(y)), by.x = by, by.y = by,
                   all = FALSE, all.x = all, all.y = all,
                   sort = TRUE, suffixes = c("_x", "_y"), ...) {

            if (length(suffixes) != 2) {
              stop("suffixes must have length 2")
            }

            # join type is identified based on the values of all, all.x and all.y
            # default join type is inner, according to R it should be natural but since it
            # is not supported in spark inner join is used
            joinType <- "inner"
            if (all || (all.x && all.y)) {
              joinType <- "outer"
            } else if (all.x) {
              joinType <- "left_outer"
            } else if (all.y) {
              joinType <- "right_outer"
            }

            # join expression is based on by.x, by.y if both by.x and by.y are not missing
            # or on by, if by.x or by.y are missing or have different lengths
            if (length(by.x) > 0 && length(by.x) == length(by.y)) {
              joinX <- by.x
              joinY <- by.y
            } else if (length(by) > 0) {
              # if join columns have the same name for both dataframes,
              # they are used in join expression
              joinX <- by
              joinY <- by
            } else {
              # if by or both by.x and by.y have length 0, use Cartesian Product
              joinRes <- crossJoin(x, y)
              return(joinRes)
            }

            # sets alias for making colnames unique in dataframes 'x' and 'y'
            colsX <- genAliasesForIntersectedCols(x, by, suffixes[1])
            colsY <- genAliasesForIntersectedCols(y, by, suffixes[2])

            # selects columns with their aliases from dataframes
            # in case same column names are present in both data frames
            xsel <- select(x, colsX)
            ysel <- select(y, colsY)

            # generates join conditions and adds them into a list
            # it also considers alias names of the columns while generating join conditions
            joinColumns <- lapply(seq_len(length(joinX)), function(i) {
              colX <- joinX[[i]]
              colY <- joinY[[i]]

              if (colX %in% by) {
                colX <- paste0(colX, suffixes[1])
              }
              if (colY %in% by) {
                colY <- paste0(colY, suffixes[2])
              }

              colX <- getColumn(xsel, colX)
              colY <- getColumn(ysel, colY)

              colX == colY
            })

            # concatenates join columns with '&' and executes join
            joinExpr <- Reduce("&", joinColumns)
            joinRes <- join(xsel, ysel, joinExpr, joinType)

            # sorts the result by 'by' columns if sort = TRUE
            if (sort && length(by) > 0) {
              colNameWithSuffix <- paste0(by, suffixes[2])
              joinRes <- do.call("arrange", c(joinRes, colNameWithSuffix, decreasing = FALSE))
            }

            joinRes
          })

#' Creates a list of columns by replacing the intersected ones with aliases
#'
#' Creates a list of columns by replacing the intersected ones with aliases.
#' The name of the alias column is formed by concatanating the original column name and a suffix.
#'
#' @param x a SparkDataFrame
#' @param intersectedColNames a list of intersected column names of the SparkDataFrame
#' @param suffix a suffix for the column name
#' @return list of columns
#' @noRd
genAliasesForIntersectedCols <- function(x, intersectedColNames, suffix) {
  allColNames <- names(x)
  # sets alias for making colnames unique in dataframe 'x'
  cols <- lapply(allColNames, function(colName) {
    col <- getColumn(x, colName)
    if (colName %in% intersectedColNames) {
      newJoin <- paste0(colName, suffix)
      if (newJoin %in% allColNames) {
        stop("The following column name: ", newJoin, " occurs more than once in the 'DataFrame'.",
          "Please use different suffixes for the intersected columns.")
      }
      col <- alias(col, newJoin)
    }
    col
  })
  cols
}

#' Return a new SparkDataFrame containing the union of rows
#'
#' Return a new SparkDataFrame containing the union of rows in this SparkDataFrame
#' and another SparkDataFrame. This is equivalent to \code{UNION ALL} in SQL.
#' Input SparkDataFrames can have different schemas (names and data types).
#'
#' Note: This does not remove duplicate rows across the two SparkDataFrames.
#' Also as standard in SQL, this function resolves columns by position (not by name).
#'
#' @param x A SparkDataFrame
#' @param y A SparkDataFrame
#' @return A SparkDataFrame containing the result of the union.
#' @family SparkDataFrame functions
#' @rdname union
#' @name union
#' @aliases union,SparkDataFrame,SparkDataFrame-method
#' @seealso \link{rbind} \link{unionByName}
#' @examples
#'\dontrun{
#' sparkR.session()
#' df1 <- read.json(path)
#' df2 <- read.json(path2)
#' unioned <- union(df, df2)
#' unions <- rbind(df, df2, df3, df4)
#' }
#' @note union since 2.0.0
setMethod("union",
          signature(x = "SparkDataFrame", y = "SparkDataFrame"),
          function(x, y) {
            unioned <- callJMethod(x@sdf, "union", y@sdf)
            dataFrame(unioned)
          })

#' Return a new SparkDataFrame containing the union of rows.
#'
#' This is an alias for \code{union}.
#'
#' @param x a SparkDataFrame.
#' @param y a SparkDataFrame.
#' @return A SparkDataFrame containing the result of the unionAll operation.
#' @family SparkDataFrame functions
#' @aliases unionAll,SparkDataFrame,SparkDataFrame-method
#' @rdname unionAll
#' @name unionAll
#' @seealso \link{union}
#' @examples
#'\dontrun{
#' sparkR.session()
#' df1 <- read.json(path)
#' df2 <- read.json(path2)
#' unionAllDF <- unionAll(df1, df2)
#' }
#' @note unionAll since 1.4.0
setMethod("unionAll",
          signature(x = "SparkDataFrame", y = "SparkDataFrame"),
          function(x, y) {
            union(x, y)
          })

#' Return a new SparkDataFrame containing the union of rows, matched by column names
#'
#' Return a new SparkDataFrame containing the union of rows in this SparkDataFrame
#' and another SparkDataFrame. This is different from \code{union} function, and both
#' \code{UNION ALL} and \code{UNION DISTINCT} in SQL as column positions are not taken
#' into account. Input SparkDataFrames can have different data types in the schema.
#'
#' Note: This does not remove duplicate rows across the two SparkDataFrames.
#' This function resolves columns by name (not by position).
#'
#' @param x A SparkDataFrame
#' @param y A SparkDataFrame
#' @return A SparkDataFrame containing the result of the union.
#' @family SparkDataFrame functions
#' @rdname unionByName
#' @name unionByName
#' @aliases unionByName,SparkDataFrame,SparkDataFrame-method
#' @seealso \link{rbind} \link{union}
#' @examples
#'\dontrun{
#' sparkR.session()
#' df1 <- select(createDataFrame(mtcars), "carb", "am", "gear")
#' df2 <- select(createDataFrame(mtcars), "am", "gear", "carb")
#' head(unionByName(df1, df2))
#' }
#' @note unionByName since 2.3.0
setMethod("unionByName",
          signature(x = "SparkDataFrame", y = "SparkDataFrame"),
          function(x, y) {
            unioned <- callJMethod(x@sdf, "unionByName", y@sdf)
            dataFrame(unioned)
          })

#' Union two or more SparkDataFrames
#'
#' Union two or more SparkDataFrames by row. As in R's \code{rbind}, this method
#' requires that the input SparkDataFrames have the same column names.
#'
#' Note: This does not remove duplicate rows across the two SparkDataFrames.
#'
#' @param x a SparkDataFrame.
#' @param ... additional SparkDataFrame(s).
#' @param deparse.level currently not used (put here to match the signature of
#'                      the base implementation).
#' @return A SparkDataFrame containing the result of the union.
#' @family SparkDataFrame functions
#' @aliases rbind,SparkDataFrame-method
#' @rdname rbind
#' @name rbind
#' @seealso \link{union} \link{unionByName}
#' @examples
#'\dontrun{
#' sparkR.session()
#' unions <- rbind(df, df2, df3, df4)
#' }
#' @note rbind since 1.5.0
setMethod("rbind",
          signature(... = "SparkDataFrame"),
          function(x, ..., deparse.level = 1) {
            nm <- lapply(list(x, ...), names)
            if (length(unique(nm)) != 1) {
              stop("Names of input data frames are different.")
            }
            if (nargs() == 3) {
              union(x, ...)
            } else {
              union(x, Recall(..., deparse.level = 1))
            }
          })

#' Intersect
#'
#' Return a new SparkDataFrame containing rows only in both this SparkDataFrame
#' and another SparkDataFrame. This is equivalent to \code{INTERSECT} in SQL.
#'
#' @param x A SparkDataFrame
#' @param y A SparkDataFrame
#' @return A SparkDataFrame containing the result of the intersect.
#' @family SparkDataFrame functions
#' @aliases intersect,SparkDataFrame,SparkDataFrame-method
#' @rdname intersect
#' @name intersect
#' @examples
#'\dontrun{
#' sparkR.session()
#' df1 <- read.json(path)
#' df2 <- read.json(path2)
#' intersectDF <- intersect(df, df2)
#' }
#' @note intersect since 1.4.0
setMethod("intersect",
          signature(x = "SparkDataFrame", y = "SparkDataFrame"),
          function(x, y) {
            intersected <- callJMethod(x@sdf, "intersect", y@sdf)
            dataFrame(intersected)
          })

#' intersectAll
#'
#' Return a new SparkDataFrame containing rows in both this SparkDataFrame
#' and another SparkDataFrame while preserving the duplicates.
#' This is equivalent to \code{INTERSECT ALL} in SQL. Also as standard in
#' SQL, this function resolves columns by position (not by name).
#'
#' @param x a SparkDataFrame.
#' @param y a SparkDataFrame.
#' @return A SparkDataFrame containing the result of the intersect all operation.
#' @family SparkDataFrame functions
#' @aliases intersectAll,SparkDataFrame,SparkDataFrame-method
#' @rdname intersectAll
#' @name intersectAll
#' @examples
#'\dontrun{
#' sparkR.session()
#' df1 <- read.json(path)
#' df2 <- read.json(path2)
#' intersectAllDF <- intersectAll(df1, df2)
#' }
#' @note intersectAll since 2.4.0
setMethod("intersectAll",
          signature(x = "SparkDataFrame", y = "SparkDataFrame"),
          function(x, y) {
            intersected <- callJMethod(x@sdf, "intersectAll", y@sdf)
            dataFrame(intersected)
          })

#' except
#'
#' Return a new SparkDataFrame containing rows in this SparkDataFrame
#' but not in another SparkDataFrame. This is equivalent to \code{EXCEPT DISTINCT} in SQL.
#'
#' @param x a SparkDataFrame.
#' @param y a SparkDataFrame.
#' @return A SparkDataFrame containing the result of the except operation.
#' @family SparkDataFrame functions
#' @aliases except,SparkDataFrame,SparkDataFrame-method
#' @rdname except
#' @name except
#' @examples
#'\dontrun{
#' sparkR.session()
#' df1 <- read.json(path)
#' df2 <- read.json(path2)
#' exceptDF <- except(df, df2)
#' }
#' @note except since 1.4.0
setMethod("except",
          signature(x = "SparkDataFrame", y = "SparkDataFrame"),
          function(x, y) {
            excepted <- callJMethod(x@sdf, "except", y@sdf)
            dataFrame(excepted)
          })

#' exceptAll
#'
#' Return a new SparkDataFrame containing rows in this SparkDataFrame
#' but not in another SparkDataFrame while preserving the duplicates.
#' This is equivalent to \code{EXCEPT ALL} in SQL. Also as standard in
#' SQL, this function resolves columns by position (not by name).
#'
#' @param x a SparkDataFrame.
#' @param y a SparkDataFrame.
#' @return A SparkDataFrame containing the result of the except all operation.
#' @family SparkDataFrame functions
#' @aliases exceptAll,SparkDataFrame,SparkDataFrame-method
#' @rdname exceptAll
#' @name exceptAll
#' @examples
#'\dontrun{
#' sparkR.session()
#' df1 <- read.json(path)
#' df2 <- read.json(path2)
#' exceptAllDF <- exceptAll(df1, df2)
#' }
#' @note exceptAll since 2.4.0
setMethod("exceptAll",
          signature(x = "SparkDataFrame", y = "SparkDataFrame"),
          function(x, y) {
            excepted <- callJMethod(x@sdf, "exceptAll", y@sdf)
            dataFrame(excepted)
          })

#' Save the contents of SparkDataFrame to a data source.
#'
#' The data source is specified by the \code{source} and a set of options (...).
#' If \code{source} is not specified, the default data source configured by
#' spark.sql.sources.default will be used.
#'
#' Additionally, mode is used to specify the behavior of the save operation when data already
#' exists in the data source. There are four modes:
#' \itemize{
#'   \item 'append': Contents of this SparkDataFrame are expected to be appended to existing data.
#'   \item 'overwrite': Existing data is expected to be overwritten by the contents of this
#'         SparkDataFrame.
#'   \item 'error' or 'errorifexists': An exception is expected to be thrown.
#'   \item 'ignore': The save operation is expected to not save the contents of the SparkDataFrame
#'         and to not change the existing data.
#' }
#'
#' @param df a SparkDataFrame.
#' @param path a name for the table.
#' @param source a name for external data source.
#' @param mode one of 'append', 'overwrite', 'error', 'errorifexists', 'ignore'
#'             save mode (it is 'error' by default)
#' @param partitionBy a name or a list of names of columns to partition the output by on the file
#'                    system. If specified, the output is laid out on the file system similar
#'                    to Hive's partitioning scheme.
#' @param ... additional argument(s) passed to the method.
#'
#' @family SparkDataFrame functions
#' @aliases write.df,SparkDataFrame-method
#' @rdname write.df
#' @name write.df
#' @examples
#'\dontrun{
#' sparkR.session()
#' path <- "path/to/file.json"
#' df <- read.json(path)
#' write.df(df, "myfile", "parquet", "overwrite", partitionBy = c("col1", "col2"))
#' saveDF(df, parquetPath2, "parquet", mode = "append", mergeSchema = TRUE)
#' }
#' @note write.df since 1.4.0
setMethod("write.df",
          signature(df = "SparkDataFrame"),
          function(df, path = NULL, source = NULL, mode = "error", partitionBy = NULL, ...) {
            if (!is.null(path) && !is.character(path)) {
              stop("path should be character, NULL or omitted.")
            }
            if (!is.null(source) && !is.character(source)) {
              stop("source should be character, NULL or omitted. It is the datasource specified ",
                   "in 'spark.sql.sources.default' configuration by default.")
            }
            if (!is.character(mode)) {
              stop("mode should be character or omitted. It is 'error' by default.")
            }
            if (is.null(source)) {
              source <- getDefaultSqlSource()
            }
            cols <- NULL
            if (!is.null(partitionBy)) {
              if (!all(sapply(partitionBy, function(c) is.character(c)))) {
                stop("All partitionBy column names should be characters.")
              }
              cols <- as.list(partitionBy)
            }
            write <- callJMethod(df@sdf, "write")
            write <- callJMethod(write, "format", source)
            if (!is.null(cols)) {
              write <- callJMethod(write, "partitionBy", cols)
            }
            write <- setWriteOptions(write, path = path, mode = mode, ...)
            write <- handledCallJMethod(write, "save")
          })

#' @rdname write.df
#' @name saveDF
#' @aliases saveDF,SparkDataFrame,character-method
#' @note saveDF since 1.4.0
setMethod("saveDF",
          signature(df = "SparkDataFrame", path = "character"),
          function(df, path, source = NULL, mode = "error", ...) {
            write.df(df, path, source, mode, ...)
          })

#' Save the contents of the SparkDataFrame to a data source as a table
#'
#' The data source is specified by the \code{source} and a set of options (...).
#' If \code{source} is not specified, the default data source configured by
#' spark.sql.sources.default will be used.
#'
#' Additionally, mode is used to specify the behavior of the save operation when
#' data already exists in the data source. There are four modes: \cr
#'  'append': Contents of this SparkDataFrame are expected to be appended to existing data. \cr
#'  'overwrite': Existing data is expected to be overwritten by the contents of this
#'     SparkDataFrame. \cr
#'  'error' or 'errorifexists': An exception is expected to be thrown. \cr
#'  'ignore': The save operation is expected to not save the contents of the SparkDataFrame
#'     and to not change the existing data. \cr
#'
#' @param df a SparkDataFrame.
#' @param tableName a name for the table.
#' @param source a name for external data source.
#' @param mode one of 'append', 'overwrite', 'error', 'errorifexists', 'ignore'
#'             save mode (it is 'error' by default)
#' @param ... additional option(s) passed to the method.
#'
#' @family SparkDataFrame functions
#' @aliases saveAsTable,SparkDataFrame,character-method
#' @rdname saveAsTable
#' @name saveAsTable
#' @examples
#'\dontrun{
#' sparkR.session()
#' path <- "path/to/file.json"
#' df <- read.json(path)
#' saveAsTable(df, "myfile")
#' }
#' @note saveAsTable since 1.4.0
setMethod("saveAsTable",
          signature(df = "SparkDataFrame", tableName = "character"),
          function(df, tableName, source = NULL, mode="error", ...) {
            if (is.null(source)) {
              source <- getDefaultSqlSource()
            }
            options <- varargsToStrEnv(...)

            write <- callJMethod(df@sdf, "write")
            write <- callJMethod(write, "format", source)
            write <- setWriteMode(write, mode)
            write <- callJMethod(write, "options", options)
            invisible(callJMethod(write, "saveAsTable", tableName))
          })

#' describe
#'
#' Computes statistics for numeric and string columns.
#' If no columns are given, this function computes statistics for all numerical or string columns.
#'
#' @param x a SparkDataFrame to be computed.
#' @param col a string of name.
#' @param ... additional expressions.
#' @return A SparkDataFrame.
#' @family SparkDataFrame functions
#' @aliases describe,SparkDataFrame,character-method describe,SparkDataFrame,ANY-method
#' @rdname describe
#' @name describe
#' @examples
#'\dontrun{
#' sparkR.session()
#' path <- "path/to/file.json"
#' df <- read.json(path)
#' describe(df)
#' describe(df, "col1")
#' describe(df, "col1", "col2")
#' }
#' @seealso See \link{summary} for expanded statistics and control over which statistics to compute.
#' @note describe(SparkDataFrame, character) since 1.4.0
setMethod("describe",
          signature(x = "SparkDataFrame", col = "character"),
          function(x, col, ...) {
            colList <- list(col, ...)
            sdf <- callJMethod(x@sdf, "describe", colList)
            dataFrame(sdf)
          })

#' @rdname describe
#' @name describe
#' @aliases describe,SparkDataFrame-method
#' @note describe(SparkDataFrame) since 1.4.0
setMethod("describe",
          signature(x = "SparkDataFrame"),
          function(x) {
            sdf <- callJMethod(x@sdf, "describe", list())
            dataFrame(sdf)
          })

#' summary
#'
#' Computes specified statistics for numeric and string columns. Available statistics are:
#' \itemize{
#' \item count
#' \item mean
#' \item stddev
#' \item min
#' \item max
#' \item arbitrary approximate percentiles specified as a percentage (eg, "75\%")
#' }
#' If no statistics are given, this function computes count, mean, stddev, min,
#' approximate quartiles (percentiles at 25\%, 50\%, and 75\%), and max.
#' This function is meant for exploratory data analysis, as we make no guarantee about the
#' backward compatibility of the schema of the resulting Dataset. If you want to
#' programmatically compute summary statistics, use the \code{agg} function instead.
#'
#'
#' @param object a SparkDataFrame to be summarized.
#' @param ... (optional) statistics to be computed for all columns.
#' @return A SparkDataFrame.
#' @family SparkDataFrame functions
#' @rdname summary
#' @name summary
#' @aliases summary,SparkDataFrame-method
#' @examples
#'\dontrun{
#' sparkR.session()
#' path <- "path/to/file.json"
#' df <- read.json(path)
#' summary(df)
#' summary(df, "min", "25%", "75%", "max")
#' summary(select(df, "age", "height"))
#' }
#' @note summary(SparkDataFrame) since 1.5.0
#' @note The statistics provided by \code{summary} were change in 2.3.0 use \link{describe} for
#'       previous defaults.
#' @seealso \link{describe}
setMethod("summary",
          signature(object = "SparkDataFrame"),
          function(object, ...) {
            statisticsList <- list(...)
            sdf <- callJMethod(object@sdf, "summary", statisticsList)
            dataFrame(sdf)
          })


#' A set of SparkDataFrame functions working with NA values
#'
#' dropna, na.omit - Returns a new SparkDataFrame omitting rows with null values.
#'
#' @param x a SparkDataFrame.
#' @param how "any" or "all".
#'            if "any", drop a row if it contains any nulls.
#'            if "all", drop a row only if all its values are null.
#'            if \code{minNonNulls} is specified, how is ignored.
#' @param minNonNulls if specified, drop rows that have less than
#'                    \code{minNonNulls} non-null values.
#'                    This overwrites the how parameter.
#' @param cols optional list of column names to consider. In \code{fillna},
#'             columns specified in cols that do not have matching data
#'             type are ignored. For example, if value is a character, and
#'             subset contains a non-character column, then the non-character
#'             column is simply ignored.
#' @return A SparkDataFrame.
#'
#' @family SparkDataFrame functions
#' @rdname nafunctions
#' @aliases dropna,SparkDataFrame-method
#' @name dropna
#' @examples
#'\dontrun{
#' sparkR.session()
#' path <- "path/to/file.json"
#' df <- read.json(path)
#' dropna(df)
#' }
#' @note dropna since 1.4.0
setMethod("dropna",
          signature(x = "SparkDataFrame"),
          function(x, how = c("any", "all"), minNonNulls = NULL, cols = NULL) {
            how <- match.arg(how)
            if (is.null(cols)) {
              cols <- columns(x)
            }
            if (is.null(minNonNulls)) {
              minNonNulls <- if (how == "any") { length(cols) } else { 1 }
            }

            naFunctions <- callJMethod(x@sdf, "na")
            sdf <- callJMethod(naFunctions, "drop",
                               as.integer(minNonNulls), as.list(cols))
            dataFrame(sdf)
          })

#' @param object a SparkDataFrame.
#' @param ... further arguments to be passed to or from other methods.
#' @rdname nafunctions
#' @name na.omit
#' @aliases na.omit,SparkDataFrame-method
#' @note na.omit since 1.5.0
setMethod("na.omit",
          signature(object = "SparkDataFrame"),
          function(object, how = c("any", "all"), minNonNulls = NULL, cols = NULL) {
            dropna(object, how, minNonNulls, cols)
          })

#' fillna - Replace null values.
#'
#' @param value value to replace null values with.
#'              Should be an integer, numeric, character or named list.
#'              If the value is a named list, then cols is ignored and
#'              value must be a mapping from column name (character) to
#'              replacement value. The replacement value must be an
#'              integer, numeric or character.
#'
#' @rdname nafunctions
#' @name fillna
#' @aliases fillna,SparkDataFrame-method
#' @examples
#'\dontrun{
#' sparkR.session()
#' path <- "path/to/file.json"
#' df <- read.json(path)
#' fillna(df, 1)
#' fillna(df, list("age" = 20, "name" = "unknown"))
#' }
#' @note fillna since 1.4.0
setMethod("fillna",
          signature(x = "SparkDataFrame"),
          function(x, value, cols = NULL) {
            if (!(class(value) %in% c("integer", "numeric", "character", "list"))) {
              stop("value should be an integer, numeric, character or named list.")
            }

            if (class(value) == "list") {
              # Check column names in the named list
              colNames <- names(value)
              if (length(colNames) == 0 || !all(colNames != "")) {
                stop("value should be an a named list with each name being a column name.")
              }
              # Check each item in the named list is of valid type
              lapply(value, function(v) {
                if (!(class(v) %in% c("integer", "numeric", "character"))) {
                  stop("Each item in value should be an integer, numeric or character.")
                }
              })

              # Convert to the named list to an environment to be passed to JVM
              valueMap <- convertNamedListToEnv(value)

              # When value is a named list, caller is expected not to pass in cols
              if (!is.null(cols)) {
                warning("When value is a named list, cols is ignored!")
                cols <- NULL
              }

              value <- valueMap
            } else if (is.integer(value)) {
              # Cast an integer to a numeric
              value <- as.numeric(value)
            }

            naFunctions <- callJMethod(x@sdf, "na")
            sdf <- if (length(cols) == 0) {
              callJMethod(naFunctions, "fill", value)
            } else {
              callJMethod(naFunctions, "fill", value, as.list(cols))
            }
            dataFrame(sdf)
          })

#' Download data from a SparkDataFrame into a R data.frame
#'
#' This function downloads the contents of a SparkDataFrame into an R's data.frame.
#' Since data.frames are held in memory, ensure that you have enough memory
#' in your system to accommodate the contents.
#'
#' @param x a SparkDataFrame.
#' @param row.names \code{NULL} or a character vector giving the row names for the data frame.
#' @param optional If \code{TRUE}, converting column names is optional.
#' @param ... additional arguments to pass to base::as.data.frame.
#' @return A data.frame.
#' @family SparkDataFrame functions
#' @aliases as.data.frame,SparkDataFrame-method
#' @rdname as.data.frame
#' @examples
#' \dontrun{
#' irisDF <- createDataFrame(iris)
#' df <- as.data.frame(irisDF[irisDF$Species == "setosa", ])
#' }
#' @note as.data.frame since 1.6.0
setMethod("as.data.frame",
          signature(x = "SparkDataFrame"),
          function(x, row.names = NULL, optional = FALSE, ...) {
            as.data.frame(collect(x), row.names, optional, ...)
          })

#' Attach SparkDataFrame to R search path
#'
#' The specified SparkDataFrame is attached to the R search path. This means that
#' the SparkDataFrame is searched by R when evaluating a variable, so columns in
#' the SparkDataFrame can be accessed by simply giving their names.
#'
#' @family SparkDataFrame functions
#' @rdname attach
#' @aliases attach attach,SparkDataFrame-method
#' @param what (SparkDataFrame) The SparkDataFrame to attach
#' @param pos (integer) Specify position in search() where to attach.
#' @param name (character) Name to use for the attached SparkDataFrame. Names
#'   starting with package: are reserved for library.
#' @param warn.conflicts (logical) If TRUE, warnings are printed about conflicts
#' from attaching the database, unless that SparkDataFrame contains an object
#' @examples
#' \dontrun{
#' attach(irisDf)
#' summary(Sepal_Width)
#' }
#' @seealso \link{detach}
#' @note attach since 1.6.0
setMethod("attach",
          signature(what = "SparkDataFrame"),
          function(what, pos = 2L, name = deparse(substitute(what), backtick = FALSE),
                   warn.conflicts = TRUE) {
            args <- as.list(environment()) # capture all parameters - this must be the first line
            newEnv <- assignNewEnv(args$what)
            args$what <- newEnv
            do.call(attach, args)
          })

#' Evaluate a R expression in an environment constructed from a SparkDataFrame
#'
#' Evaluate a R expression in an environment constructed from a SparkDataFrame
#' with() allows access to columns of a SparkDataFrame by simply referring to
#' their name. It appends every column of a SparkDataFrame into a new
#' environment. Then, the given expression is evaluated in this new
#' environment.
#'
#' @rdname with
#' @family SparkDataFrame functions
#' @aliases with,SparkDataFrame-method
#' @param data (SparkDataFrame) SparkDataFrame to use for constructing an environment.
#' @param expr (expression) Expression to evaluate.
#' @param ... arguments to be passed to future methods.
#' @examples
#' \dontrun{
#' with(irisDf, nrow(Sepal_Width))
#' }
#' @seealso \link{attach}
#' @note with since 1.6.0
setMethod("with",
          signature(data = "SparkDataFrame"),
          function(data, expr, ...) {
            newEnv <- assignNewEnv(data)
            eval(substitute(expr), envir = newEnv, enclos = newEnv)
          })

#' Compactly display the structure of a dataset
#'
#' Display the structure of a SparkDataFrame, including column names, column types, as well as a
#' a small sample of rows.
#'
#' @name str
#' @rdname str
#' @aliases str,SparkDataFrame-method
#' @family SparkDataFrame functions
#' @param object a SparkDataFrame
#' @examples
#' \dontrun{
#' # Create a SparkDataFrame from the Iris dataset
#' irisDF <- createDataFrame(iris)
#'
#' # Show the structure of the SparkDataFrame
#' str(irisDF)
#' }
#' @note str since 1.6.1
setMethod("str",
          signature(object = "SparkDataFrame"),
          function(object) {

            # TODO: These could be made global parameters, though in R it's not the case
            MAX_CHAR_PER_ROW <- 120
            MAX_COLS <- 100

            # Get the column names and types of the DataFrame
            names <- names(object)
            types <- coltypes(object)

            # Get the first elements of the dataset. Limit number of columns accordingly
            localDF <- if (ncol(object) > MAX_COLS) {
              head(object[, c(1:MAX_COLS)])
            } else {
              head(object)
            }

            # The number of observations will not be displayed as computing the
            # number of rows is a very expensive operation
            cat(paste0("'", class(object), "': ", length(names), " variables:\n"))

            if (nrow(localDF) > 0) {
              for (i in seq_len(ncol(localDF))) {
                # Get the first elements for each column

                firstElements <- if (types[i] == "character") {
                  paste(paste0("\"", localDF[, i], "\""), collapse = " ")
                } else {
                  paste(localDF[, i], collapse = " ")
                }

                # Add the corresponding number of spaces for alignment
                spaces <- paste(rep(" ", max(nchar(names) - nchar(names[i]))), collapse = "")

                # Get the short type. For 'character', it would be 'chr';
                # 'for numeric', it's 'num', etc.
                dataType <- SHORT_TYPES[[types[i]]]
                if (is.null(dataType)) {
                  dataType <- substring(types[i], 1, 3)
                }

                # Concatenate the colnames, coltypes, and first
                # elements of each column
                line <- paste0(" $ ", names[i], spaces, ": ",
                               dataType, " ", firstElements)

                # Chop off extra characters if this is too long
                cat(substr(line, 1, MAX_CHAR_PER_ROW))
                cat("\n")
              }

              if (ncol(localDF) < ncol(object)) {
                cat(paste0("\nDisplaying first ", ncol(localDF), " columns only."))
              }
            }
          })

#' drop
#'
#' Returns a new SparkDataFrame with columns dropped.
#' This is a no-op if schema doesn't contain column name(s).
#'
#' @param x a SparkDataFrame.
#' @param col a character vector of column names or a Column.
#' @param ... further arguments to be passed to or from other methods.
#' @return A SparkDataFrame.
#'
#' @family SparkDataFrame functions
#' @rdname drop
#' @name drop
#' @aliases drop,SparkDataFrame-method
#' @examples
#'\dontrun{
#' sparkR.session()
#' path <- "path/to/file.json"
#' df <- read.json(path)
#' drop(df, "col1")
#' drop(df, c("col1", "col2"))
#' drop(df, df$col1)
#' }
#' @note drop since 2.0.0
setMethod("drop",
          signature(x = "SparkDataFrame"),
          function(x, col) {
            stopifnot(class(col) == "character" || class(col) == "Column")

            if (class(col) == "Column") {
              sdf <- callJMethod(x@sdf, "drop", col@jc)
            } else {
              sdf <- callJMethod(x@sdf, "drop", as.list(col))
            }
            dataFrame(sdf)
          })

# Expose base::drop
#' @name drop
#' @rdname drop
#' @aliases drop,ANY-method
setMethod("drop",
          signature(x = "ANY"),
          function(x) {
            base::drop(x)
          })

#' Compute histogram statistics for given column
#'
#' This function computes a histogram for a given SparkR Column.
#'
#' @name histogram
#' @param nbins the number of bins (optional). Default value is 10.
#' @param col the column as Character string or a Column to build the histogram from.
#' @param df the SparkDataFrame containing the Column to build the histogram from.
#' @return a data.frame with the histogram statistics, i.e., counts and centroids.
#' @rdname histogram
#' @aliases histogram,SparkDataFrame,characterOrColumn-method
#' @family SparkDataFrame functions
#' @examples
#' \dontrun{
#'
#' # Create a SparkDataFrame from the Iris dataset
#' irisDF <- createDataFrame(iris)
#'
#' # Compute histogram statistics
#' histStats <- histogram(irisDF, irisDF$Sepal_Length, nbins = 12)
#'
#' # Once SparkR has computed the histogram statistics, the histogram can be
#' # rendered using the ggplot2 library:
#'
#' require(ggplot2)
#' plot <- ggplot(histStats, aes(x = centroids, y = counts)) +
#'         geom_bar(stat = "identity") +
#'         xlab("Sepal_Length") + ylab("Frequency")
#' }
#' @note histogram since 2.0.0
setMethod("histogram",
          signature(df = "SparkDataFrame", col = "characterOrColumn"),
          function(df, col, nbins = 10) {
            # Validate nbins
            if (nbins < 2) {
              stop("The number of bins must be a positive integer number greater than 1.")
            }

            # Round nbins to the smallest integer
            nbins <- floor(nbins)

            # Validate col
            if (is.null(col)) {
              stop("col must be specified.")
            }

            colname <- col
            x <- if (class(col) == "character") {
              if (!colname %in% names(df)) {
                stop("Specified colname does not belong to the given SparkDataFrame.")
              }

              # Filter NA values in the target column and remove all other columns
              df <- na.omit(df[, colname, drop = F])
              getColumn(df, colname)

            } else if (class(col) == "Column") {

              # The given column needs to be appended to the SparkDataFrame so that we can
              # use method describe() to compute statistics in one single pass. The new
              # column must have a name that doesn't exist in the dataset.
              # To do so, we generate a random column name with more characters than the
              # longest colname in the dataset, but no more than 100 (think of a UUID).
              # This column name will never be visible to the user, so the name is irrelevant.
              # Limiting the colname length to 100 makes debugging easier and it does
              # introduce a negligible probability of collision: assuming the user has 1 million
              # columns AND all of them have names 100 characters long (which is very unlikely),
              # AND they run 1 billion histograms, the probability of collision will roughly be
              # 1 in 4.4 x 10 ^ 96
              colname <- paste(base::sample(c(letters, LETTERS),
                                             size = min(max(nchar(colnames(df))) + 1, 100),
                                             replace = TRUE),
                               collapse = "")

              # Append the given column to the dataset. This is to support Columns that
              # don't belong to the SparkDataFrame but are rather expressions
              df <- withColumn(df, colname, col)

              # Filter NA values in the target column. Cannot remove all other columns
              # since given Column may be an expression on one or more existing columns
              df <- na.omit(df)

              col
            }

            stats <- collect(describe(df[, colname, drop = F]))
            min <- as.numeric(stats[4, 2])
            max <- as.numeric(stats[5, 2])

            # Normalize the data
            xnorm <- (x - min) / (max - min)

            # Round the data to 4 significant digits. This is to avoid rounding issues.
            xnorm <- cast(xnorm * 10000, "integer") / 10000.0

            # Since min = 0, max = 1 (data is already normalized)
            normBinSize <- 1 / nbins
            binsize <- (max - min) / nbins
            approxBins <- xnorm / normBinSize

            # Adjust values that are equal to the upper bound of each bin
            bins <- cast(approxBins -
                           ifelse(approxBins == cast(approxBins, "integer") & x != min, 1, 0),
                         "integer")

            df$bins <- bins
            histStats <- collect(count(groupBy(df, "bins")))
            names(histStats) <- c("bins", "counts")

            # Fill bins with zero counts
            y <- data.frame("bins" = seq(0, nbins - 1))
            histStats <- merge(histStats, y, all.x = T, all.y = T)
            histStats[is.na(histStats$count), 2] <- 0

            # Compute centroids
            histStats$centroids <- histStats$bins * binsize + min + binsize / 2

            # Return the statistics
            return(histStats)
          })

#' Save the content of SparkDataFrame to an external database table via JDBC.
#'
#' Save the content of the SparkDataFrame to an external database table via JDBC. Additional JDBC
#' database connection properties can be set (...)
#'
#' Also, mode is used to specify the behavior of the save operation when
#' data already exists in the data source. There are four modes:
#' \itemize{
#'   \item 'append': Contents of this SparkDataFrame are expected to be appended to existing data.
#'   \item 'overwrite': Existing data is expected to be overwritten by the contents of this
#'         SparkDataFrame.
#'   \item 'error' or 'errorifexists': An exception is expected to be thrown.
#'   \item 'ignore': The save operation is expected to not save the contents of the SparkDataFrame
#'         and to not change the existing data.
#' }
#'
#' @param x a SparkDataFrame.
#' @param url JDBC database url of the form \code{jdbc:subprotocol:subname}.
#' @param tableName yhe name of the table in the external database.
#' @param mode one of 'append', 'overwrite', 'error', 'errorifexists', 'ignore'
#'             save mode (it is 'error' by default)
#' @param ... additional JDBC database connection properties.
#' @family SparkDataFrame functions
#' @rdname write.jdbc
#' @name write.jdbc
#' @aliases write.jdbc,SparkDataFrame,character,character-method
#' @examples
#'\dontrun{
#' sparkR.session()
#' jdbcUrl <- "jdbc:mysql://localhost:3306/databasename"
#' write.jdbc(df, jdbcUrl, "table", user = "username", password = "password")
#' }
#' @note write.jdbc since 2.0.0
setMethod("write.jdbc",
          signature(x = "SparkDataFrame", url = "character", tableName = "character"),
          function(x, url, tableName, mode = "error", ...) {
            jprops <- varargsToJProperties(...)
            write <- callJMethod(x@sdf, "write")
            write <- setWriteMode(write, mode)
            invisible(handledCallJMethod(write, "jdbc", url, tableName, jprops))
          })

#' randomSplit
#'
#' Return a list of randomly split dataframes with the provided weights.
#'
#' @param x A SparkDataFrame
#' @param weights A vector of weights for splits, will be normalized if they don't sum to 1
#' @param seed A seed to use for random split
#'
#' @family SparkDataFrame functions
#' @aliases randomSplit,SparkDataFrame,numeric-method
#' @rdname randomSplit
#' @name randomSplit
#' @examples
#'\dontrun{
#' sparkR.session()
#' df <- createDataFrame(data.frame(id = 1:1000))
#' df_list <- randomSplit(df, c(2, 3, 5), 0)
#' # df_list contains 3 SparkDataFrames with each having about 200, 300 and 500 rows respectively
#' sapply(df_list, count)
#' }
#' @note randomSplit since 2.0.0
setMethod("randomSplit",
          signature(x = "SparkDataFrame", weights = "numeric"),
          function(x, weights, seed) {
            if (!all(sapply(weights, function(c) { c >= 0 }))) {
              stop("all weight values should not be negative")
            }
            normalized_list <- as.list(weights / sum(weights))
            if (!missing(seed)) {
              sdfs <- callJMethod(x@sdf, "randomSplit", normalized_list, as.integer(seed))
            } else {
              sdfs <- callJMethod(x@sdf, "randomSplit", normalized_list)
            }
            sapply(sdfs, dataFrame)
          })

#' getNumPartitions
#'
#' Return the number of partitions
#'
#' @param x A SparkDataFrame
#' @family SparkDataFrame functions
#' @aliases getNumPartitions,SparkDataFrame-method
#' @rdname getNumPartitions
#' @name getNumPartitions
#' @examples
#'\dontrun{
#' sparkR.session()
#' df <- createDataFrame(cars, numPartitions = 2)
#' getNumPartitions(df)
#' }
#' @note getNumPartitions since 2.1.1
setMethod("getNumPartitions",
          signature(x = "SparkDataFrame"),
          function(x) {
            callJMethod(callJMethod(x@sdf, "rdd"), "getNumPartitions")
          })

#' isStreaming
#'
#' Returns TRUE if this SparkDataFrame contains one or more sources that continuously return data
#' as it arrives. A dataset that reads data from a streaming source must be executed as a
#' \code{StreamingQuery} using \code{write.stream}.
#'
#' @param x A SparkDataFrame
#' @return TRUE if this SparkDataFrame is from a streaming source
#' @family SparkDataFrame functions
#' @aliases isStreaming,SparkDataFrame-method
#' @rdname isStreaming
#' @name isStreaming
#' @seealso \link{read.stream} \link{write.stream}
#' @examples
#'\dontrun{
#' sparkR.session()
#' df <- read.stream("socket", host = "localhost", port = 9999)
#' isStreaming(df)
#' }
#' @note isStreaming since 2.2.0
#' @note experimental
setMethod("isStreaming",
          signature(x = "SparkDataFrame"),
          function(x) {
            callJMethod(x@sdf, "isStreaming")
          })

#' Write the streaming SparkDataFrame to a data source.
#'
#' The data source is specified by the \code{source} and a set of options (...).
#' If \code{source} is not specified, the default data source configured by
#' spark.sql.sources.default will be used.
#'
#' Additionally, \code{outputMode} specifies how data of a streaming SparkDataFrame is written to a
#' output data source. There are three modes:
#' \itemize{
#'   \item append: Only the new rows in the streaming SparkDataFrame will be written out. This
#'                 output mode can be only be used in queries that do not contain any aggregation.
#'   \item complete: All the rows in the streaming SparkDataFrame will be written out every time
#'                   there are some updates. This output mode can only be used in queries that
#'                   contain aggregations.
#'   \item update: Only the rows that were updated in the streaming SparkDataFrame will be written
#'                 out every time there are some updates. If the query doesn't contain aggregations,
#'                 it will be equivalent to \code{append} mode.
#' }
#'
#' @param df a streaming SparkDataFrame.
#' @param source a name for external data source.
#' @param outputMode one of 'append', 'complete', 'update'.
#' @param partitionBy a name or a list of names of columns to partition the output by on the file
#'        system. If specified, the output is laid out on the file system similar to Hive's
#'        partitioning scheme.
#' @param trigger.processingTime a processing time interval as a string, e.g. '5 seconds',
#'        '1 minute'. This is a trigger that runs a query periodically based on the processing
#'        time. If value is '0 seconds', the query will run as fast as possible, this is the
#'        default. Only one trigger can be set.
#' @param trigger.once a logical, must be set to \code{TRUE}. This is a trigger that processes only
#'        one batch of data in a streaming query then terminates the query. Only one trigger can be
#'        set.
#' @param ... additional external data source specific named options.
#'
#' @family SparkDataFrame functions
#' @seealso \link{read.stream}
#' @aliases write.stream,SparkDataFrame-method
#' @rdname write.stream
#' @name write.stream
#' @examples
#'\dontrun{
#' sparkR.session()
#' df <- read.stream("socket", host = "localhost", port = 9999)
#' isStreaming(df)
#' wordCounts <- count(group_by(df, "value"))
#'
#' # console
#' q <- write.stream(wordCounts, "console", outputMode = "complete")
#' # text stream
#' q <- write.stream(df, "text", path = "/home/user/out", checkpointLocation = "/home/user/cp"
#'                   partitionBy = c("year", "month"), trigger.processingTime = "30 seconds")
#' # memory stream
#' q <- write.stream(wordCounts, "memory", queryName = "outs", outputMode = "complete")
#' head(sql("SELECT * from outs"))
#' queryName(q)
#'
#' stopQuery(q)
#' }
#' @note write.stream since 2.2.0
#' @note experimental
setMethod("write.stream",
          signature(df = "SparkDataFrame"),
          function(df, source = NULL, outputMode = NULL, partitionBy = NULL,
                   trigger.processingTime = NULL, trigger.once = NULL, ...) {
            if (!is.null(source) && !is.character(source)) {
              stop("source should be character, NULL or omitted. It is the data source specified ",
                   "in 'spark.sql.sources.default' configuration by default.")
            }
            if (!is.null(outputMode) && !is.character(outputMode)) {
              stop("outputMode should be character or omitted.")
            }
            if (is.null(source)) {
              source <- getDefaultSqlSource()
            }
            cols <- NULL
            if (!is.null(partitionBy)) {
              if (!all(sapply(partitionBy, function(c) { is.character(c) }))) {
                stop("All partitionBy column names should be characters.")
              }
              cols <- as.list(partitionBy)
            }
            jtrigger <- NULL
            if (!is.null(trigger.processingTime) && !is.na(trigger.processingTime)) {
              if (!is.null(trigger.once)) {
                stop("Multiple triggers not allowed.")
              }
              interval <- as.character(trigger.processingTime)
              if (nchar(interval) == 0) {
                stop("Value for trigger.processingTime must be a non-empty string.")
              }
              jtrigger <- handledCallJStatic("org.apache.spark.sql.streaming.Trigger",
                                             "ProcessingTime",
                                             interval)
            } else if (!is.null(trigger.once) && !is.na(trigger.once)) {
              if (!is.logical(trigger.once) || !trigger.once) {
                stop("Value for trigger.once must be TRUE.")
              }
              jtrigger <- callJStatic("org.apache.spark.sql.streaming.Trigger", "Once")
            }
            options <- varargsToStrEnv(...)
            write <- handledCallJMethod(df@sdf, "writeStream")
            write <- callJMethod(write, "format", source)
            if (!is.null(outputMode)) {
              write <- callJMethod(write, "outputMode", outputMode)
            }
            if (!is.null(cols)) {
              write <- callJMethod(write, "partitionBy", cols)
            }
            if (!is.null(jtrigger)) {
              write <- callJMethod(write, "trigger", jtrigger)
            }
            write <- callJMethod(write, "options", options)
            ssq <- handledCallJMethod(write, "start")
            streamingQuery(ssq)
          })

#' checkpoint
#'
#' Returns a checkpointed version of this SparkDataFrame. Checkpointing can be used to truncate the
#' logical plan, which is especially useful in iterative algorithms where the plan may grow
#' exponentially. It will be saved to files inside the checkpoint directory set with
#' \code{setCheckpointDir}
#'
#' @param x A SparkDataFrame
#' @param eager whether to checkpoint this SparkDataFrame immediately
#' @return a new checkpointed SparkDataFrame
#' @family SparkDataFrame functions
#' @aliases checkpoint,SparkDataFrame-method
#' @rdname checkpoint
#' @name checkpoint
#' @seealso \link{setCheckpointDir}
#' @examples
#'\dontrun{
#' setCheckpointDir("/checkpoint")
#' df <- checkpoint(df)
#' }
#' @note checkpoint since 2.2.0
setMethod("checkpoint",
          signature(x = "SparkDataFrame"),
          function(x, eager = TRUE) {
            df <- callJMethod(x@sdf, "checkpoint", as.logical(eager))
            dataFrame(df)
          })

#' localCheckpoint
#'
#' Returns a locally checkpointed version of this SparkDataFrame. Checkpointing can be used to
#' truncate the logical plan, which is especially useful in iterative algorithms where the plan
#' may grow exponentially. Local checkpoints are stored in the executors using the caching
#' subsystem and therefore they are not reliable.
#'
#' @param x A SparkDataFrame
#' @param eager whether to locally checkpoint this SparkDataFrame immediately
#' @return a new locally checkpointed SparkDataFrame
#' @family SparkDataFrame functions
#' @aliases localCheckpoint,SparkDataFrame-method
#' @rdname localCheckpoint
#' @name localCheckpoint
#' @examples
#'\dontrun{
#' df <- localCheckpoint(df)
#' }
#' @note localCheckpoint since 2.3.0
setMethod("localCheckpoint",
          signature(x = "SparkDataFrame"),
          function(x, eager = TRUE) {
            df <- callJMethod(x@sdf, "localCheckpoint", as.logical(eager))
            dataFrame(df)
          })

#' cube
#'
#' Create a multi-dimensional cube for the SparkDataFrame using the specified columns.
#'
#' If grouping expression is missing \code{cube} creates a single global aggregate and is
#' equivalent to direct application of \link{agg}.
#'
#' @param x a SparkDataFrame.
#' @param ... character name(s) or Column(s) to group on.
#' @return A GroupedData.
#' @family SparkDataFrame functions
#' @aliases cube,SparkDataFrame-method
#' @rdname cube
#' @name cube
#' @examples
#' \dontrun{
#' df <- createDataFrame(mtcars)
#' mean(cube(df, "cyl", "gear", "am"), "mpg")
#'
#' # Following calls are equivalent
#' agg(cube(df), mean(df$mpg))
#' agg(df, mean(df$mpg))
#' }
#' @note cube since 2.3.0
#' @seealso \link{agg}, \link{groupBy}, \link{rollup}
setMethod("cube",
          signature(x = "SparkDataFrame"),
          function(x, ...) {
            cols <- list(...)
            jcol <- lapply(cols, function(x) if (class(x) == "Column") x@jc else column(x)@jc)
            sgd <- callJMethod(x@sdf, "cube", jcol)
            groupedData(sgd)
          })

#' rollup
#'
#' Create a multi-dimensional rollup for the SparkDataFrame using the specified columns.
#'
#' If grouping expression is missing \code{rollup} creates a single global aggregate and is
#' equivalent to direct application of \link{agg}.
#'
#' @param x a SparkDataFrame.
#' @param ... character name(s) or Column(s) to group on.
#' @return A GroupedData.
#' @family SparkDataFrame functions
#' @aliases rollup,SparkDataFrame-method
#' @rdname rollup
#' @name rollup
#' @examples
#'\dontrun{
#' df <- createDataFrame(mtcars)
#' mean(rollup(df, "cyl", "gear", "am"), "mpg")
#'
#' # Following calls are equivalent
#' agg(rollup(df), mean(df$mpg))
#' agg(df, mean(df$mpg))
#' }
#' @note rollup since 2.3.0
#' @seealso \link{agg}, \link{cube}, \link{groupBy}
setMethod("rollup",
          signature(x = "SparkDataFrame"),
          function(x, ...) {
            cols <- list(...)
            jcol <- lapply(cols, function(x) if (class(x) == "Column") x@jc else column(x)@jc)
            sgd <- callJMethod(x@sdf, "rollup", jcol)
            groupedData(sgd)
          })

#' hint
#'
#' Specifies execution plan hint and return a new SparkDataFrame.
#'
#' @param x a SparkDataFrame.
#' @param name a name of the hint.
#' @param ... optional parameters for the hint.
#' @return A SparkDataFrame.
#' @family SparkDataFrame functions
#' @aliases hint,SparkDataFrame,character-method
#' @rdname hint
#' @name hint
#' @examples
#' \dontrun{
#' df <- createDataFrame(mtcars)
#' avg_mpg <- mean(groupBy(createDataFrame(mtcars), "cyl"), "mpg")
#'
#' head(join(df, hint(avg_mpg, "broadcast"), df$cyl == avg_mpg$cyl))
#' }
#' @note hint since 2.2.0
setMethod("hint",
          signature(x = "SparkDataFrame", name = "character"),
          function(x, name, ...) {
            parameters <- list(...)
            if (!all(sapply(parameters, function(y) {
              if (is.character(y) || is.numeric(y)) {
                TRUE
              } else if (is.list(y)) {
                all(sapply(y, function(z) { is.character(z) || is.numeric(z) }))
              } else {
                FALSE
              }
            }))) {
              stop("sql hint should be character, numeric, or list with character or numeric.")
            }
            jdf <- callJMethod(x@sdf, "hint", name, parameters)
            dataFrame(jdf)
          })

#' alias
#'
#' @aliases alias,SparkDataFrame-method
#' @family SparkDataFrame functions
#' @rdname alias
#' @name alias
#' @examples
#' \dontrun{
#' df <- alias(createDataFrame(mtcars), "mtcars")
#' avg_mpg <- alias(agg(groupBy(df, df$cyl), avg(df$mpg)), "avg_mpg")
#'
#' head(select(df, column("mtcars.mpg")))
#' head(join(df, avg_mpg, column("mtcars.cyl") == column("avg_mpg.cyl")))
#' }
#' @note alias(SparkDataFrame) since 2.3.0
setMethod("alias",
          signature(object = "SparkDataFrame"),
          function(object, data) {
            stopifnot(is.character(data))
            sdf <- callJMethod(object@sdf, "alias", data)
            dataFrame(sdf)
          })

#' broadcast
#'
#' Return a new SparkDataFrame marked as small enough for use in broadcast joins.
#'
#' Equivalent to \code{hint(x, "broadcast")}.
#'
#' @param x a SparkDataFrame.
#' @return a SparkDataFrame.
#'
#' @aliases broadcast,SparkDataFrame-method
#' @family SparkDataFrame functions
#' @rdname broadcast
#' @name broadcast
#' @examples
#' \dontrun{
#' df <- createDataFrame(mtcars)
#' avg_mpg <- mean(groupBy(createDataFrame(mtcars), "cyl"), "mpg")
#'
#' head(join(df, broadcast(avg_mpg), df$cyl == avg_mpg$cyl))
#' }
#' @note broadcast since 2.3.0
setMethod("broadcast",
          signature(x = "SparkDataFrame"),
          function(x) {
            sdf <- callJStatic("org.apache.spark.sql.functions", "broadcast", x@sdf)
            dataFrame(sdf)
          })

#' withWatermark
#'
#' Defines an event time watermark for this streaming SparkDataFrame. A watermark tracks a point in
#' time before which we assume no more late data is going to arrive.
#'
#' Spark will use this watermark for several purposes:
#' \itemize{
#'  \item To know when a given time window aggregation can be finalized and thus can be emitted
#' when using output modes that do not allow updates.
#'  \item To minimize the amount of state that we need to keep for on-going aggregations.
#' }
#' The current watermark is computed by looking at the \code{MAX(eventTime)} seen across
#' all of the partitions in the query minus a user specified \code{delayThreshold}. Due to the cost
#' of coordinating this value across partitions, the actual watermark used is only guaranteed
#' to be at least \code{delayThreshold} behind the actual event time.  In some cases we may still
#' process records that arrive more than \code{delayThreshold} late.
#'
#' @param x a streaming SparkDataFrame
#' @param eventTime a string specifying the name of the Column that contains the event time of the
#'                  row.
#' @param delayThreshold a string specifying the minimum delay to wait to data to arrive late,
#'                       relative to the latest record that has been processed in the form of an
#'                       interval (e.g. "1 minute" or "5 hours"). NOTE: This should not be negative.
#' @return a SparkDataFrame.
#' @aliases withWatermark,SparkDataFrame,character,character-method
#' @family SparkDataFrame functions
#' @rdname withWatermark
#' @name withWatermark
#' @examples
#' \dontrun{
#' sparkR.session()
#' schema <- structType(structField("time", "timestamp"), structField("value", "double"))
#' df <- read.stream("json", path = jsonDir, schema = schema, maxFilesPerTrigger = 1)
#' df <- withWatermark(df, "time", "10 minutes")
#' }
#' @note withWatermark since 2.3.0
setMethod("withWatermark",
          signature(x = "SparkDataFrame", eventTime = "character", delayThreshold = "character"),
          function(x, eventTime, delayThreshold) {
            sdf <- callJMethod(x@sdf, "withWatermark", eventTime, delayThreshold)
            dataFrame(sdf)
          })<|MERGE_RESOLUTION|>--- conflicted
+++ resolved
@@ -1205,48 +1205,27 @@
           function(x, stringsAsFactors = FALSE) {
             connectionTimeout <- as.numeric(Sys.getenv("SPARKR_BACKEND_CONNECTION_TIMEOUT", "6000"))
             useArrow <- FALSE
-<<<<<<< HEAD
-            arrowEnabled <- sparkR.conf("spark.sql.execution.arrow.enabled")[[1]] == "true"
-=======
             arrowEnabled <- sparkR.conf("spark.sql.execution.arrow.sparkr.enabled")[[1]] == "true"
->>>>>>> 74c910af
             if (arrowEnabled) {
               useArrow <- tryCatch({
                 checkSchemaInArrow(schema(x))
                 TRUE
               }, error = function(e) {
-<<<<<<< HEAD
-                warning(paste0("The conversion from Spark DataFrame to R DataFrame was attempted ",
-                               "with Arrow optimization because ",
-                               "'spark.sql.execution.arrow.enabled' is set to true; however, ",
-                               "failed, attempting non-optimization. Reason: ",
-                               e))
-=======
                 warning("The conversion from Spark DataFrame to R DataFrame was attempted ",
                         "with Arrow optimization because ",
                         "'spark.sql.execution.arrow.sparkr.enabled' is set to true; ",
                         "however, failed, attempting non-optimization. Reason: ", e)
->>>>>>> 74c910af
                 FALSE
               })
             }
 
-            dtypes <- dtypes(x)
+                dtypes <- dtypes(x)
             ncol <- length(dtypes)
             if (ncol <= 0) {
               # empty data.frame with 0 columns and 0 rows
               data.frame()
             } else if (useArrow) {
-<<<<<<< HEAD
-              requireNamespace1 <- requireNamespace
-              if (requireNamespace1("arrow", quietly = TRUE)) {
-                read_arrow <- get("read_arrow", envir = asNamespace("arrow"), inherits = FALSE)
-                # Arrow drops `as_tibble` since 0.14.0, see ARROW-5190.
-                useAsTibble <- exists("as_tibble", envir = asNamespace("arrow"))
-
-=======
               if (requireNamespace("arrow", quietly = TRUE)) {
->>>>>>> 74c910af
                 portAuth <- callJMethod(x@sdf, "collectAsArrowToR")
                 port <- portAuth[[1]]
                 authSecret <- portAuth[[2]]
@@ -1254,17 +1233,10 @@
                   port = port, blocking = TRUE, open = "wb", timeout = connectionTimeout)
                 output <- tryCatch({
                   doServerAuth(conn, authSecret)
-<<<<<<< HEAD
-                  arrowTable <- read_arrow(readRaw(conn))
-                  if (useAsTibble) {
-                    as_tibble <- get("as_tibble", envir = asNamespace("arrow"))
-                    as.data.frame(as_tibble(arrowTable), stringsAsFactors = stringsAsFactors)
-=======
                   arrowTable <- arrow::read_arrow(readRaw(conn))
                   # Arrow drops `as_tibble` since 0.14.0, see ARROW-5190.
                   if (exists("as_tibble", envir = asNamespace("arrow"))) {
                     as.data.frame(arrow::as_tibble(arrowTable), stringsAsFactors = stringsAsFactors)
->>>>>>> 74c910af
                   } else {
                     as.data.frame(arrowTable, stringsAsFactors = stringsAsFactors)
                   }
@@ -1530,22 +1502,13 @@
     schema <- structType(schema)
   }
 
-<<<<<<< HEAD
-  arrowEnabled <- sparkR.conf("spark.sql.execution.arrow.enabled")[[1]] == "true"
-=======
   arrowEnabled <- sparkR.conf("spark.sql.execution.arrow.sparkr.enabled")[[1]] == "true"
->>>>>>> 74c910af
   if (arrowEnabled) {
     if (inherits(schema, "structType")) {
       checkSchemaInArrow(schema)
     } else if (is.null(schema)) {
-<<<<<<< HEAD
-      stop(paste0("Arrow optimization does not support 'dapplyCollect' yet. Please disable ",
-                  "Arrow optimization or use 'collect' and 'dapply' APIs instead."))
-=======
       stop("Arrow optimization does not support 'dapplyCollect' yet. Please disable ",
            "Arrow optimization or use 'collect' and 'dapply' APIs instead.")
->>>>>>> 74c910af
     } else {
       stop("'schema' should be DDL-formatted string or structType.")
     }
