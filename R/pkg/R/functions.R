#
# Licensed to the Apache Software Foundation (ASF) under one or more
# contributor license agreements.  See the NOTICE file distributed with
# this work for additional information regarding copyright ownership.
# The ASF licenses this file to You under the Apache License, Version 2.0
# (the "License"); you may not use this file except in compliance with
# the License.  You may obtain a copy of the License at
#
#    http://www.apache.org/licenses/LICENSE-2.0
#
# Unless required by applicable law or agreed to in writing, software
# distributed under the License is distributed on an "AS IS" BASIS,
# WITHOUT WARRANTIES OR CONDITIONS OF ANY KIND, either express or implied.
# See the License for the specific language governing permissions and
# limitations under the License.
#

#' @include generics.R column.R
NULL

#' Aggregate functions for Column operations
#'
#' Aggregate functions defined for \code{Column}.
#'
#' @param x Column to compute on.
#' @param y,na.rm,use currently not used.
#' @param ... additional argument(s). For example, it could be used to pass additional Columns.
#' @name column_aggregate_functions
#' @rdname column_aggregate_functions
#' @family aggregate functions
#' @examples
#' \dontrun{
#' # Dataframe used throughout this doc
#' df <- createDataFrame(cbind(model = rownames(mtcars), mtcars))}
NULL

#' Date time functions for Column operations
#'
#' Date time functions defined for \code{Column}.
#'
#' @param x Column to compute on. In \code{window}, it must be a time Column of
#'          \code{TimestampType}. This is not used with \code{current_date} and
#'          \code{current_timestamp}
#' @param format The format for the given dates or timestamps in Column \code{x}. See the
#'               format used in the following methods:
#'               \itemize{
#'               \item \code{to_date} and \code{to_timestamp}: it is the string to use to parse
#'                    Column \code{x} to DateType or TimestampType.
#'               \item \code{trunc}: it is the string to use to specify the truncation method.
#'                    For example, "year", "yyyy", "yy" for truncate by year, or "month", "mon",
#'                    "mm" for truncate by month.
#'               \item \code{date_trunc}: it is similar with \code{trunc}'s but additionally
#'                    supports "day", "dd", "second", "minute", "hour", "week" and "quarter".
#'               }
#' @param ... additional argument(s).
#' @name column_datetime_functions
#' @rdname column_datetime_functions
#' @family data time functions
#' @examples
#' \dontrun{
#' dts <- c("2005-01-02 18:47:22",
#'         "2005-12-24 16:30:58",
#'         "2005-10-28 07:30:05",
#'         "2005-12-28 07:01:05",
#'         "2006-01-24 00:01:10")
#' y <- c(2.0, 2.2, 3.4, 2.5, 1.8)
#' df <- createDataFrame(data.frame(time = as.POSIXct(dts), y = y))}
NULL

#' Date time arithmetic functions for Column operations
#'
#' Date time arithmetic functions defined for \code{Column}.
#'
#' @param y Column to compute on.
#' @param x For class \code{Column}, it is the column used to perform arithmetic operations
#'          with column \code{y}. For class \code{numeric}, it is the number of months or
#'          days to be added to or subtracted from \code{y}. For class \code{character}, it is
#'          \itemize{
#'          \item \code{date_format}: date format specification.
#'          \item \code{from_utc_timestamp}, \code{to_utc_timestamp}: A string detailing
#'            the time zone ID that the input should be adjusted to. It should be in the format
#'            of either region-based zone IDs or zone offsets. Region IDs must have the form
#'            'area/city', such as 'America/Los_Angeles'. Zone offsets must be in the format
#'            (+|-)HH:mm', for example '-08:00' or '+01:00'. Also 'UTC' and 'Z' are supported
#'            as aliases of '+00:00'. Other short names are not recommended to use
#'            because they can be ambiguous.
#'          \item \code{next_day}: day of the week string.
#'          }
#' @param ... additional argument(s).
#'          \itemize{
#'          \item \code{months_between}, this contains an optional parameter to specify the
#'              the result is rounded off to 8 digits.
#'          }
#'
#' @name column_datetime_diff_functions
#' @rdname column_datetime_diff_functions
#' @family data time functions
#' @examples
#' \dontrun{
#' dts <- c("2005-01-02 18:47:22",
#'         "2005-12-24 16:30:58",
#'         "2005-10-28 07:30:05",
#'         "2005-12-28 07:01:05",
#'         "2006-01-24 00:01:10")
#' y <- c(2.0, 2.2, 3.4, 2.5, 1.8)
#' df <- createDataFrame(data.frame(time = as.POSIXct(dts), y = y))}
NULL

#' Math functions for Column operations
#'
#' Math functions defined for \code{Column}.
#'
#' @param x Column to compute on. In \code{shiftLeft}, \code{shiftRight} and
#'          \code{shiftRightUnsigned}, this is the number of bits to shift.
#' @param y Column to compute on.
#' @param ... additional argument(s).
#' @name column_math_functions
#' @rdname column_math_functions
#' @family math functions
#' @examples
#' \dontrun{
#' # Dataframe used throughout this doc
#' df <- createDataFrame(cbind(model = rownames(mtcars), mtcars))
#' tmp <- mutate(df, v1 = log(df$mpg), v2 = cbrt(df$disp),
#'                   v3 = bround(df$wt, 1), v4 = bin(df$cyl),
#'                   v5 = hex(df$wt), v6 = degrees(df$gear),
#'                   v7 = atan2(df$cyl, df$am), v8 = hypot(df$cyl, df$am),
#'                   v9 = pmod(df$hp, df$cyl), v10 = shiftLeft(df$disp, 1),
#'                   v11 = conv(df$hp, 10, 16), v12 = sign(df$vs - 0.5),
#'                   v13 = sqrt(df$disp), v14 = ceil(df$wt))
#' head(tmp)}
NULL

#' String functions for Column operations
#'
#' String functions defined for \code{Column}.
#'
#' @param x Column to compute on except in the following methods:
#'      \itemize{
#'      \item \code{instr}: \code{character}, the substring to check. See 'Details'.
#'      \item \code{format_number}: \code{numeric}, the number of decimal place to
#'           format to. See 'Details'.
#'      }
#' @param y Column to compute on.
#' @param pos In \itemize{
#'                \item \code{locate}: a start position of search.
#'                \item \code{overlay}: a start postiton for replacement.
#'                }
#' @param len In \itemize{
#'               \item \code{lpad} the maximum length of each output result.
#'               \item \code{overlay} a number of bytes to replace.
#'               }
#' @param ... additional Columns.
#' @name column_string_functions
#' @rdname column_string_functions
#' @family string functions
#' @examples
#' \dontrun{
#' # Dataframe used throughout this doc
#' df <- createDataFrame(as.data.frame(Titanic, stringsAsFactors = FALSE))}
NULL

#' Non-aggregate functions for Column operations
#'
#' Non-aggregate functions defined for \code{Column}.
#'
#' @param x Column to compute on. In \code{lit}, it is a literal value or a Column.
#'          In \code{expr}, it contains an expression character object to be parsed.
#' @param y Column to compute on.
#' @param ... additional Columns.
#' @name column_nonaggregate_functions
#' @rdname column_nonaggregate_functions
#' @seealso coalesce,SparkDataFrame-method
#' @family non-aggregate functions
#' @examples
#' \dontrun{
#' # Dataframe used throughout this doc
#' df <- createDataFrame(cbind(model = rownames(mtcars), mtcars))}
NULL

#' Miscellaneous functions for Column operations
#'
#' Miscellaneous functions defined for \code{Column}.
#'
#' @param x Column to compute on. In \code{sha2}, it is one of 224, 256, 384, or 512.
#' @param y Column to compute on.
#' @param ... additional Columns.
#' @name column_misc_functions
#' @rdname column_misc_functions
#' @family misc functions
#' @examples
#' \dontrun{
#' # Dataframe used throughout this doc
#' df <- createDataFrame(cbind(model = rownames(mtcars), mtcars)[, 1:2])
#' tmp <- mutate(df, v1 = crc32(df$model), v2 = hash(df$model),
#'                   v3 = hash(df$model, df$mpg), v4 = md5(df$model),
#'                   v5 = sha1(df$model), v6 = sha2(df$model, 256))
#' head(tmp)}
NULL

#' Collection functions for Column operations
#'
#' Collection functions defined for \code{Column}.
#'
#' @param x Column to compute on. Note the difference in the following methods:
#'          \itemize{
#'          \item \code{to_json}: it is the column containing the struct, array of the structs,
#'              the map or array of maps.
#'          \item \code{to_csv}: it is the column containing the struct.
#'          \item \code{from_json}: it is the column containing the JSON string.
#'          \item \code{from_csv}: it is the column containing the CSV string.
#'          }
#' @param y Column to compute on.
#' @param value A value to compute on.
#'          \itemize{
#'          \item \code{array_contains}: a value to be checked if contained in the column.
#'          \item \code{array_position}: a value to locate in the given array.
#'          \item \code{array_remove}: a value to remove in the given array.
#'          }
#' @param schema
#'          \itemize{
#'          \item \code{from_json}: a structType object to use as the schema to use
#'              when parsing the JSON string. Since Spark 2.3, the DDL-formatted string is
#'              also supported for the schema. Since Spark 3.0, \code{schema_of_json} or
#'              the DDL-formatted string literal can also be accepted.
#'          \item \code{from_csv}: a structType object, DDL-formatted string or \code{schema_of_csv}
#'          }
#' @param ... additional argument(s).
#'          \itemize{
#'          \item \code{to_json}, \code{from_json} and \code{schema_of_json}: this contains
#'              additional named properties to control how it is converted and accepts the
#'              same options as the JSON data source.
#'          \item \code{to_json}: it supports the "pretty" option which enables pretty
#'              JSON generation.
#'          \item \code{to_csv}, \code{from_csv} and \code{schema_of_csv}: this contains
#'              additional named properties to control how it is converted and accepts the
#'              same options as the CSV data source.
#'          \item \code{arrays_zip}, this contains additional Columns of arrays to be merged.
#'          \item \code{map_concat}, this contains additional Columns of maps to be unioned.
#'          }
#' @name column_collection_functions
#' @rdname column_collection_functions
#' @family collection functions
#' @examples
#' \dontrun{
#' # Dataframe used throughout this doc
#' df <- createDataFrame(cbind(model = rownames(mtcars), mtcars))
#' tmp <- mutate(df, v1 = create_array(df$mpg, df$cyl, df$hp))
#' head(select(tmp, array_contains(tmp$v1, 21), size(tmp$v1), shuffle(tmp$v1)))
#' head(select(tmp, array_max(tmp$v1), array_min(tmp$v1), array_distinct(tmp$v1)))
#' head(select(tmp, array_position(tmp$v1, 21), array_repeat(df$mpg, 3), array_sort(tmp$v1)))
#' head(select(tmp, reverse(tmp$v1), array_remove(tmp$v1, 21)))
#' tmp2 <- mutate(tmp, v2 = explode(tmp$v1))
#' head(tmp2)
#' head(select(tmp, posexplode(tmp$v1)))
#' head(select(tmp, slice(tmp$v1, 2L, 2L)))
#' head(select(tmp, sort_array(tmp$v1)))
#' head(select(tmp, sort_array(tmp$v1, asc = FALSE)))
#' tmp3 <- mutate(df, v3 = create_map(df$model, df$cyl))
#' head(select(tmp3, map_entries(tmp3$v3), map_keys(tmp3$v3), map_values(tmp3$v3)))
#' head(select(tmp3, element_at(tmp3$v3, "Valiant"), map_concat(tmp3$v3, tmp3$v3)))
#' tmp4 <- mutate(df, v4 = create_array(df$mpg, df$cyl), v5 = create_array(df$cyl, df$hp))
#' head(select(tmp4, concat(tmp4$v4, tmp4$v5), arrays_overlap(tmp4$v4, tmp4$v5)))
#' head(select(tmp4, array_except(tmp4$v4, tmp4$v5), array_intersect(tmp4$v4, tmp4$v5)))
#' head(select(tmp4, array_union(tmp4$v4, tmp4$v5)))
#' head(select(tmp4, arrays_zip(tmp4$v4, tmp4$v5)))
#' head(select(tmp, concat(df$mpg, df$cyl, df$hp)))
#' tmp5 <- mutate(df, v6 = create_array(df$model, df$model))
#' head(select(tmp5, array_join(tmp5$v6, "#"), array_join(tmp5$v6, "#", "NULL")))
#' tmp6 <- mutate(df, v7 = create_array(create_array(df$model, df$model)))
#' head(select(tmp6, flatten(tmp6$v7)))
#' tmp7 <- mutate(df, v8 = create_array(df$model, df$cyl), v9 = create_array(df$model, df$hp))
#' head(select(tmp7, map_from_arrays(tmp7$v8, tmp7$v9)))
#' tmp8 <- mutate(df, v10 = create_array(struct(df$model, df$cyl)))
#' head(select(tmp8, map_from_entries(tmp8$v10)))}
NULL

#' Window functions for Column operations
#'
#' Window functions defined for \code{Column}.
#'
#' @param x In \code{lag} and \code{lead}, it is the column as a character string or a Column
#'          to compute on. In \code{ntile}, it is the number of ntile groups.
#' @param offset In \code{lag}, the number of rows back from the current row from which to obtain
#'               a value. In \code{lead}, the number of rows after the current row from which to
#'               obtain a value. If not specified, the default is 1.
#' @param defaultValue (optional) default to use when the offset row does not exist.
#' @param ... additional argument(s).
#' @name column_window_functions
#' @rdname column_window_functions
#' @family window functions
#' @examples
#' \dontrun{
#' # Dataframe used throughout this doc
#' df <- createDataFrame(cbind(model = rownames(mtcars), mtcars))
#' ws <- orderBy(windowPartitionBy("am"), "hp")
#' tmp <- mutate(df, dist = over(cume_dist(), ws), dense_rank = over(dense_rank(), ws),
#'               lag = over(lag(df$mpg), ws), lead = over(lead(df$mpg, 1), ws),
#'               percent_rank = over(percent_rank(), ws),
#'               rank = over(rank(), ws), row_number = over(row_number(), ws))
#' # Get ntile group id (1-4) for hp
#' tmp <- mutate(tmp, ntile = over(ntile(4), ws))
#' head(tmp)}
NULL

#' @details
#' \code{lit}: A new Column is created to represent the literal value.
#' If the parameter is a Column, it is returned unchanged.
#'
#' @rdname column_nonaggregate_functions
#' @aliases lit lit,ANY-method
#' @examples
#'
#' \dontrun{
#' tmp <- mutate(df, v1 = lit(df$mpg), v2 = lit("x"), v3 = lit("2015-01-01"),
#'                   v4 = negate(df$mpg), v5 = expr('length(model)'),
#'                   v6 = greatest(df$vs, df$am), v7 = least(df$vs, df$am),
#'                   v8 = column("mpg"))
#' head(tmp)}
#' @note lit since 1.5.0
setMethod("lit", signature("ANY"),
          function(x) {
            jc <- callJStatic("org.apache.spark.sql.functions",
                              "lit",
                              if (class(x) == "Column") { x@jc } else { x })
            column(jc)
          })

#' @details
#' \code{abs}: Computes the absolute value.
#'
#' @rdname column_math_functions
#' @aliases abs abs,Column-method
#' @note abs since 1.5.0
setMethod("abs",
          signature(x = "Column"),
          function(x) {
            jc <- callJStatic("org.apache.spark.sql.functions", "abs", x@jc)
            column(jc)
          })

#' @details
#' \code{acos}: Returns the inverse cosine of the given value,
#' as if computed by \code{java.lang.Math.acos()}
#'
#' @rdname column_math_functions
#' @aliases acos acos,Column-method
#' @note acos since 1.5.0
setMethod("acos",
          signature(x = "Column"),
          function(x) {
            jc <- callJStatic("org.apache.spark.sql.functions", "acos", x@jc)
            column(jc)
          })

#' @details
#' \code{approx_count_distinct}: Returns the approximate number of distinct items in a group.
#'
#' @rdname column_aggregate_functions
#' @aliases approx_count_distinct approx_count_distinct,Column-method
#' @examples
#'
#' \dontrun{
#' head(select(df, approx_count_distinct(df$gear)))
#' head(select(df, approx_count_distinct(df$gear, 0.02)))
#' head(select(df, countDistinct(df$gear, df$cyl)))
#' head(select(df, n_distinct(df$gear)))
#' head(distinct(select(df, "gear")))}
#' @note approx_count_distinct(Column) since 3.0.0
setMethod("approx_count_distinct",
          signature(x = "Column"),
          function(x) {
            jc <- callJStatic("org.apache.spark.sql.functions", "approx_count_distinct", x@jc)
            column(jc)
          })

#' @details
#' \code{approxCountDistinct}: Returns the approximate number of distinct items in a group.
#'
#' @rdname column_aggregate_functions
#' @aliases approxCountDistinct approxCountDistinct,Column-method
#' @note approxCountDistinct(Column) since 1.4.0
setMethod("approxCountDistinct",
          signature(x = "Column"),
          function(x) {
            .Deprecated("approx_count_distinct")
            jc <- callJStatic("org.apache.spark.sql.functions", "approx_count_distinct", x@jc)
            column(jc)
          })

#' @details
#' \code{ascii}: Computes the numeric value of the first character of the string column,
#' and returns the result as an int column.
#'
#' @rdname column_string_functions
#' @aliases ascii ascii,Column-method
#' @examples
#'
#' \dontrun{
#' head(select(df, ascii(df$Class), ascii(df$Sex)))}
#' @note ascii since 1.5.0
setMethod("ascii",
          signature(x = "Column"),
          function(x) {
            jc <- callJStatic("org.apache.spark.sql.functions", "ascii", x@jc)
            column(jc)
          })

#' @details
#' \code{asin}: Returns the inverse sine of the given value,
#' as if computed by \code{java.lang.Math.asin()}
#'
#' @rdname column_math_functions
#' @aliases asin asin,Column-method
#' @note asin since 1.5.0
setMethod("asin",
          signature(x = "Column"),
          function(x) {
            jc <- callJStatic("org.apache.spark.sql.functions", "asin", x@jc)
            column(jc)
          })

#' @details
#' \code{atan}: Returns the inverse tangent of the given value,
#' as if computed by \code{java.lang.Math.atan()}
#'
#' @rdname column_math_functions
#' @aliases atan atan,Column-method
#' @note atan since 1.5.0
setMethod("atan",
          signature(x = "Column"),
          function(x) {
            jc <- callJStatic("org.apache.spark.sql.functions", "atan", x@jc)
            column(jc)
          })

#' avg
#'
#' Aggregate function: returns the average of the values in a group.
#'
#' @rdname avg
#' @name avg
#' @family aggregate functions
#' @aliases avg,Column-method
#' @examples \dontrun{avg(df$c)}
#' @note avg since 1.4.0
setMethod("avg",
          signature(x = "Column"),
          function(x) {
            jc <- callJStatic("org.apache.spark.sql.functions", "avg", x@jc)
            column(jc)
          })

#' @details
#' \code{base64}: Computes the BASE64 encoding of a binary column and returns it as
#' a string column. This is the reverse of unbase64.
#'
#' @rdname column_string_functions
#' @aliases base64 base64,Column-method
#' @examples
#'
#' \dontrun{
#' tmp <- mutate(df, s1 = encode(df$Class, "UTF-8"))
#' str(tmp)
#' tmp2 <- mutate(tmp, s2 = base64(tmp$s1), s3 = decode(tmp$s1, "UTF-8"),
#'                     s4 = soundex(tmp$Sex))
#' head(tmp2)
#' head(select(tmp2, unbase64(tmp2$s2)))}
#' @note base64 since 1.5.0
setMethod("base64",
          signature(x = "Column"),
          function(x) {
            jc <- callJStatic("org.apache.spark.sql.functions", "base64", x@jc)
            column(jc)
          })

#' @details
#' \code{bin}: Returns the string representation of the binary value
#' of the given long column. For example, bin("12") returns "1100".
#'
#' @rdname column_math_functions
#' @aliases bin bin,Column-method
#' @note bin since 1.5.0
setMethod("bin",
          signature(x = "Column"),
          function(x) {
            jc <- callJStatic("org.apache.spark.sql.functions", "bin", x@jc)
            column(jc)
          })

#' @details
#' \code{bitwiseNOT}: Computes bitwise NOT.
#'
#' @rdname column_nonaggregate_functions
#' @aliases bitwiseNOT bitwiseNOT,Column-method
#' @examples
#'
#' \dontrun{
#' head(select(df, bitwiseNOT(cast(df$vs, "int"))))}
#' @note bitwiseNOT since 1.5.0
setMethod("bitwiseNOT",
          signature(x = "Column"),
          function(x) {
            jc <- callJStatic("org.apache.spark.sql.functions", "bitwiseNOT", x@jc)
            column(jc)
          })

#' @details
#' \code{cbrt}: Computes the cube-root of the given value.
#'
#' @rdname column_math_functions
#' @aliases cbrt cbrt,Column-method
#' @note cbrt since 1.4.0
setMethod("cbrt",
          signature(x = "Column"),
          function(x) {
            jc <- callJStatic("org.apache.spark.sql.functions", "cbrt", x@jc)
            column(jc)
          })

#' @details
#' \code{ceil}: Computes the ceiling of the given value.
#'
#' @rdname column_math_functions
#' @aliases ceil ceil,Column-method
#' @note ceil since 1.5.0
setMethod("ceil",
          signature(x = "Column"),
          function(x) {
            jc <- callJStatic("org.apache.spark.sql.functions", "ceil", x@jc)
            column(jc)
          })

#' @details
#' \code{ceiling}: Alias for \code{ceil}.
#'
#' @rdname column_math_functions
#' @aliases ceiling ceiling,Column-method
#' @note ceiling since 1.5.0
setMethod("ceiling",
          signature(x = "Column"),
          function(x) {
            ceil(x)
          })

#' @details
#' \code{coalesce}: Returns the first column that is not NA, or NA if all inputs are.
#'
#' @rdname column_nonaggregate_functions
#' @aliases coalesce,Column-method
#' @note coalesce(Column) since 2.1.1
setMethod("coalesce",
          signature(x = "Column"),
          function(x, ...) {
            jcols <- lapply(list(x, ...), function(x) {
              stopifnot(class(x) == "Column")
              x@jc
            })
            jc <- callJStatic("org.apache.spark.sql.functions", "coalesce", jcols)
            column(jc)
          })

#' Though scala functions has "col" function, we don't expose it in SparkR
#' because we don't want to conflict with the "col" function in the R base
#' package and we also have "column" function exported which is an alias of "col".
#' @noRd
col <- function(x) {
  column(callJStatic("org.apache.spark.sql.functions", "col", x))
}

#' Returns a Column based on the given column name
#'
#' Returns a Column based on the given column name.
#'
#' @param x Character column name.
#'
#' @rdname column
#' @name column
#' @family non-aggregate functions
#' @aliases column,character-method
#' @examples \dontrun{column("name")}
#' @note column since 1.6.0
setMethod("column",
          signature(x = "character"),
          function(x) {
            col(x)
          })

#' corr
#'
#' Computes the Pearson Correlation Coefficient for two Columns.
#'
#' @param col2 a (second) Column.
#'
#' @rdname corr
#' @name corr
#' @family aggregate functions
#' @aliases corr,Column-method
#' @examples
#' \dontrun{
#' df <- createDataFrame(cbind(model = rownames(mtcars), mtcars))
#' head(select(df, corr(df$mpg, df$hp)))}
#' @note corr since 1.6.0
setMethod("corr", signature(x = "Column"),
          function(x, col2) {
            stopifnot(class(col2) == "Column")
            jc <- callJStatic("org.apache.spark.sql.functions", "corr", x@jc, col2@jc)
            column(jc)
          })

#' cov
#'
#' Compute the covariance between two expressions.
#'
#' @details
#' \code{cov}: Compute the sample covariance between two expressions.
#'
#' @rdname cov
#' @name cov
#' @family aggregate functions
#' @aliases cov,characterOrColumn-method
#' @examples
#' \dontrun{
#' df <- createDataFrame(cbind(model = rownames(mtcars), mtcars))
#' head(select(df, cov(df$mpg, df$hp), cov("mpg", "hp"),
#'                 covar_samp(df$mpg, df$hp), covar_samp("mpg", "hp"),
#'                 covar_pop(df$mpg, df$hp), covar_pop("mpg", "hp")))}
#' @note cov since 1.6.0
setMethod("cov", signature(x = "characterOrColumn"),
          function(x, col2) {
            stopifnot(is(class(col2), "characterOrColumn"))
            covar_samp(x, col2)
          })

#' @details
#' \code{covar_sample}: Alias for \code{cov}.
#'
#' @rdname cov
#'
#' @param col1 the first Column.
#' @param col2 the second Column.
#' @name covar_samp
#' @aliases covar_samp,characterOrColumn,characterOrColumn-method
#' @note covar_samp since 2.0.0
setMethod("covar_samp", signature(col1 = "characterOrColumn", col2 = "characterOrColumn"),
          function(col1, col2) {
            stopifnot(class(col1) == class(col2))
            if (class(col1) == "Column") {
              col1 <- col1@jc
              col2 <- col2@jc
            }
            jc <- callJStatic("org.apache.spark.sql.functions", "covar_samp", col1, col2)
            column(jc)
          })

#' @details
#' \code{covar_pop}: Computes the population covariance between two expressions.
#'
#' @rdname cov
#' @name covar_pop
#' @aliases covar_pop,characterOrColumn,characterOrColumn-method
#' @note covar_pop since 2.0.0
setMethod("covar_pop", signature(col1 = "characterOrColumn", col2 = "characterOrColumn"),
          function(col1, col2) {
            stopifnot(class(col1) == class(col2))
            if (class(col1) == "Column") {
              col1 <- col1@jc
              col2 <- col2@jc
            }
            jc <- callJStatic("org.apache.spark.sql.functions", "covar_pop", col1, col2)
            column(jc)
          })

#' @details
#' \code{cos}: Returns the cosine of the given value,
#' as if computed by \code{java.lang.Math.cos()}. Units in radians.
#'
#' @rdname column_math_functions
#' @aliases cos cos,Column-method
#' @note cos since 1.5.0
setMethod("cos",
          signature(x = "Column"),
          function(x) {
            jc <- callJStatic("org.apache.spark.sql.functions", "cos", x@jc)
            column(jc)
          })

#' @details
#' \code{cosh}: Returns the hyperbolic cosine of the given value,
#' as if computed by \code{java.lang.Math.cosh()}.
#'
#' @rdname column_math_functions
#' @aliases cosh cosh,Column-method
#' @note cosh since 1.5.0
setMethod("cosh",
          signature(x = "Column"),
          function(x) {
            jc <- callJStatic("org.apache.spark.sql.functions", "cosh", x@jc)
            column(jc)
          })

#' Returns the number of items in a group
#'
#' This can be used as a column aggregate function with \code{Column} as input,
#' and returns the number of items in a group.
#'
#' @rdname count
#' @name count
#' @family aggregate functions
#' @aliases count,Column-method
#' @examples \dontrun{count(df$c)}
#' @note count since 1.4.0
setMethod("count",
          signature(x = "Column"),
          function(x) {
            jc <- callJStatic("org.apache.spark.sql.functions", "count", x@jc)
            column(jc)
          })

#' @details
#' \code{crc32}: Calculates the cyclic redundancy check value  (CRC32) of a binary column
#' and returns the value as a bigint.
#'
#' @rdname column_misc_functions
#' @aliases crc32 crc32,Column-method
#' @note crc32 since 1.5.0
setMethod("crc32",
          signature(x = "Column"),
          function(x) {
            jc <- callJStatic("org.apache.spark.sql.functions", "crc32", x@jc)
            column(jc)
          })

#' @details
#' \code{hash}: Calculates the hash code of given columns, and returns the result
#' as an int column.
#'
#' @rdname column_misc_functions
#' @aliases hash hash,Column-method
#' @note hash since 2.0.0
setMethod("hash",
          signature(x = "Column"),
          function(x, ...) {
            jcols <- lapply(list(x, ...), function(x) {
              stopifnot(class(x) == "Column")
              x@jc
            })
            jc <- callJStatic("org.apache.spark.sql.functions", "hash", jcols)
            column(jc)
          })

#' @details
#' \code{xxhash64}: Calculates the hash code of given columns using the 64-bit
#' variant of the xxHash algorithm, and returns the result as a long
#' column.
#'
#' @rdname column_misc_functions
#' @aliases xxhash64 xxhash64,Column-method
#' @note xxhash64 since 3.0.0
setMethod("xxhash64",
          signature(x = "Column"),
          function(x, ...) {
            jcols <- lapply(list(x, ...), function(x) {
              stopifnot(class(x) == "Column")
              x@jc
            })
            jc <- callJStatic("org.apache.spark.sql.functions", "xxhash64", jcols)
            column(jc)
          })

#' @details
#' \code{dayofmonth}: Extracts the day of the month as an integer from a
#' given date/timestamp/string.
#'
#' @rdname column_datetime_functions
#' @aliases dayofmonth dayofmonth,Column-method
#' @examples
#'
#' \dontrun{
#' head(select(df, df$time, year(df$time), quarter(df$time), month(df$time),
#'             dayofmonth(df$time), dayofweek(df$time), dayofyear(df$time), weekofyear(df$time)))
#' head(agg(groupBy(df, year(df$time)), count(df$y), avg(df$y)))
#' head(agg(groupBy(df, month(df$time)), avg(df$y)))}
#' @note dayofmonth since 1.5.0
setMethod("dayofmonth",
          signature(x = "Column"),
          function(x) {
            jc <- callJStatic("org.apache.spark.sql.functions", "dayofmonth", x@jc)
            column(jc)
          })

#' @details
#' \code{dayofweek}: Extracts the day of the week as an integer from a
#' given date/timestamp/string.
#'
#' @rdname column_datetime_functions
#' @aliases dayofweek dayofweek,Column-method
#' @note dayofweek since 2.3.0
setMethod("dayofweek",
          signature(x = "Column"),
          function(x) {
            jc <- callJStatic("org.apache.spark.sql.functions", "dayofweek", x@jc)
            column(jc)
          })

#' @details
#' \code{dayofyear}: Extracts the day of the year as an integer from a
#' given date/timestamp/string.
#'
#' @rdname column_datetime_functions
#' @aliases dayofyear dayofyear,Column-method
#' @note dayofyear since 1.5.0
setMethod("dayofyear",
          signature(x = "Column"),
          function(x) {
            jc <- callJStatic("org.apache.spark.sql.functions", "dayofyear", x@jc)
            column(jc)
          })

#' @details
#' \code{decode}: Computes the first argument into a string from a binary using the provided
#' character set.
#'
#' @param charset character set to use (one of "US-ASCII", "ISO-8859-1", "UTF-8", "UTF-16BE",
#'                "UTF-16LE", "UTF-16").
#'
#' @rdname column_string_functions
#' @aliases decode decode,Column,character-method
#' @note decode since 1.6.0
setMethod("decode",
          signature(x = "Column", charset = "character"),
          function(x, charset) {
            jc <- callJStatic("org.apache.spark.sql.functions", "decode", x@jc, charset)
            column(jc)
          })

#' @details
#' \code{encode}: Computes the first argument into a binary from a string using the provided
#' character set.
#'
#' @rdname column_string_functions
#' @aliases encode encode,Column,character-method
#' @note encode since 1.6.0
setMethod("encode",
          signature(x = "Column", charset = "character"),
          function(x, charset) {
            jc <- callJStatic("org.apache.spark.sql.functions", "encode", x@jc, charset)
            column(jc)
          })

#' @details
#' \code{exp}: Computes the exponential of the given value.
#'
#' @rdname column_math_functions
#' @aliases exp exp,Column-method
#' @note exp since 1.5.0
setMethod("exp",
          signature(x = "Column"),
          function(x) {
            jc <- callJStatic("org.apache.spark.sql.functions", "exp", x@jc)
            column(jc)
          })

#' @details
#' \code{expm1}: Computes the exponential of the given value minus one.
#'
#' @rdname column_math_functions
#' @aliases expm1 expm1,Column-method
#' @note expm1 since 1.5.0
setMethod("expm1",
          signature(x = "Column"),
          function(x) {
            jc <- callJStatic("org.apache.spark.sql.functions", "expm1", x@jc)
            column(jc)
          })

#' @details
#' \code{factorial}: Computes the factorial of the given value.
#'
#' @rdname column_math_functions
#' @aliases factorial factorial,Column-method
#' @note factorial since 1.5.0
setMethod("factorial",
          signature(x = "Column"),
          function(x) {
            jc <- callJStatic("org.apache.spark.sql.functions", "factorial", x@jc)
            column(jc)
          })

#' first
#'
#' Aggregate function: returns the first value in a group.
#'
#' The function by default returns the first values it sees. It will return the first non-missing
#' value it sees when na.rm is set to true. If all values are missing, then NA is returned.
#' Note: the function is non-deterministic because its results depends on the order of the rows
#' which may be non-deterministic after a shuffle.
#'
#' @param na.rm a logical value indicating whether NA values should be stripped
#'        before the computation proceeds.
#'
#' @rdname first
#' @name first
#' @aliases first,characterOrColumn-method
#' @family aggregate functions
#' @examples
#' \dontrun{
#' first(df$c)
#' first(df$c, TRUE)
#' }
#' @note first(characterOrColumn) since 1.4.0
setMethod("first",
          signature(x = "characterOrColumn"),
          function(x, na.rm = FALSE) {
            col <- if (class(x) == "Column") {
              x@jc
            } else {
              x
            }
            jc <- callJStatic("org.apache.spark.sql.functions", "first", col, na.rm)
            column(jc)
          })

#' @details
#' \code{floor}: Computes the floor of the given value.
#'
#' @rdname column_math_functions
#' @aliases floor floor,Column-method
#' @note floor since 1.5.0
setMethod("floor",
          signature(x = "Column"),
          function(x) {
            jc <- callJStatic("org.apache.spark.sql.functions", "floor", x@jc)
            column(jc)
          })

#' @details
#' \code{hex}: Computes hex value of the given column.
#'
#' @rdname column_math_functions
#' @aliases hex hex,Column-method
#' @note hex since 1.5.0
setMethod("hex",
          signature(x = "Column"),
          function(x) {
            jc <- callJStatic("org.apache.spark.sql.functions", "hex", x@jc)
            column(jc)
          })

#' @details
#' \code{hour}: Extracts the hour as an integer from a given date/timestamp/string.
#'
#' @rdname column_datetime_functions
#' @aliases hour hour,Column-method
#' @examples
#'
#' \dontrun{
#' head(select(df, hour(df$time), minute(df$time), second(df$time)))
#' head(agg(groupBy(df, dayofmonth(df$time)), avg(df$y)))
#' head(agg(groupBy(df, hour(df$time)), avg(df$y)))
#' head(agg(groupBy(df, minute(df$time)), avg(df$y)))}
#' @note hour since 1.5.0
setMethod("hour",
          signature(x = "Column"),
          function(x) {
            jc <- callJStatic("org.apache.spark.sql.functions", "hour", x@jc)
            column(jc)
          })

#' @details
#' \code{initcap}: Returns a new string column by converting the first letter of
#' each word to uppercase. Words are delimited by whitespace. For example, "hello world"
#' will become "Hello World".
#'
#' @rdname column_string_functions
#' @aliases initcap initcap,Column-method
#' @examples
#'
#' \dontrun{
#' tmp <- mutate(df, sex_lower = lower(df$Sex), age_upper = upper(df$age),
#'                   sex_age = concat_ws(" ", lower(df$sex), lower(df$age)))
#' head(tmp)
#' tmp2 <- mutate(tmp, s1 = initcap(tmp$sex_lower), s2 = initcap(tmp$sex_age),
#'                     s3 = reverse(df$Sex))
#' head(tmp2)}
#' @note initcap since 1.5.0
setMethod("initcap",
          signature(x = "Column"),
          function(x) {
            jc <- callJStatic("org.apache.spark.sql.functions", "initcap", x@jc)
            column(jc)
          })

#' @details
#' \code{isnan}: Returns true if the column is NaN.
#' @rdname column_nonaggregate_functions
#' @aliases isnan isnan,Column-method
#' @note isnan since 2.0.0
setMethod("isnan",
          signature(x = "Column"),
          function(x) {
            jc <- callJStatic("org.apache.spark.sql.functions", "isnan", x@jc)
            column(jc)
          })

#' @details
#' \code{is.nan}: Alias for \link{isnan}.
#'
#' @rdname column_nonaggregate_functions
#' @aliases is.nan is.nan,Column-method
#' @note is.nan since 2.0.0
setMethod("is.nan",
          signature(x = "Column"),
          function(x) {
            isnan(x)
          })

#' @details
#' \code{kurtosis}: Returns the kurtosis of the values in a group.
#'
#' @rdname column_aggregate_functions
#' @aliases kurtosis kurtosis,Column-method
#' @examples
#'
#' \dontrun{
#' head(select(df, mean(df$mpg), sd(df$mpg), skewness(df$mpg), kurtosis(df$mpg)))}
#' @note kurtosis since 1.6.0
setMethod("kurtosis",
          signature(x = "Column"),
          function(x) {
            jc <- callJStatic("org.apache.spark.sql.functions", "kurtosis", x@jc)
            column(jc)
          })

#' last
#'
#' Aggregate function: returns the last value in a group.
#'
#' The function by default returns the last values it sees. It will return the last non-missing
#' value it sees when na.rm is set to true. If all values are missing, then NA is returned.
#' Note: the function is non-deterministic because its results depends on the order of the rows
#' which may be non-deterministic after a shuffle.
#'
#' @param x column to compute on.
#' @param na.rm a logical value indicating whether NA values should be stripped
#'        before the computation proceeds.
#' @param ... further arguments to be passed to or from other methods.
#'
#' @rdname last
#' @name last
#' @aliases last,characterOrColumn-method
#' @family aggregate functions
#' @examples
#' \dontrun{
#' last(df$c)
#' last(df$c, TRUE)
#' }
#' @note last since 1.4.0
setMethod("last",
          signature(x = "characterOrColumn"),
          function(x, na.rm = FALSE) {
            col <- if (class(x) == "Column") {
              x@jc
            } else {
              x
            }
            jc <- callJStatic("org.apache.spark.sql.functions", "last", col, na.rm)
            column(jc)
          })

#' @details
#' \code{last_day}: Given a date column, returns the last day of the month which the
#' given date belongs to. For example, input "2015-07-27" returns "2015-07-31" since
#' July 31 is the last day of the month in July 2015.
#'
#' @rdname column_datetime_functions
#' @aliases last_day last_day,Column-method
#' @examples
#'
#' \dontrun{
#' head(select(df, df$time, last_day(df$time), month(df$time)))}
#' @note last_day since 1.5.0
setMethod("last_day",
          signature(x = "Column"),
          function(x) {
            jc <- callJStatic("org.apache.spark.sql.functions", "last_day", x@jc)
            column(jc)
          })

#' @details
#' \code{length}: Computes the character length of a string data or number of bytes
#' of a binary data. The length of string data includes the trailing spaces.
#' The length of binary data includes binary zeros.
#'
#' @rdname column_string_functions
#' @aliases length length,Column-method
#' @note length since 1.5.0
setMethod("length",
          signature(x = "Column"),
          function(x) {
            jc <- callJStatic("org.apache.spark.sql.functions", "length", x@jc)
            column(jc)
          })

#' @details
#' \code{log}: Computes the natural logarithm of the given value.
#'
#' @rdname column_math_functions
#' @aliases log log,Column-method
#' @note log since 1.5.0
setMethod("log",
          signature(x = "Column"),
          function(x) {
            jc <- callJStatic("org.apache.spark.sql.functions", "log", x@jc)
            column(jc)
          })

#' @details
#' \code{log10}: Computes the logarithm of the given value in base 10.
#'
#' @rdname column_math_functions
#' @aliases log10 log10,Column-method
#' @note log10 since 1.5.0
setMethod("log10",
          signature(x = "Column"),
          function(x) {
            jc <- callJStatic("org.apache.spark.sql.functions", "log10", x@jc)
            column(jc)
          })

#' @details
#' \code{log1p}: Computes the natural logarithm of the given value plus one.
#'
#' @rdname column_math_functions
#' @aliases log1p log1p,Column-method
#' @note log1p since 1.5.0
setMethod("log1p",
          signature(x = "Column"),
          function(x) {
            jc <- callJStatic("org.apache.spark.sql.functions", "log1p", x@jc)
            column(jc)
          })

#' @details
#' \code{log2}: Computes the logarithm of the given column in base 2.
#'
#' @rdname column_math_functions
#' @aliases log2 log2,Column-method
#' @note log2 since 1.5.0
setMethod("log2",
          signature(x = "Column"),
          function(x) {
            jc <- callJStatic("org.apache.spark.sql.functions", "log2", x@jc)
            column(jc)
          })

#' @details
#' \code{lower}: Converts a string column to lower case.
#'
#' @rdname column_string_functions
#' @aliases lower lower,Column-method
#' @note lower since 1.4.0
setMethod("lower",
          signature(x = "Column"),
          function(x) {
            jc <- callJStatic("org.apache.spark.sql.functions", "lower", x@jc)
            column(jc)
          })

#' @details
#' \code{ltrim}: Trims the spaces from left end for the specified string value. Optionally a
#' \code{trimString} can be specified.
#'
#' @rdname column_string_functions
#' @aliases ltrim ltrim,Column,missing-method
#' @examples
#'
#' \dontrun{
#' tmp <- mutate(df, SexLpad = lpad(df$Sex, 6, " "), SexRpad = rpad(df$Sex, 7, " "))
#' head(select(tmp, length(tmp$Sex), length(tmp$SexLpad), length(tmp$SexRpad)))
#' tmp2 <- mutate(tmp, SexLtrim = ltrim(tmp$SexLpad), SexRtrim = rtrim(tmp$SexRpad),
#'                     SexTrim = trim(tmp$SexLpad))
#' head(select(tmp2, length(tmp2$Sex), length(tmp2$SexLtrim),
#'                   length(tmp2$SexRtrim), length(tmp2$SexTrim)))
#'
#' tmp <- mutate(df, SexLpad = lpad(df$Sex, 6, "xx"), SexRpad = rpad(df$Sex, 7, "xx"))
#' head(tmp)}
#' @note ltrim since 1.5.0
setMethod("ltrim",
          signature(x = "Column", trimString = "missing"),
          function(x, trimString) {
            jc <- callJStatic("org.apache.spark.sql.functions", "ltrim", x@jc)
            column(jc)
          })

#' @param trimString a character string to trim with
#' @rdname column_string_functions
#' @aliases ltrim,Column,character-method
#' @note ltrim(Column, character) since 2.3.0
setMethod("ltrim",
          signature(x = "Column", trimString = "character"),
          function(x, trimString) {
            jc <- callJStatic("org.apache.spark.sql.functions", "ltrim", x@jc, trimString)
            column(jc)
          })

#' @details
#' \code{max}: Returns the maximum value of the expression in a group.
#'
#' @rdname column_aggregate_functions
#' @aliases max max,Column-method
#' @note max since 1.5.0
setMethod("max",
          signature(x = "Column"),
          function(x) {
            jc <- callJStatic("org.apache.spark.sql.functions", "max", x@jc)
            column(jc)
          })

#' @details
#' \code{md5}: Calculates the MD5 digest of a binary column and returns the value
#' as a 32 character hex string.
#'
#' @rdname column_misc_functions
#' @aliases md5 md5,Column-method
#' @note md5 since 1.5.0
setMethod("md5",
          signature(x = "Column"),
          function(x) {
            jc <- callJStatic("org.apache.spark.sql.functions", "md5", x@jc)
            column(jc)
          })

#' @details
#' \code{mean}: Returns the average of the values in a group. Alias for \code{avg}.
#'
#' @rdname column_aggregate_functions
#' @aliases mean mean,Column-method
#' @examples
#'
#' \dontrun{
#' head(select(df, avg(df$mpg), mean(df$mpg), sum(df$mpg), min(df$wt), max(df$qsec)))
#'
#' # metrics by num of cylinders
#' tmp <- agg(groupBy(df, "cyl"), avg(df$mpg), avg(df$hp), avg(df$wt), avg(df$qsec))
#' head(orderBy(tmp, "cyl"))
#'
#' # car with the max mpg
#' mpg_max <- as.numeric(collect(agg(df, max(df$mpg))))
#' head(where(df, df$mpg == mpg_max))}
#' @note mean since 1.5.0
setMethod("mean",
          signature(x = "Column"),
          function(x) {
            jc <- callJStatic("org.apache.spark.sql.functions", "mean", x@jc)
            column(jc)
          })

#' @details
#' \code{min}: Returns the minimum value of the expression in a group.
#'
#' @rdname column_aggregate_functions
#' @aliases min min,Column-method
#' @note min since 1.5.0
setMethod("min",
          signature(x = "Column"),
          function(x) {
            jc <- callJStatic("org.apache.spark.sql.functions", "min", x@jc)
            column(jc)
          })

#' @details
#' \code{minute}: Extracts the minute as an integer from a given date/timestamp/string.
#'
#' @rdname column_datetime_functions
#' @aliases minute minute,Column-method
#' @note minute since 1.5.0
setMethod("minute",
          signature(x = "Column"),
          function(x) {
            jc <- callJStatic("org.apache.spark.sql.functions", "minute", x@jc)
            column(jc)
          })

#' @details
#' \code{monotonically_increasing_id}: Returns a column that generates monotonically increasing
#' 64-bit integers. The generated ID is guaranteed to be monotonically increasing and unique,
#' but not consecutive. The current implementation puts the partition ID in the upper 31 bits,
#' and the record number within each partition in the lower 33 bits. The assumption is that the
#' SparkDataFrame has less than 1 billion partitions, and each partition has less than 8 billion
#' records. As an example, consider a SparkDataFrame with two partitions, each with 3 records.
#' This expression would return the following IDs:
#' 0, 1, 2, 8589934592 (1L << 33), 8589934593, 8589934594.
#' This is equivalent to the MONOTONICALLY_INCREASING_ID function in SQL.
#' The method should be used with no argument.
#' Note: the function is non-deterministic because its result depends on partition IDs.
#'
#' @rdname column_nonaggregate_functions
#' @aliases monotonically_increasing_id monotonically_increasing_id,missing-method
#' @examples
#'
#' \dontrun{head(select(df, monotonically_increasing_id()))}
setMethod("monotonically_increasing_id",
          signature("missing"),
          function() {
            jc <- callJStatic("org.apache.spark.sql.functions", "monotonically_increasing_id")
            column(jc)
          })

#' @details
#' \code{month}: Extracts the month as an integer from a given date/timestamp/string.
#'
#' @rdname column_datetime_functions
#' @aliases month month,Column-method
#' @note month since 1.5.0
setMethod("month",
          signature(x = "Column"),
          function(x) {
            jc <- callJStatic("org.apache.spark.sql.functions", "month", x@jc)
            column(jc)
          })

#' @details
#' \code{negate}: Unary minus, i.e. negate the expression.
#'
#' @rdname column_nonaggregate_functions
#' @aliases negate negate,Column-method
#' @note negate since 1.5.0
setMethod("negate",
          signature(x = "Column"),
          function(x) {
            jc <- callJStatic("org.apache.spark.sql.functions", "negate", x@jc)
            column(jc)
          })

#' @details
#' \code{overlay}: Overlay the specified portion of \code{x} with \code{replace},
#' starting from byte position \code{pos} of \code{src} and proceeding for
#' \code{len} bytes.
#'
#' @param replace a Column with replacement.
#'
#' @rdname column_string_functions
#' @aliases overlay overlay,Column-method,numericOrColumn-method
#' @note overlay since 3.0.0
setMethod("overlay",
  signature(x = "Column", replace = "Column", pos = "numericOrColumn"),
  function(x, replace, pos, len = -1) {
    if (is.numeric(pos)) {
      pos <- lit(as.integer(pos))
    }

    if (is.numeric(len)) {
      len <- lit(as.integer(len))
    }

    jc <- callJStatic(
      "org.apache.spark.sql.functions", "overlay",
      x@jc, replace@jc, pos@jc, len@jc
    )

    column(jc)
  })

#' @details
#' \code{quarter}: Extracts the quarter as an integer from a given date/timestamp/string.
#'
#' @rdname column_datetime_functions
#' @aliases quarter quarter,Column-method
#' @note quarter since 1.5.0
setMethod("quarter",
          signature(x = "Column"),
          function(x) {
            jc <- callJStatic("org.apache.spark.sql.functions", "quarter", x@jc)
            column(jc)
          })

#' @details
#' \code{reverse}: Returns a reversed string or an array with reverse order of elements.
#'
#' @rdname column_collection_functions
#' @aliases reverse reverse,Column-method
#' @note reverse since 1.5.0
setMethod("reverse",
          signature(x = "Column"),
          function(x) {
            jc <- callJStatic("org.apache.spark.sql.functions", "reverse", x@jc)
            column(jc)
          })

#' @details
#' \code{rint}: Returns the double value that is closest in value to the argument and
#' is equal to a mathematical integer.
#'
#' @rdname column_math_functions
#' @aliases rint rint,Column-method
#' @note rint since 1.5.0
setMethod("rint",
          signature(x = "Column"),
          function(x) {
            jc <- callJStatic("org.apache.spark.sql.functions", "rint", x@jc)
            column(jc)
          })

#' @details
#' \code{round}: Returns the value of the column rounded to 0 decimal places
#' using HALF_UP rounding mode.
#'
#' @rdname column_math_functions
#' @aliases round round,Column-method
#' @note round since 1.5.0
setMethod("round",
          signature(x = "Column"),
          function(x) {
            jc <- callJStatic("org.apache.spark.sql.functions", "round", x@jc)
            column(jc)
          })

#' @details
#' \code{bround}: Returns the value of the column \code{e} rounded to \code{scale} decimal places
#' using HALF_EVEN rounding mode if \code{scale} >= 0 or at integer part when \code{scale} < 0.
#' Also known as Gaussian rounding or bankers' rounding that rounds to the nearest even number.
#' bround(2.5, 0) = 2, bround(3.5, 0) = 4.
#'
#' @param scale round to \code{scale} digits to the right of the decimal point when
#'        \code{scale} > 0, the nearest even number when \code{scale} = 0, and \code{scale} digits
#'        to the left of the decimal point when \code{scale} < 0.
#' @rdname column_math_functions
#' @aliases bround bround,Column-method
#' @note bround since 2.0.0
setMethod("bround",
          signature(x = "Column"),
          function(x, scale = 0) {
            jc <- callJStatic("org.apache.spark.sql.functions", "bround", x@jc, as.integer(scale))
            column(jc)
          })

#' @details
#' \code{rtrim}: Trims the spaces from right end for the specified string value. Optionally a
#' \code{trimString} can be specified.
#'
#' @rdname column_string_functions
#' @aliases rtrim rtrim,Column,missing-method
#' @note rtrim since 1.5.0
setMethod("rtrim",
          signature(x = "Column", trimString = "missing"),
          function(x, trimString) {
            jc <- callJStatic("org.apache.spark.sql.functions", "rtrim", x@jc)
            column(jc)
          })

#' @rdname column_string_functions
#' @aliases rtrim,Column,character-method
#' @note rtrim(Column, character) since 2.3.0
setMethod("rtrim",
          signature(x = "Column", trimString = "character"),
          function(x, trimString) {
            jc <- callJStatic("org.apache.spark.sql.functions", "rtrim", x@jc, trimString)
            column(jc)
          })

#' @details
#' \code{sd}: Alias for \code{stddev_samp}.
#'
#' @rdname column_aggregate_functions
#' @aliases sd sd,Column-method
#' @examples
#'
#' \dontrun{
#' head(select(df, sd(df$mpg), stddev(df$mpg), stddev_pop(df$wt), stddev_samp(df$qsec)))}
#' @note sd since 1.6.0
setMethod("sd",
          signature(x = "Column"),
          function(x) {
            # In R, sample standard deviation is calculated with the sd() function.
            stddev_samp(x)
          })

#' @details
#' \code{second}: Extracts the second as an integer from a given date/timestamp/string.
#'
#' @rdname column_datetime_functions
#' @aliases second second,Column-method
#' @note second since 1.5.0
setMethod("second",
          signature(x = "Column"),
          function(x) {
            jc <- callJStatic("org.apache.spark.sql.functions", "second", x@jc)
            column(jc)
          })

#' @details
#' \code{sha1}: Calculates the SHA-1 digest of a binary column and returns the value
#' as a 40 character hex string.
#'
#' @rdname column_misc_functions
#' @aliases sha1 sha1,Column-method
#' @note sha1 since 1.5.0
setMethod("sha1",
          signature(x = "Column"),
          function(x) {
            jc <- callJStatic("org.apache.spark.sql.functions", "sha1", x@jc)
            column(jc)
          })

#' @details
#' \code{signum}: Computes the signum of the given value.
#'
#' @rdname column_math_functions
#' @aliases signum signum,Column-method
#' @note signum since 1.5.0
setMethod("signum",
          signature(x = "Column"),
          function(x) {
            jc <- callJStatic("org.apache.spark.sql.functions", "signum", x@jc)
            column(jc)
          })

#' @details
#' \code{sign}: Alias for \code{signum}.
#'
#' @rdname column_math_functions
#' @aliases sign sign,Column-method
#' @note sign since 1.5.0
setMethod("sign", signature(x = "Column"),
          function(x) {
            signum(x)
          })

#' @details
#' \code{sin}: Returns the sine of the given value,
#' as if computed by \code{java.lang.Math.sin()}. Units in radians.
#'
#' @rdname column_math_functions
#' @aliases sin sin,Column-method
#' @note sin since 1.5.0
setMethod("sin",
          signature(x = "Column"),
          function(x) {
            jc <- callJStatic("org.apache.spark.sql.functions", "sin", x@jc)
            column(jc)
          })

#' @details
#' \code{sinh}: Returns the hyperbolic sine of the given value,
#' as if computed by \code{java.lang.Math.sinh()}.
#'
#' @rdname column_math_functions
#' @aliases sinh sinh,Column-method
#' @note sinh since 1.5.0
setMethod("sinh",
          signature(x = "Column"),
          function(x) {
            jc <- callJStatic("org.apache.spark.sql.functions", "sinh", x@jc)
            column(jc)
          })

#' @details
#' \code{skewness}: Returns the skewness of the values in a group.
#'
#' @rdname column_aggregate_functions
#' @aliases skewness skewness,Column-method
#' @note skewness since 1.6.0
setMethod("skewness",
          signature(x = "Column"),
          function(x) {
            jc <- callJStatic("org.apache.spark.sql.functions", "skewness", x@jc)
            column(jc)
          })

#' @details
#' \code{soundex}: Returns the soundex code for the specified expression.
#'
#' @rdname column_string_functions
#' @aliases soundex soundex,Column-method
#' @note soundex since 1.5.0
setMethod("soundex",
          signature(x = "Column"),
          function(x) {
            jc <- callJStatic("org.apache.spark.sql.functions", "soundex", x@jc)
            column(jc)
          })

#' @details
#' \code{spark_partition_id}: Returns the partition ID as a SparkDataFrame column.
#' Note that this is nondeterministic because it depends on data partitioning and
#' task scheduling.
#' This is equivalent to the \code{SPARK_PARTITION_ID} function in SQL.
#'
#' @rdname column_nonaggregate_functions
#' @aliases spark_partition_id spark_partition_id,missing-method
#' @examples
#'
#' \dontrun{head(select(df, spark_partition_id()))}
#' @note spark_partition_id since 2.0.0
setMethod("spark_partition_id",
          signature("missing"),
          function() {
            jc <- callJStatic("org.apache.spark.sql.functions", "spark_partition_id")
            column(jc)
          })

#' @details
#' \code{stddev}: Alias for \code{std_dev}.
#'
#' @rdname column_aggregate_functions
#' @aliases stddev stddev,Column-method
#' @note stddev since 1.6.0
setMethod("stddev",
          signature(x = "Column"),
          function(x) {
            jc <- callJStatic("org.apache.spark.sql.functions", "stddev", x@jc)
            column(jc)
          })

#' @details
#' \code{stddev_pop}: Returns the population standard deviation of the expression in a group.
#'
#' @rdname column_aggregate_functions
#' @aliases stddev_pop stddev_pop,Column-method
#' @note stddev_pop since 1.6.0
setMethod("stddev_pop",
          signature(x = "Column"),
          function(x) {
            jc <- callJStatic("org.apache.spark.sql.functions", "stddev_pop", x@jc)
            column(jc)
          })

#' @details
#' \code{stddev_samp}: Returns the unbiased sample standard deviation of the expression in a group.
#'
#' @rdname column_aggregate_functions
#' @aliases stddev_samp stddev_samp,Column-method
#' @note stddev_samp since 1.6.0
setMethod("stddev_samp",
          signature(x = "Column"),
          function(x) {
            jc <- callJStatic("org.apache.spark.sql.functions", "stddev_samp", x@jc)
            column(jc)
          })

#' @details
#' \code{struct}: Creates a new struct column that composes multiple input columns.
#'
#' @rdname column_nonaggregate_functions
#' @aliases struct struct,characterOrColumn-method
#' @examples
#'
#' \dontrun{
#' tmp <- mutate(df, v1 = struct(df$mpg, df$cyl), v2 = struct("hp", "wt", "vs"),
#'                   v3 = create_array(df$mpg, df$cyl, df$hp),
#'                   v4 = create_map(lit("x"), lit(1.0), lit("y"), lit(-1.0)))
#' head(tmp)}
#' @note struct since 1.6.0
setMethod("struct",
          signature(x = "characterOrColumn"),
          function(x, ...) {
            if (class(x) == "Column") {
              jcols <- lapply(list(x, ...), function(x) { x@jc })
              jc <- callJStatic("org.apache.spark.sql.functions", "struct", jcols)
            } else {
              jc <- callJStatic("org.apache.spark.sql.functions", "struct", x, list(...))
            }
            column(jc)
          })

#' @details
#' \code{sqrt}: Computes the square root of the specified float value.
#'
#' @rdname column_math_functions
#' @aliases sqrt sqrt,Column-method
#' @note sqrt since 1.5.0
setMethod("sqrt",
          signature(x = "Column"),
          function(x) {
            jc <- callJStatic("org.apache.spark.sql.functions", "sqrt", x@jc)
            column(jc)
          })

#' @details
#' \code{sum}: Returns the sum of all values in the expression.
#'
#' @rdname column_aggregate_functions
#' @aliases sum sum,Column-method
#' @note sum since 1.5.0
setMethod("sum",
          signature(x = "Column"),
          function(x) {
            jc <- callJStatic("org.apache.spark.sql.functions", "sum", x@jc)
            column(jc)
          })

#' @details
#' \code{sumDistinct}: Returns the sum of distinct values in the expression.
#'
#' @rdname column_aggregate_functions
#' @aliases sumDistinct sumDistinct,Column-method
#' @examples
#'
#' \dontrun{
#' head(select(df, sumDistinct(df$gear)))
#' head(distinct(select(df, "gear")))}
#' @note sumDistinct since 1.4.0
setMethod("sumDistinct",
          signature(x = "Column"),
          function(x) {
            jc <- callJStatic("org.apache.spark.sql.functions", "sumDistinct", x@jc)
            column(jc)
          })

#' @details
#' \code{tan}: Returns the tangent of the given value,
#' as if computed by \code{java.lang.Math.tan()}.
#' Units in radians.
#'
#' @rdname column_math_functions
#' @aliases tan tan,Column-method
#' @note tan since 1.5.0
setMethod("tan",
          signature(x = "Column"),
          function(x) {
            jc <- callJStatic("org.apache.spark.sql.functions", "tan", x@jc)
            column(jc)
          })

#' @details
#' \code{tanh}: Returns the hyperbolic tangent of the given value,
#' as if computed by \code{java.lang.Math.tanh()}.
#'
#' @rdname column_math_functions
#' @aliases tanh tanh,Column-method
#' @note tanh since 1.5.0
setMethod("tanh",
          signature(x = "Column"),
          function(x) {
            jc <- callJStatic("org.apache.spark.sql.functions", "tanh", x@jc)
            column(jc)
          })

#' @details
#' \code{toDegrees}: Converts an angle measured in radians to an approximately equivalent angle
#' measured in degrees.
#'
#' @rdname column_math_functions
#' @aliases toDegrees toDegrees,Column-method
#' @note toDegrees since 1.4.0
setMethod("toDegrees",
          signature(x = "Column"),
          function(x) {
            .Deprecated("degrees")
            jc <- callJStatic("org.apache.spark.sql.functions", "degrees", x@jc)
            column(jc)
          })

#' @details
#' \code{degrees}: Converts an angle measured in radians to an approximately equivalent angle
#' measured in degrees.
#'
#' @rdname column_math_functions
#' @aliases degrees degrees,Column-method
#' @note degrees since 3.0.0
setMethod("degrees",
          signature(x = "Column"),
          function(x) {
            jc <- callJStatic("org.apache.spark.sql.functions", "degrees", x@jc)
            column(jc)
          })

#' @details
#' \code{toRadians}: Converts an angle measured in degrees to an approximately equivalent angle
#' measured in radians.
#'
#' @rdname column_math_functions
#' @aliases toRadians toRadians,Column-method
#' @note toRadians since 1.4.0
setMethod("toRadians",
          signature(x = "Column"),
          function(x) {
            .Deprecated("radians")
            jc <- callJStatic("org.apache.spark.sql.functions", "radians", x@jc)
            column(jc)
          })

#' @details
#' \code{radians}: Converts an angle measured in degrees to an approximately equivalent angle
#' measured in radians.
#'
#' @rdname column_math_functions
#' @aliases radians radians,Column-method
#' @note radians since 3.0.0
setMethod("radians",
          signature(x = "Column"),
          function(x) {
            jc <- callJStatic("org.apache.spark.sql.functions", "radians", x@jc)
            column(jc)
          })

#' @details
#' \code{to_date}: Converts the column into a DateType. You may optionally specify
#' a format according to the rules in:
<<<<<<< HEAD
#' \url{http://docs.oracle.com/javase/tutorial/i18n/format/simpleDateFormat.html}.
=======
#' \href{https://spark.apache.org/docs/latest/sql-ref-datetime-pattern.html}{Datetime Pattern}
>>>>>>> 74c910af
#' If the string cannot be parsed according to the specified format (or default),
#' the value of the column will be null.
#' By default, it follows casting rules to a DateType if the format is omitted
#' (equivalent to \code{cast(df$x, "date")}).
#'
#' @rdname column_datetime_functions
#' @aliases to_date to_date,Column,missing-method
#' @examples
#'
#' \dontrun{
#' tmp <- createDataFrame(data.frame(time_string = dts))
#' tmp2 <- mutate(tmp, date1 = to_date(tmp$time_string),
#'                    date2 = to_date(tmp$time_string, "yyyy-MM-dd"),
#'                    date3 = date_format(tmp$time_string, "MM/dd/yyy"),
#'                    time1 = to_timestamp(tmp$time_string),
#'                    time2 = to_timestamp(tmp$time_string, "yyyy-MM-dd"))
#' head(tmp2)}
#' @note to_date(Column) since 1.5.0
setMethod("to_date",
          signature(x = "Column", format = "missing"),
          function(x, format) {
            jc <- callJStatic("org.apache.spark.sql.functions", "to_date", x@jc)
            column(jc)
          })

#' @rdname column_datetime_functions
#' @aliases to_date,Column,character-method
#' @note to_date(Column, character) since 2.2.0
setMethod("to_date",
          signature(x = "Column", format = "character"),
          function(x, format) {
            jc <- callJStatic("org.apache.spark.sql.functions", "to_date", x@jc, format)
            column(jc)
          })

#' @details
#' \code{to_json}: Converts a column containing a \code{structType}, a \code{mapType}
#' or an \code{arrayType} into a Column of JSON string.
#' Resolving the Column can fail if an unsupported type is encountered.
#'
#' @rdname column_collection_functions
#' @aliases to_json to_json,Column-method
#' @examples
#'
#' \dontrun{
#' # Converts a struct into a JSON object
#' df2 <- sql("SELECT named_struct('date', cast('2000-01-01' as date)) as d")
#' select(df2, to_json(df2$d, dateFormat = 'dd/MM/yyyy'))
#'
#' # Converts an array of structs into a JSON array
#' df2 <- sql("SELECT array(named_struct('name', 'Bob'), named_struct('name', 'Alice')) as people")
#' df2 <- mutate(df2, people_json = to_json(df2$people))
#'
#' # Converts a map into a JSON object
#' df2 <- sql("SELECT map('name', 'Bob') as people")
#' df2 <- mutate(df2, people_json = to_json(df2$people))
#'
#' # Converts an array of maps into a JSON array
#' df2 <- sql("SELECT array(map('name', 'Bob'), map('name', 'Alice')) as people")
#' df2 <- mutate(df2, people_json = to_json(df2$people))
#'
#' # Converts a map into a pretty JSON object
#' df2 <- sql("SELECT map('name', 'Bob') as people")
#' df2 <- mutate(df2, people_json = to_json(df2$people, pretty = TRUE))}
#' @note to_json since 2.2.0
setMethod("to_json", signature(x = "Column"),
          function(x, ...) {
            options <- varargsToStrEnv(...)
            jc <- callJStatic("org.apache.spark.sql.functions", "to_json", x@jc, options)
            column(jc)
          })

#' @details
#' \code{to_csv}: Converts a column containing a \code{structType} into a Column of CSV string.
#' Resolving the Column can fail if an unsupported type is encountered.
#'
#' @rdname column_collection_functions
#' @aliases to_csv to_csv,Column-method
#' @examples
#'
#' \dontrun{
#' # Converts a struct into a CSV string
#' df2 <- sql("SELECT named_struct('date', cast('2000-01-01' as date)) as d")
#' select(df2, to_csv(df2$d, dateFormat = 'dd/MM/yyyy'))}
#' @note to_csv since 3.0.0
setMethod("to_csv", signature(x = "Column"),
          function(x, ...) {
            options <- varargsToStrEnv(...)
            jc <- callJStatic("org.apache.spark.sql.functions", "to_csv", x@jc, options)
            column(jc)
          })

#' @details
#' \code{to_timestamp}: Converts the column into a TimestampType. You may optionally specify
#' a format according to the rules in:
<<<<<<< HEAD
#' \url{http://docs.oracle.com/javase/tutorial/i18n/format/simpleDateFormat.html}.
=======
#' \href{https://spark.apache.org/docs/latest/sql-ref-datetime-pattern.html}{Datetime Pattern}
>>>>>>> 74c910af
#' If the string cannot be parsed according to the specified format (or default),
#' the value of the column will be null.
#' By default, it follows casting rules to a TimestampType if the format is omitted
#' (equivalent to \code{cast(df$x, "timestamp")}).
#'
#' @rdname column_datetime_functions
#' @aliases to_timestamp to_timestamp,Column,missing-method
#' @note to_timestamp(Column) since 2.2.0
setMethod("to_timestamp",
          signature(x = "Column", format = "missing"),
          function(x, format) {
            jc <- callJStatic("org.apache.spark.sql.functions", "to_timestamp", x@jc)
            column(jc)
          })

#' @rdname column_datetime_functions
#' @aliases to_timestamp,Column,character-method
#' @note to_timestamp(Column, character) since 2.2.0
setMethod("to_timestamp",
          signature(x = "Column", format = "character"),
          function(x, format) {
            jc <- callJStatic("org.apache.spark.sql.functions", "to_timestamp", x@jc, format)
            column(jc)
          })

#' @details
#' \code{trim}: Trims the spaces from both ends for the specified string column. Optionally a
#' \code{trimString} can be specified.
#'
#' @rdname column_string_functions
#' @aliases trim trim,Column,missing-method
#' @note trim since 1.5.0
setMethod("trim",
          signature(x = "Column", trimString = "missing"),
          function(x, trimString) {
            jc <- callJStatic("org.apache.spark.sql.functions", "trim", x@jc)
            column(jc)
          })

#' @rdname column_string_functions
#' @aliases trim,Column,character-method
#' @note trim(Column, character) since 2.3.0
setMethod("trim",
          signature(x = "Column", trimString = "character"),
          function(x, trimString) {
            jc <- callJStatic("org.apache.spark.sql.functions", "trim", x@jc, trimString)
            column(jc)
          })

#' @details
#' \code{unbase64}: Decodes a BASE64 encoded string column and returns it as a binary column.
#' This is the reverse of base64.
#'
#' @rdname column_string_functions
#' @aliases unbase64 unbase64,Column-method
#' @note unbase64 since 1.5.0
setMethod("unbase64",
          signature(x = "Column"),
          function(x) {
            jc <- callJStatic("org.apache.spark.sql.functions", "unbase64", x@jc)
            column(jc)
          })

#' @details
#' \code{unhex}: Inverse of hex. Interprets each pair of characters as a hexadecimal number
#' and converts to the byte representation of number.
#'
#' @rdname column_math_functions
#' @aliases unhex unhex,Column-method
#' @note unhex since 1.5.0
setMethod("unhex",
          signature(x = "Column"),
          function(x) {
            jc <- callJStatic("org.apache.spark.sql.functions", "unhex", x@jc)
            column(jc)
          })

#' @details
#' \code{upper}: Converts a string column to upper case.
#'
#' @rdname column_string_functions
#' @aliases upper upper,Column-method
#' @note upper since 1.4.0
setMethod("upper",
          signature(x = "Column"),
          function(x) {
            jc <- callJStatic("org.apache.spark.sql.functions", "upper", x@jc)
            column(jc)
          })

#' @details
#' \code{var}: Alias for \code{var_samp}.
#'
#' @rdname column_aggregate_functions
#' @aliases var var,Column-method
#' @examples
#'
#'\dontrun{
#'head(agg(df, var(df$mpg), variance(df$mpg), var_pop(df$mpg), var_samp(df$mpg)))}
#' @note var since 1.6.0
setMethod("var",
          signature(x = "Column"),
          function(x) {
            # In R, sample variance is calculated with the var() function.
            var_samp(x)
          })

#' @rdname column_aggregate_functions
#' @aliases variance variance,Column-method
#' @note variance since 1.6.0
setMethod("variance",
          signature(x = "Column"),
          function(x) {
            jc <- callJStatic("org.apache.spark.sql.functions", "variance", x@jc)
            column(jc)
          })

#' @details
#' \code{var_pop}: Returns the population variance of the values in a group.
#'
#' @rdname column_aggregate_functions
#' @aliases var_pop var_pop,Column-method
#' @note var_pop since 1.5.0
setMethod("var_pop",
          signature(x = "Column"),
          function(x) {
            jc <- callJStatic("org.apache.spark.sql.functions", "var_pop", x@jc)
            column(jc)
          })

#' @details
#' \code{var_samp}: Returns the unbiased variance of the values in a group.
#'
#' @rdname column_aggregate_functions
#' @aliases var_samp var_samp,Column-method
#' @note var_samp since 1.6.0
setMethod("var_samp",
          signature(x = "Column"),
          function(x) {
            jc <- callJStatic("org.apache.spark.sql.functions", "var_samp", x@jc)
            column(jc)
          })

#' @details
#' \code{weekofyear}: Extracts the week number as an integer from a given date/timestamp/string.
#'
#' @rdname column_datetime_functions
#' @aliases weekofyear weekofyear,Column-method
#' @note weekofyear since 1.5.0
setMethod("weekofyear",
          signature(x = "Column"),
          function(x) {
            jc <- callJStatic("org.apache.spark.sql.functions", "weekofyear", x@jc)
            column(jc)
          })

#' @details
#' \code{year}: Extracts the year as an integer from a given date/timestamp/string.
#'
#' @rdname column_datetime_functions
#' @aliases year year,Column-method
#' @note year since 1.5.0
setMethod("year",
          signature(x = "Column"),
          function(x) {
            jc <- callJStatic("org.apache.spark.sql.functions", "year", x@jc)
            column(jc)
          })

#' @details
#' \code{atan2}: Returns the angle theta from the conversion of rectangular coordinates
#' (x, y) to polar coordinates (r, theta),
#' as if computed by \code{java.lang.Math.atan2()}. Units in radians.
#'
#' @rdname column_math_functions
#' @aliases atan2 atan2,Column-method
#' @note atan2 since 1.5.0
setMethod("atan2", signature(y = "Column"),
          function(y, x) {
            if (class(x) == "Column") {
              x <- x@jc
            }
            jc <- callJStatic("org.apache.spark.sql.functions", "atan2", y@jc, x)
            column(jc)
          })

#' @details
#' \code{datediff}: Returns the number of days from \code{y} to \code{x}.
#' If \code{y} is later than \code{x} then the result is positive.
#'
#' @rdname column_datetime_diff_functions
#' @aliases datediff datediff,Column-method
#' @examples
#'
#' \dontrun{
#' tmp <- createDataFrame(data.frame(time_string1 = as.POSIXct(dts),
#'              time_string2 = as.POSIXct(dts[order(runif(length(dts)))])))
#' tmp2 <- mutate(tmp, datediff = datediff(tmp$time_string1, tmp$time_string2),
#'                monthdiff = months_between(tmp$time_string1, tmp$time_string2))
#' head(tmp2)}
#' @note datediff since 1.5.0
setMethod("datediff", signature(y = "Column"),
          function(y, x) {
            if (class(x) == "Column") {
              x <- x@jc
            }
            jc <- callJStatic("org.apache.spark.sql.functions", "datediff", y@jc, x)
            column(jc)
          })

#' @details
#' \code{hypot}: Computes "sqrt(a^2 + b^2)" without intermediate overflow or underflow.
#'
#' @rdname column_math_functions
#' @aliases hypot hypot,Column-method
#' @note hypot since 1.4.0
setMethod("hypot", signature(y = "Column"),
          function(y, x) {
            if (class(x) == "Column") {
              x <- x@jc
            }
            jc <- callJStatic("org.apache.spark.sql.functions", "hypot", y@jc, x)
            column(jc)
          })

#' @details
#' \code{levenshtein}: Computes the Levenshtein distance of the two given string columns.
#'
#' @rdname column_string_functions
#' @aliases levenshtein levenshtein,Column-method
#' @examples
#'
#' \dontrun{
#' tmp <- mutate(df, d1 = levenshtein(df$Class, df$Sex),
#'                   d2 = levenshtein(df$Age, df$Sex),
#'                   d3 = levenshtein(df$Age, df$Age))
#' head(tmp)}
#' @note levenshtein since 1.5.0
setMethod("levenshtein", signature(y = "Column"),
          function(y, x) {
            if (class(x) == "Column") {
              x <- x@jc
            }
            jc <- callJStatic("org.apache.spark.sql.functions", "levenshtein", y@jc, x)
            column(jc)
          })

#' @details
#' \code{months_between}: Returns number of months between dates \code{y} and \code{x}.
#' If \code{y} is later than \code{x}, then the result is positive. If \code{y} and \code{x}
#' are on the same day of month, or both are the last day of month, time of day will be ignored.
#' Otherwise, the difference is calculated based on 31 days per month, and rounded to 8 digits.
#'
#' @param roundOff an optional parameter to specify if the result is rounded off to 8 digits
#' @rdname column_datetime_diff_functions
#' @aliases months_between months_between,Column-method
#' @note months_between since 1.5.0
setMethod("months_between", signature(y = "Column"),
          function(y, x, roundOff = NULL) {
            if (class(x) == "Column") {
              x <- x@jc
            }
            jc <- if (is.null(roundOff)) {
              callJStatic("org.apache.spark.sql.functions", "months_between", y@jc, x)
            } else {
              callJStatic("org.apache.spark.sql.functions", "months_between", y@jc, x,
                           as.logical(roundOff))
            }
            column(jc)
          })

#' @details
#' \code{nanvl}: Returns the first column (\code{y}) if it is not NaN, or the second column
#' (\code{x}) if the first column is NaN. Both inputs should be floating point columns
#' (DoubleType or FloatType).
#'
#' @rdname column_nonaggregate_functions
#' @aliases nanvl nanvl,Column-method
#' @note nanvl since 1.5.0
setMethod("nanvl", signature(y = "Column"),
          function(y, x) {
            if (class(x) == "Column") {
              x <- x@jc
            }
            jc <- callJStatic("org.apache.spark.sql.functions", "nanvl", y@jc, x)
            column(jc)
          })

#' @details
#' \code{pmod}: Returns the positive value of dividend mod divisor.
#' Column \code{x} is divisor column, and column \code{y} is the dividend column.
#'
#' @rdname column_math_functions
#' @aliases pmod pmod,Column-method
#' @note pmod since 1.5.0
setMethod("pmod", signature(y = "Column"),
          function(y, x) {
            if (class(x) == "Column") {
              x <- x@jc
            }
            jc <- callJStatic("org.apache.spark.sql.functions", "pmod", y@jc, x)
            column(jc)
          })

#' @param rsd maximum estimation error allowed (default = 0.05).
#'
#' @rdname column_aggregate_functions
#' @aliases approx_count_distinct,Column-method
#' @note approx_count_distinct(Column, numeric) since 3.0.0
setMethod("approx_count_distinct",
          signature(x = "Column"),
          function(x, rsd = 0.05) {
            jc <- callJStatic("org.apache.spark.sql.functions", "approx_count_distinct", x@jc, rsd)
            column(jc)
          })

#' @rdname column_aggregate_functions
#' @aliases approxCountDistinct,Column-method
#' @note approxCountDistinct(Column, numeric) since 1.4.0
setMethod("approxCountDistinct",
          signature(x = "Column"),
          function(x, rsd = 0.05) {
            .Deprecated("approx_count_distinct")
            jc <- callJStatic("org.apache.spark.sql.functions", "approx_count_distinct", x@jc, rsd)
            column(jc)
          })

#' @details
#' \code{countDistinct}: Returns the number of distinct items in a group.
#'
#' @rdname column_aggregate_functions
#' @aliases countDistinct countDistinct,Column-method
#' @note countDistinct since 1.4.0
setMethod("countDistinct",
          signature(x = "Column"),
          function(x, ...) {
            jcols <- lapply(list(...), function(x) {
              stopifnot(class(x) == "Column")
              x@jc
            })
            jc <- callJStatic("org.apache.spark.sql.functions", "countDistinct", x@jc,
                              jcols)
            column(jc)
          })

#' @details
#' \code{concat}: Concatenates multiple input columns together into a single column.
#' The function works with strings, binary and compatible array columns.
#'
#' @rdname column_collection_functions
#' @aliases concat concat,Column-method
#' @note concat since 1.5.0
setMethod("concat",
          signature(x = "Column"),
          function(x, ...) {
            jcols <- lapply(list(x, ...), function(x) {
              stopifnot(class(x) == "Column")
              x@jc
            })
            jc <- callJStatic("org.apache.spark.sql.functions", "concat", jcols)
            column(jc)
          })

#' @details
#' \code{greatest}: Returns the greatest value of the list of column names, skipping null values.
#' This function takes at least 2 parameters. It will return null if all parameters are null.
#'
#' @rdname column_nonaggregate_functions
#' @aliases greatest greatest,Column-method
#' @note greatest since 1.5.0
setMethod("greatest",
          signature(x = "Column"),
          function(x, ...) {
            stopifnot(length(list(...)) > 0)
            jcols <- lapply(list(x, ...), function(x) {
              stopifnot(class(x) == "Column")
              x@jc
            })
            jc <- callJStatic("org.apache.spark.sql.functions", "greatest", jcols)
            column(jc)
          })

#' @details
#' \code{least}: Returns the least value of the list of column names, skipping null values.
#' This function takes at least 2 parameters. It will return null if all parameters are null.
#'
#' @rdname column_nonaggregate_functions
#' @aliases least least,Column-method
#' @note least since 1.5.0
setMethod("least",
          signature(x = "Column"),
          function(x, ...) {
            stopifnot(length(list(...)) > 0)
            jcols <- lapply(list(x, ...), function(x) {
              stopifnot(class(x) == "Column")
              x@jc
            })
            jc <- callJStatic("org.apache.spark.sql.functions", "least", jcols)
            column(jc)
          })

#' @details
#' \code{n_distinct}: Returns the number of distinct items in a group.
#'
#' @rdname column_aggregate_functions
#' @aliases n_distinct n_distinct,Column-method
#' @note n_distinct since 1.4.0
setMethod("n_distinct", signature(x = "Column"),
          function(x, ...) {
            countDistinct(x, ...)
          })

#' @rdname count
#' @name n
#' @aliases n,Column-method
#' @examples \dontrun{n(df$c)}
#' @note n since 1.4.0
setMethod("n", signature(x = "Column"),
          function(x) {
            count(x)
          })

#' @details
#' \code{date_format}: Converts a date/timestamp/string to a value of string in the format
#' specified by the date format given by the second argument. A pattern could be for instance
#' \code{dd.MM.yyyy} and could return a string like '18.03.1993'. All
#' pattern letters of \code{java.text.SimpleDateFormat} can be used.
#' Note: Use when ever possible specialized functions like \code{year}. These benefit from a
#' specialized implementation.
#'
#' @rdname column_datetime_diff_functions
#'
#' @aliases date_format date_format,Column,character-method
#' @note date_format since 1.5.0
setMethod("date_format", signature(y = "Column", x = "character"),
          function(y, x) {
            jc <- callJStatic("org.apache.spark.sql.functions", "date_format", y@jc, x)
            column(jc)
          })

setClassUnion("characterOrstructTypeOrColumn", c("character", "structType", "Column"))

#' @details
#' \code{from_json}: Parses a column containing a JSON string into a Column of \code{structType}
#' with the specified \code{schema} or array of \code{structType} if \code{as.json.array} is set
#' to \code{TRUE}. If the string is unparseable, the Column will contain the value NA.
#'
#' @rdname column_collection_functions
#' @param as.json.array indicating if input string is JSON array of objects or a single object.
#' @aliases from_json from_json,Column,characterOrstructTypeOrColumn-method
#' @examples
#'
#' \dontrun{
#' df2 <- sql("SELECT named_struct('date', cast('2000-01-01' as date)) as d")
#' df2 <- mutate(df2, d2 = to_json(df2$d, dateFormat = 'dd/MM/yyyy'))
#' schema <- structType(structField("date", "string"))
#' head(select(df2, from_json(df2$d2, schema, dateFormat = 'dd/MM/yyyy')))
#' df2 <- sql("SELECT named_struct('name', 'Bob') as people")
#' df2 <- mutate(df2, people_json = to_json(df2$people))
#' schema <- structType(structField("name", "string"))
#' head(select(df2, from_json(df2$people_json, schema)))
#' head(select(df2, from_json(df2$people_json, "name STRING")))
#' head(select(df2, from_json(df2$people_json, schema_of_json(head(df2)$people_json))))}
#' @note from_json since 2.2.0
setMethod("from_json", signature(x = "Column", schema = "characterOrstructTypeOrColumn"),
          function(x, schema, as.json.array = FALSE, ...) {
            if (is.character(schema)) {
              jschema <- structType(schema)$jobj
            } else if (class(schema) == "structType") {
              jschema <- schema$jobj
            } else {
              jschema <- schema@jc
            }

            if (as.json.array) {
              # This case is R-specifically different. Unlike Scala and Python side,
              # R side has 'as.json.array' option to indicate if the schema should be
              # treated as struct or element type of array in order to make it more
              # R-friendly.
              if (class(schema) == "Column") {
                jschema <- callJStatic("org.apache.spark.sql.api.r.SQLUtils",
                                       "createArrayType",
                                       jschema)
              } else {
                jschema <- callJStatic("org.apache.spark.sql.types.DataTypes",
                                       "createArrayType",
                                       jschema)
              }
            }
            options <- varargsToStrEnv(...)
            jc <- callJStatic("org.apache.spark.sql.functions",
                              "from_json",
                              x@jc, jschema, options)
            column(jc)
          })

#' @details
#' \code{schema_of_json}: Parses a JSON string and infers its schema in DDL format.
#'
#' @rdname column_collection_functions
#' @aliases schema_of_json schema_of_json,characterOrColumn-method
#' @examples
#'
#' \dontrun{
#' json <- "{\"name\":\"Bob\"}"
#' df <- sql("SELECT * FROM range(1)")
#' head(select(df, schema_of_json(json)))}
#' @note schema_of_json since 3.0.0
setMethod("schema_of_json", signature(x = "characterOrColumn"),
          function(x, ...) {
            if (class(x) == "character") {
              col <- callJStatic("org.apache.spark.sql.functions", "lit", x)
            } else {
              col <- x@jc
            }
            options <- varargsToStrEnv(...)
            jc <- callJStatic("org.apache.spark.sql.functions",
                              "schema_of_json",
                              col, options)
            column(jc)
          })

#' @details
#' \code{from_csv}: Parses a column containing a CSV string into a Column of \code{structType}
#' with the specified \code{schema}.
#' If the string is unparseable, the Column will contain the value NA.
#'
#' @rdname column_collection_functions
#' @aliases from_csv from_csv,Column,characterOrstructTypeOrColumn-method
#' @examples
#'
#' \dontrun{
#' csv <- "Amsterdam,2018"
#' df <- sql(paste0("SELECT '", csv, "' as csv"))
#' schema <- "city STRING, year INT"
#' head(select(df, from_csv(df$csv, schema)))
#' head(select(df, from_csv(df$csv, structType(schema))))
#' head(select(df, from_csv(df$csv, schema_of_csv(csv))))}
#' @note from_csv since 3.0.0
setMethod("from_csv", signature(x = "Column", schema = "characterOrstructTypeOrColumn"),
          function(x, schema, ...) {
            if (class(schema) == "structType") {
              schema <- callJMethod(schema$jobj, "toDDL")
            }

            if (is.character(schema)) {
              jschema <- callJStatic("org.apache.spark.sql.functions", "lit", schema)
            } else {
              jschema <- schema@jc
            }
            options <- varargsToStrEnv(...)
            jc <- callJStatic("org.apache.spark.sql.functions",
                              "from_csv",
                              x@jc, jschema, options)
            column(jc)
          })

#' @details
#' \code{schema_of_csv}: Parses a CSV string and infers its schema in DDL format.
#'
#' @rdname column_collection_functions
#' @aliases schema_of_csv schema_of_csv,characterOrColumn-method
#' @examples
#'
#' \dontrun{
#' csv <- "Amsterdam,2018"
#' df <- sql("SELECT * FROM range(1)")
#' head(select(df, schema_of_csv(csv)))}
#' @note schema_of_csv since 3.0.0
setMethod("schema_of_csv", signature(x = "characterOrColumn"),
          function(x, ...) {
            if (class(x) == "character") {
              col <- callJStatic("org.apache.spark.sql.functions", "lit", x)
            } else {
              col <- x@jc
            }
            options <- varargsToStrEnv(...)
            jc <- callJStatic("org.apache.spark.sql.functions",
                              "schema_of_csv",
                              col, options)
            column(jc)
          })

#' @details
#' \code{from_utc_timestamp}: This is a common function for databases supporting TIMESTAMP WITHOUT
#' TIMEZONE. This function takes a timestamp which is timezone-agnostic, and interprets it as a
#' timestamp in UTC, and renders that timestamp as a timestamp in the given time zone.
#' However, timestamp in Spark represents number of microseconds from the Unix epoch, which is not
#' timezone-agnostic. So in Spark this function just shift the timestamp value from UTC timezone to
#' the given timezone.
#' This function may return confusing result if the input is a string with timezone, e.g.
#' (\code{2018-03-13T06:18:23+00:00}). The reason is that, Spark firstly cast the string to
#' timestamp according to the timezone in the string, and finally display the result by converting
#' the timestamp to string according to the session local timezone.
#'
#' @rdname column_datetime_diff_functions
#'
#' @aliases from_utc_timestamp from_utc_timestamp,Column,character-method
#' @examples
#'
#' \dontrun{
#' tmp <- mutate(df, from_utc = from_utc_timestamp(df$time, "PST"),
#'                  to_utc = to_utc_timestamp(df$time, "PST"))
#' head(tmp)}
#' @note from_utc_timestamp since 1.5.0
setMethod("from_utc_timestamp", signature(y = "Column", x = "character"),
          function(y, x) {
            jc <- callJStatic("org.apache.spark.sql.functions", "from_utc_timestamp", y@jc, x)
            column(jc)
          })

#' @details
#' \code{instr}: Locates the position of the first occurrence of a substring (\code{x})
#' in the given string column (\code{y}). Returns null if either of the arguments are null.
#' Note: The position is not zero based, but 1 based index. Returns 0 if the substring
#' could not be found in the string column.
#'
#' @rdname column_string_functions
#' @aliases instr instr,Column,character-method
#' @examples
#'
#' \dontrun{
#' tmp <- mutate(df, s1 = instr(df$Sex, "m"), s2 = instr(df$Sex, "M"),
#'                   s3 = locate("m", df$Sex), s4 = locate("m", df$Sex, pos = 4))
#' head(tmp)}
#' @note instr since 1.5.0
setMethod("instr", signature(y = "Column", x = "character"),
          function(y, x) {
            jc <- callJStatic("org.apache.spark.sql.functions", "instr", y@jc, x)
            column(jc)
          })

#' @details
#' \code{next_day}: Given a date column, returns the first date which is later than the value of
#' the date column that is on the specified day of the week. For example,
#' \code{next_day("2015-07-27", "Sunday")} returns 2015-08-02 because that is the first Sunday
#' after 2015-07-27. Day of the week parameter is case insensitive, and accepts first three or
#' two characters: "Mon", "Tue", "Wed", "Thu", "Fri", "Sat", "Sun".
#'
#' @rdname column_datetime_diff_functions
#' @aliases next_day next_day,Column,character-method
#' @note next_day since 1.5.0
setMethod("next_day", signature(y = "Column", x = "character"),
          function(y, x) {
            jc <- callJStatic("org.apache.spark.sql.functions", "next_day", y@jc, x)
            column(jc)
          })

#' @details
#' \code{to_utc_timestamp}: This is a common function for databases supporting TIMESTAMP WITHOUT
#' TIMEZONE. This function takes a timestamp which is timezone-agnostic, and interprets it as a
#' timestamp in the given timezone, and renders that timestamp as a timestamp in UTC.
#' However, timestamp in Spark represents number of microseconds from the Unix epoch, which is not
#' timezone-agnostic. So in Spark this function just shift the timestamp value from the given
#' timezone to UTC timezone.
#' This function may return confusing result if the input is a string with timezone, e.g.
#' (\code{2018-03-13T06:18:23+00:00}). The reason is that, Spark firstly cast the string to
#' timestamp according to the timezone in the string, and finally display the result by converting
#' the timestamp to string according to the session local timezone.
#'
#' @rdname column_datetime_diff_functions
#' @aliases to_utc_timestamp to_utc_timestamp,Column,character-method
#' @note to_utc_timestamp since 1.5.0
setMethod("to_utc_timestamp", signature(y = "Column", x = "character"),
          function(y, x) {
            jc <- callJStatic("org.apache.spark.sql.functions", "to_utc_timestamp", y@jc, x)
            column(jc)
          })

#' @details
#' \code{add_months}: Returns the date that is numMonths (\code{x}) after startDate (\code{y}).
#'
#' @rdname column_datetime_diff_functions
#' @aliases add_months add_months,Column,numeric-method
#' @examples
#'
#' \dontrun{
#' tmp <- mutate(df, t1 = add_months(df$time, 1),
#'                   t2 = date_add(df$time, 2),
#'                   t3 = date_sub(df$time, 3),
#'                   t4 = next_day(df$time, "Sun"))
#' head(tmp)}
#' @note add_months since 1.5.0
setMethod("add_months", signature(y = "Column", x = "numeric"),
          function(y, x) {
            jc <- callJStatic("org.apache.spark.sql.functions", "add_months", y@jc, as.integer(x))
            column(jc)
          })

#' @details
#' \code{date_add}: Returns the date that is \code{x} days after.
#'
#' @rdname column_datetime_diff_functions
#' @aliases date_add date_add,Column,numeric-method
#' @note date_add since 1.5.0
setMethod("date_add", signature(y = "Column", x = "numeric"),
          function(y, x) {
            jc <- callJStatic("org.apache.spark.sql.functions", "date_add", y@jc, as.integer(x))
            column(jc)
          })

#' @details
#' \code{date_sub}: Returns the date that is \code{x} days before.
#'
#' @rdname column_datetime_diff_functions
#'
#' @aliases date_sub date_sub,Column,numeric-method
#' @note date_sub since 1.5.0
setMethod("date_sub", signature(y = "Column", x = "numeric"),
          function(y, x) {
            jc <- callJStatic("org.apache.spark.sql.functions", "date_sub", y@jc, as.integer(x))
            column(jc)
          })

#' @details
#' \code{format_number}: Formats numeric column \code{y} to a format like '#,###,###.##',
#' rounded to \code{x} decimal places with HALF_EVEN round mode, and returns the result
#' as a string column.
#' If \code{x} is 0, the result has no decimal point or fractional part.
#' If \code{x} < 0, the result will be null.
#'
#' @rdname column_string_functions
#' @aliases format_number format_number,Column,numeric-method
#' @examples
#'
#' \dontrun{
#' tmp <- mutate(df, v1 = df$Freq/3)
#' head(select(tmp, format_number(tmp$v1, 0), format_number(tmp$v1, 2),
#'                  format_string("%4.2f %s", tmp$v1, tmp$Sex)), 10)}
#' @note format_number since 1.5.0
setMethod("format_number", signature(y = "Column", x = "numeric"),
          function(y, x) {
            jc <- callJStatic("org.apache.spark.sql.functions",
                              "format_number",
                              y@jc, as.integer(x))
            column(jc)
          })

#' @details
#' \code{sha2}: Calculates the SHA-2 family of hash functions of a binary column and
#' returns the value as a hex string. The second argument \code{x} specifies the number
#' of bits, and is one of 224, 256, 384, or 512.
#'
#' @rdname column_misc_functions
#' @aliases sha2 sha2,Column,numeric-method
#' @note sha2 since 1.5.0
setMethod("sha2", signature(y = "Column", x = "numeric"),
          function(y, x) {
            jc <- callJStatic("org.apache.spark.sql.functions", "sha2", y@jc, as.integer(x))
            column(jc)
          })

#' @details
#' \code{shiftLeft}: Shifts the given value numBits left. If the given value is a long value,
#' this function will return a long value else it will return an integer value.
#'
#' @rdname column_math_functions
#' @aliases shiftLeft shiftLeft,Column,numeric-method
#' @note shiftLeft since 1.5.0
setMethod("shiftLeft", signature(y = "Column", x = "numeric"),
          function(y, x) {
            jc <- callJStatic("org.apache.spark.sql.functions",
                              "shiftLeft",
                              y@jc, as.integer(x))
            column(jc)
          })

#' @details
#' \code{shiftRight}: (Signed) shifts the given value numBits right. If the given value is a long
#' value, it will return a long value else it will return an integer value.
#'
#' @rdname column_math_functions
#' @aliases shiftRight shiftRight,Column,numeric-method
#' @note shiftRight since 1.5.0
setMethod("shiftRight", signature(y = "Column", x = "numeric"),
          function(y, x) {
            jc <- callJStatic("org.apache.spark.sql.functions",
                              "shiftRight",
                              y@jc, as.integer(x))
            column(jc)
          })

#' @details
#' \code{shiftRightUnsigned}: (Unigned) shifts the given value numBits right. If the given value is
#' a long value, it will return a long value else it will return an integer value.
#'
#' @rdname column_math_functions
#' @aliases shiftRightUnsigned shiftRightUnsigned,Column,numeric-method
#' @note shiftRightUnsigned since 1.5.0
setMethod("shiftRightUnsigned", signature(y = "Column", x = "numeric"),
          function(y, x) {
            jc <- callJStatic("org.apache.spark.sql.functions",
                              "shiftRightUnsigned",
                              y@jc, as.integer(x))
            column(jc)
          })

#' @details
#' \code{concat_ws}: Concatenates multiple input string columns together into a single
#' string column, using the given separator.
#'
#' @param sep separator to use.
#' @rdname column_string_functions
#' @aliases concat_ws concat_ws,character,Column-method
#' @examples
#'
#' \dontrun{
#' # concatenate strings
#' tmp <- mutate(df, s1 = concat_ws("_", df$Class, df$Sex),
#'                   s2 = concat_ws("+", df$Class, df$Sex, df$Age, df$Survived))
#' head(tmp)}
#' @note concat_ws since 1.5.0
setMethod("concat_ws", signature(sep = "character", x = "Column"),
          function(sep, x, ...) {
            jcols <- lapply(list(x, ...), function(x) { x@jc })
            jc <- callJStatic("org.apache.spark.sql.functions", "concat_ws", sep, jcols)
            column(jc)
          })

#' @details
#' \code{conv}: Converts a number in a string column from one base to another.
#'
#' @param fromBase base to convert from.
#' @param toBase base to convert to.
#' @rdname column_math_functions
#' @aliases conv conv,Column,numeric,numeric-method
#' @note conv since 1.5.0
setMethod("conv", signature(x = "Column", fromBase = "numeric", toBase = "numeric"),
          function(x, fromBase, toBase) {
            fromBase <- as.integer(fromBase)
            toBase <- as.integer(toBase)
            jc <- callJStatic("org.apache.spark.sql.functions",
                              "conv",
                              x@jc, fromBase, toBase)
            column(jc)
          })

#' @details
#' \code{expr}: Parses the expression string into the column that it represents, similar to
#' \code{SparkDataFrame.selectExpr}
#'
#' @rdname column_nonaggregate_functions
#' @aliases expr expr,character-method
#' @note expr since 1.5.0
setMethod("expr", signature(x = "character"),
          function(x) {
            jc <- callJStatic("org.apache.spark.sql.functions", "expr", x)
            column(jc)
          })

#' @details
#' \code{format_string}: Formats the arguments in printf-style and returns the result
#' as a string column.
#'
#' @param format a character object of format strings.
#' @rdname column_string_functions
#' @aliases format_string format_string,character,Column-method
#' @note format_string since 1.5.0
setMethod("format_string", signature(format = "character", x = "Column"),
          function(format, x, ...) {
            jcols <- lapply(list(x, ...), function(arg) { arg@jc })
            jc <- callJStatic("org.apache.spark.sql.functions",
                              "format_string",
                              format, jcols)
            column(jc)
          })

#' @details
#' \code{from_unixtime}: Converts the number of seconds from unix epoch (1970-01-01 00:00:00 UTC)
#' to a string representing the timestamp of that moment in the current system time zone in the JVM
#' in the given format.
<<<<<<< HEAD
#' See \href{http://docs.oracle.com/javase/tutorial/i18n/format/simpleDateFormat.html}{
#' Customizing Formats} for available options.
=======
#' See \href{https://spark.apache.org/docs/latest/sql-ref-datetime-pattern.html}{
#' Datetime Pattern} for available options.
>>>>>>> 74c910af
#'
#' @rdname column_datetime_functions
#'
#' @aliases from_unixtime from_unixtime,Column-method
#' @examples
#'
#' \dontrun{
#' tmp <- mutate(df, to_unix = unix_timestamp(df$time),
#'                   to_unix2 = unix_timestamp(df$time, 'yyyy-MM-dd HH'),
#'                   from_unix = from_unixtime(unix_timestamp(df$time)),
#'                   from_unix2 = from_unixtime(unix_timestamp(df$time), 'yyyy-MM-dd HH:mm'))
#' head(tmp)}
#' @note from_unixtime since 1.5.0
setMethod("from_unixtime", signature(x = "Column"),
          function(x, format = "yyyy-MM-dd HH:mm:ss") {
            jc <- callJStatic("org.apache.spark.sql.functions",
                              "from_unixtime",
                              x@jc, format)
            column(jc)
          })

#' @details
#' \code{window}: Bucketizes rows into one or more time windows given a timestamp specifying column.
#' Window starts are inclusive but the window ends are exclusive, e.g. 12:05 will be in the window
#' [12:05,12:10) but not in [12:00,12:05). Windows can support microsecond precision. Windows in
#' the order of months are not supported. It returns an output column of struct called 'window'
#' by default with the nested columns 'start' and 'end'
#'
#' @param windowDuration a string specifying the width of the window, e.g. '1 second',
#'                       '1 day 12 hours', '2 minutes'. Valid interval strings are 'week',
#'                       'day', 'hour', 'minute', 'second', 'millisecond', 'microsecond'. Note that
#'                       the duration is a fixed length of time, and does not vary over time
#'                       according to a calendar. For example, '1 day' always means 86,400,000
#'                       milliseconds, not a calendar day.
#' @param slideDuration a string specifying the sliding interval of the window. Same format as
#'                      \code{windowDuration}. A new window will be generated every
#'                      \code{slideDuration}. Must be less than or equal to
#'                      the \code{windowDuration}. This duration is likewise absolute, and does not
#'                      vary according to a calendar.
#' @param startTime the offset with respect to 1970-01-01 00:00:00 UTC with which to start
#'                  window intervals. For example, in order to have hourly tumbling windows
#'                  that start 15 minutes past the hour, e.g. 12:15-13:15, 13:15-14:15... provide
#'                  \code{startTime} as \code{"15 minutes"}.
#' @rdname column_datetime_functions
#' @aliases window window,Column-method
#' @examples
#'
#' \dontrun{
#' # One minute windows every 15 seconds 10 seconds after the minute, e.g. 09:00:10-09:01:10,
#' # 09:00:25-09:01:25, 09:00:40-09:01:40, ...
#' window(df$time, "1 minute", "15 seconds", "10 seconds")
#'
#' # One minute tumbling windows 15 seconds after the minute, e.g. 09:00:15-09:01:15,
#' # 09:01:15-09:02:15...
#' window(df$time, "1 minute", startTime = "15 seconds")
#'
#' # Thirty-second windows every 10 seconds, e.g. 09:00:00-09:00:30, 09:00:10-09:00:40, ...
#' window(df$time, "30 seconds", "10 seconds")}
#' @note window since 2.0.0
setMethod("window", signature(x = "Column"),
          function(x, windowDuration, slideDuration = NULL, startTime = NULL) {
            stopifnot(is.character(windowDuration))
            if (!is.null(slideDuration) && !is.null(startTime)) {
              stopifnot(is.character(slideDuration) && is.character(startTime))
              jc <- callJStatic("org.apache.spark.sql.functions",
                                "window",
                                x@jc, windowDuration, slideDuration, startTime)
            } else if (!is.null(slideDuration)) {
              stopifnot(is.character(slideDuration))
              jc <- callJStatic("org.apache.spark.sql.functions",
                                "window",
                                x@jc, windowDuration, slideDuration)
            } else if (!is.null(startTime)) {
              stopifnot(is.character(startTime))
              jc <- callJStatic("org.apache.spark.sql.functions",
                                "window",
                                x@jc, windowDuration, windowDuration, startTime)
            } else {
              jc <- callJStatic("org.apache.spark.sql.functions",
                                "window",
                                x@jc, windowDuration)
            }
            column(jc)
          })

#' @details
#' \code{locate}: Locates the position of the first occurrence of substr.
#' Note: The position is not zero based, but 1 based index. Returns 0 if substr
#' could not be found in str.
#'
#' @param substr a character string to be matched.
#' @param str a Column where matches are sought for each entry.
#' @rdname column_string_functions
#' @aliases locate locate,character,Column-method
#' @note locate since 1.5.0
setMethod("locate", signature(substr = "character", str = "Column"),
          function(substr, str, pos = 1) {
            jc <- callJStatic("org.apache.spark.sql.functions",
                              "locate",
                              substr, str@jc, as.integer(pos))
            column(jc)
          })

#' @details
#' \code{lpad}: Left-padded with pad to a length of len.
#'
#' @param pad a character string to be padded with.
#' @rdname column_string_functions
#' @aliases lpad lpad,Column,numeric,character-method
#' @note lpad since 1.5.0
setMethod("lpad", signature(x = "Column", len = "numeric", pad = "character"),
          function(x, len, pad) {
            jc <- callJStatic("org.apache.spark.sql.functions",
                              "lpad",
                              x@jc, as.integer(len), pad)
            column(jc)
          })

#' @details
#' \code{rand}: Generates a random column with independent and identically distributed (i.i.d.)
#' samples uniformly distributed in [0.0, 1.0).
#' Note: the function is non-deterministic in general case.
#'
#' @rdname column_nonaggregate_functions
#' @param seed a random seed. Can be missing.
#' @aliases rand rand,missing-method
#' @examples
#'
#' \dontrun{
#' tmp <- mutate(df, r1 = rand(), r2 = rand(10), r3 = randn(), r4 = randn(10))
#' head(tmp)}
#' @note rand since 1.5.0
setMethod("rand", signature(seed = "missing"),
          function(seed) {
            jc <- callJStatic("org.apache.spark.sql.functions", "rand")
            column(jc)
          })

#' @rdname column_nonaggregate_functions
#' @aliases rand,numeric-method
#' @note rand(numeric) since 1.5.0
setMethod("rand", signature(seed = "numeric"),
          function(seed) {
            jc <- callJStatic("org.apache.spark.sql.functions", "rand", as.integer(seed))
            column(jc)
          })

#' @details
#' \code{randn}: Generates a column with independent and identically distributed (i.i.d.) samples
#' from the standard normal distribution.
#' Note: the function is non-deterministic in general case.
#'
#' @rdname column_nonaggregate_functions
#' @aliases randn randn,missing-method
#' @note randn since 1.5.0
setMethod("randn", signature(seed = "missing"),
          function(seed) {
            jc <- callJStatic("org.apache.spark.sql.functions", "randn")
            column(jc)
          })

#' @rdname column_nonaggregate_functions
#' @aliases randn,numeric-method
#' @note randn(numeric) since 1.5.0
setMethod("randn", signature(seed = "numeric"),
          function(seed) {
            jc <- callJStatic("org.apache.spark.sql.functions", "randn", as.integer(seed))
            column(jc)
          })

#' @details
#' \code{regexp_extract}: Extracts a specific \code{idx} group identified by a Java regex,
#' from the specified string column. If the regex did not match, or the specified group did
#' not match, an empty string is returned.
#'
#' @param pattern a regular expression.
#' @param idx a group index.
#' @rdname column_string_functions
#' @aliases regexp_extract regexp_extract,Column,character,numeric-method
#' @examples
#'
#' \dontrun{
#' tmp <- mutate(df, s1 = regexp_extract(df$Class, "(\\d+)\\w+", 1),
#'                   s2 = regexp_extract(df$Sex, "^(\\w)\\w+", 1),
#'                   s3 = regexp_replace(df$Class, "\\D+", ""),
#'                   s4 = substring_index(df$Sex, "a", 1),
#'                   s5 = substring_index(df$Sex, "a", -1),
#'                   s6 = translate(df$Sex, "ale", ""),
#'                   s7 = translate(df$Sex, "a", "-"))
#' head(tmp)}
#' @note regexp_extract since 1.5.0
setMethod("regexp_extract",
          signature(x = "Column", pattern = "character", idx = "numeric"),
          function(x, pattern, idx) {
            jc <- callJStatic("org.apache.spark.sql.functions",
                              "regexp_extract",
                              x@jc, pattern, as.integer(idx))
            column(jc)
          })

#' @details
#' \code{regexp_replace}: Replaces all substrings of the specified string value that
#' match regexp with rep.
#'
#' @param replacement a character string that a matched \code{pattern} is replaced with.
#' @rdname column_string_functions
#' @aliases regexp_replace regexp_replace,Column,character,character-method
#' @note regexp_replace since 1.5.0
setMethod("regexp_replace",
          signature(x = "Column", pattern = "character", replacement = "character"),
          function(x, pattern, replacement) {
            jc <- callJStatic("org.apache.spark.sql.functions",
                              "regexp_replace",
                              x@jc, pattern, replacement)
            column(jc)
          })

#' @details
#' \code{rpad}: Right-padded with pad to a length of len.
#'
#' @rdname column_string_functions
#' @aliases rpad rpad,Column,numeric,character-method
#' @note rpad since 1.5.0
setMethod("rpad", signature(x = "Column", len = "numeric", pad = "character"),
          function(x, len, pad) {
            jc <- callJStatic("org.apache.spark.sql.functions",
                              "rpad",
                              x@jc, as.integer(len), pad)
            column(jc)
          })

#' @details
#' \code{substring_index}: Returns the substring from string (\code{x}) before \code{count}
#' occurrences of the delimiter (\code{delim}). If \code{count} is positive, everything the left of
#' the final delimiter (counting from left) is returned. If \code{count} is negative, every to the
#' right of the final delimiter (counting from the right) is returned. \code{substring_index}
#' performs a case-sensitive match when searching for the delimiter.
#'
#' @param delim a delimiter string.
#' @param count number of occurrences of \code{delim} before the substring is returned.
#'              A positive number means counting from the left, while negative means
#'              counting from the right.
#' @rdname column_string_functions
#' @aliases substring_index substring_index,Column,character,numeric-method
#' @note substring_index since 1.5.0
setMethod("substring_index",
          signature(x = "Column", delim = "character", count = "numeric"),
          function(x, delim, count) {
            jc <- callJStatic("org.apache.spark.sql.functions",
                              "substring_index",
                              x@jc, delim, as.integer(count))
            column(jc)
          })

#' @details
#' \code{translate}: Translates any character in the src by a character in replaceString.
#' The characters in replaceString is corresponding to the characters in matchingString.
#' The translate will happen when any character in the string matching with the character
#' in the matchingString.
#'
#' @param matchingString a source string where each character will be translated.
#' @param replaceString a target string where each \code{matchingString} character will
#'                      be replaced by the character in \code{replaceString}
#'                      at the same location, if any.
#' @rdname column_string_functions
#' @aliases translate translate,Column,character,character-method
#' @note translate since 1.5.0
setMethod("translate",
          signature(x = "Column", matchingString = "character", replaceString = "character"),
          function(x, matchingString, replaceString) {
            jc <- callJStatic("org.apache.spark.sql.functions",
                              "translate", x@jc, matchingString, replaceString)
            column(jc)
          })

#' @details
#' \code{unix_timestamp}: Gets current Unix timestamp in seconds.
#'
#' @rdname column_datetime_functions
#' @aliases unix_timestamp unix_timestamp,missing,missing-method
#' @note unix_timestamp since 1.5.0
setMethod("unix_timestamp", signature(x = "missing", format = "missing"),
          function(x, format) {
            jc <- callJStatic("org.apache.spark.sql.functions", "unix_timestamp")
            column(jc)
          })

#' @rdname column_datetime_functions
#' @aliases unix_timestamp,Column,missing-method
#' @note unix_timestamp(Column) since 1.5.0
setMethod("unix_timestamp", signature(x = "Column", format = "missing"),
          function(x, format) {
            jc <- callJStatic("org.apache.spark.sql.functions", "unix_timestamp", x@jc)
            column(jc)
          })

#' @rdname column_datetime_functions
#' @aliases unix_timestamp,Column,character-method
#' @note unix_timestamp(Column, character) since 1.5.0
setMethod("unix_timestamp", signature(x = "Column", format = "character"),
          function(x, format = "yyyy-MM-dd HH:mm:ss") {
            jc <- callJStatic("org.apache.spark.sql.functions", "unix_timestamp", x@jc, format)
            column(jc)
          })

#' @details
#' \code{when}: Evaluates a list of conditions and returns one of multiple possible result
#' expressions. For unmatched expressions null is returned.
#'
#' @rdname column_nonaggregate_functions
#' @param condition the condition to test on. Must be a Column expression.
#' @param value result expression.
#' @aliases when when,Column-method
#' @examples
#'
#' \dontrun{
#' tmp <- mutate(df, mpg_na = otherwise(when(df$mpg > 20, df$mpg), lit(NaN)),
#'                   mpg2 = ifelse(df$mpg > 20 & df$am > 0, 0, 1),
#'                   mpg3 = ifelse(df$mpg > 20, df$mpg, 20.0))
#' head(tmp)
#' tmp <- mutate(tmp, ind_na1 = is.nan(tmp$mpg_na), ind_na2 = isnan(tmp$mpg_na))
#' head(select(tmp, coalesce(tmp$mpg_na, tmp$mpg)))
#' head(select(tmp, nanvl(tmp$mpg_na, tmp$hp)))}
#' @note when since 1.5.0
setMethod("when", signature(condition = "Column", value = "ANY"),
          function(condition, value) {
              condition <- condition@jc
              value <- if (class(value) == "Column") { value@jc } else { value }
              jc <- callJStatic("org.apache.spark.sql.functions", "when", condition, value)
              column(jc)
          })

#' @details
#' \code{ifelse}: Evaluates a list of conditions and returns \code{yes} if the conditions are
#' satisfied. Otherwise \code{no} is returned for unmatched conditions.
#'
#' @rdname column_nonaggregate_functions
#' @param test a Column expression that describes the condition.
#' @param yes return values for \code{TRUE} elements of test.
#' @param no return values for \code{FALSE} elements of test.
#' @aliases ifelse ifelse,Column-method
#' @note ifelse since 1.5.0
setMethod("ifelse",
          signature(test = "Column", yes = "ANY", no = "ANY"),
          function(test, yes, no) {
              test <- test@jc
              yes <- if (class(yes) == "Column") { yes@jc } else { yes }
              no <- if (class(no) == "Column") { no@jc } else { no }
              jc <- callJMethod(callJStatic("org.apache.spark.sql.functions",
                                            "when",
                                            test, yes),
                                "otherwise", no)
              column(jc)
          })

###################### Window functions######################

#' @details
#' \code{cume_dist}: Returns the cumulative distribution of values within a window partition,
#' i.e. the fraction of rows that are below the current row:
#' (number of values before and including x) / (total number of rows in the partition).
#' This is equivalent to the \code{CUME_DIST} function in SQL.
#' The method should be used with no argument.
#'
#' @rdname column_window_functions
#' @aliases cume_dist cume_dist,missing-method
#' @note cume_dist since 1.6.0
setMethod("cume_dist",
          signature("missing"),
          function() {
            jc <- callJStatic("org.apache.spark.sql.functions", "cume_dist")
            column(jc)
          })

#' @details
#' \code{dense_rank}: Returns the rank of rows within a window partition, without any gaps.
#' The difference between rank and dense_rank is that dense_rank leaves no gaps in ranking
#' sequence when there are ties. That is, if you were ranking a competition using dense_rank
#' and had three people tie for second place, you would say that all three were in second
#' place and that the next person came in third. Rank would give me sequential numbers, making
#' the person that came in third place (after the ties) would register as coming in fifth.
#' This is equivalent to the \code{DENSE_RANK} function in SQL.
#' The method should be used with no argument.
#'
#' @rdname column_window_functions
#' @aliases dense_rank dense_rank,missing-method
#' @note dense_rank since 1.6.0
setMethod("dense_rank",
          signature("missing"),
          function() {
            jc <- callJStatic("org.apache.spark.sql.functions", "dense_rank")
            column(jc)
          })

#' @details
#' \code{lag}: Returns the value that is \code{offset} rows before the current row, and
#' \code{defaultValue} if there is less than \code{offset} rows before the current row. For example,
#' an \code{offset} of one will return the previous row at any given point in the window partition.
#' This is equivalent to the \code{LAG} function in SQL.
#'
#' @rdname column_window_functions
#' @aliases lag lag,characterOrColumn-method
#' @note lag since 1.6.0
setMethod("lag",
          signature(x = "characterOrColumn"),
          function(x, offset = 1, defaultValue = NULL) {
            col <- if (class(x) == "Column") {
              x@jc
            } else {
              x
            }

            jc <- callJStatic("org.apache.spark.sql.functions",
                              "lag", col, as.integer(offset), defaultValue)
            column(jc)
          })

#' @details
#' \code{lead}: Returns the value that is \code{offset} rows after the current row, and
#' \code{defaultValue} if there is less than \code{offset} rows after the current row.
#' For example, an \code{offset} of one will return the next row at any given point
#' in the window partition.
#' This is equivalent to the \code{LEAD} function in SQL.
#'
#' @rdname column_window_functions
#' @aliases lead lead,characterOrColumn,numeric-method
#' @note lead since 1.6.0
setMethod("lead",
          signature(x = "characterOrColumn", offset = "numeric", defaultValue = "ANY"),
          function(x, offset = 1, defaultValue = NULL) {
            col <- if (class(x) == "Column") {
              x@jc
            } else {
              x
            }

            jc <- callJStatic("org.apache.spark.sql.functions",
                              "lead", col, as.integer(offset), defaultValue)
            column(jc)
          })

#' @details
#' \code{ntile}: Returns the ntile group id (from 1 to n inclusive) in an ordered window
#' partition. For example, if n is 4, the first quarter of the rows will get value 1, the second
#' quarter will get 2, the third quarter will get 3, and the last quarter will get 4.
#' This is equivalent to the \code{NTILE} function in SQL.
#'
#' @rdname column_window_functions
#' @aliases ntile ntile,numeric-method
#' @note ntile since 1.6.0
setMethod("ntile",
          signature(x = "numeric"),
          function(x) {
            jc <- callJStatic("org.apache.spark.sql.functions", "ntile", as.integer(x))
            column(jc)
          })

#' @details
#' \code{percent_rank}: Returns the relative rank (i.e. percentile) of rows within a window
#' partition.
#' This is computed by: (rank of row in its partition - 1) / (number of rows in the partition - 1).
#' This is equivalent to the \code{PERCENT_RANK} function in SQL.
#' The method should be used with no argument.
#'
#' @rdname column_window_functions
#' @aliases percent_rank percent_rank,missing-method
#' @note percent_rank since 1.6.0
setMethod("percent_rank",
          signature("missing"),
          function() {
            jc <- callJStatic("org.apache.spark.sql.functions", "percent_rank")
            column(jc)
          })

#' @details
#' \code{rank}: Returns the rank of rows within a window partition.
#' The difference between rank and dense_rank is that dense_rank leaves no gaps in ranking
#' sequence when there are ties. That is, if you were ranking a competition using dense_rank
#' and had three people tie for second place, you would say that all three were in second
#' place and that the next person came in third. Rank would give me sequential numbers, making
#' the person that came in third place (after the ties) would register as coming in fifth.
#' This is equivalent to the \code{RANK} function in SQL.
#' The method should be used with no argument.
#'
#' @rdname column_window_functions
#' @aliases rank rank,missing-method
#' @note rank since 1.6.0
setMethod("rank",
          signature(x = "missing"),
          function() {
            jc <- callJStatic("org.apache.spark.sql.functions", "rank")
            column(jc)
          })

#' @rdname column_window_functions
#' @aliases rank,ANY-method
setMethod("rank",
          signature(x = "ANY"),
          function(x, ...) {
            base::rank(x, ...)
          })

#' @details
#' \code{row_number}: Returns a sequential number starting at 1 within a window partition.
#' This is equivalent to the \code{ROW_NUMBER} function in SQL.
#' The method should be used with no argument.
#'
#' @rdname column_window_functions
#' @aliases row_number row_number,missing-method
#' @note row_number since 1.6.0
setMethod("row_number",
          signature("missing"),
          function() {
            jc <- callJStatic("org.apache.spark.sql.functions", "row_number")
            column(jc)
          })

###################### Collection functions######################

#' @details
#' \code{array_contains}: Returns null if the array is null, true if the array contains
#' the value, and false otherwise.
#'
#' @rdname column_collection_functions
#' @aliases array_contains array_contains,Column-method
#' @note array_contains since 1.6.0
setMethod("array_contains",
          signature(x = "Column", value = "ANY"),
          function(x, value) {
            jc <- callJStatic("org.apache.spark.sql.functions", "array_contains", x@jc, value)
            column(jc)
          })

#' @details
#' \code{array_distinct}: Removes duplicate values from the array.
#'
#' @rdname column_collection_functions
#' @aliases array_distinct array_distinct,Column-method
#' @note array_distinct since 2.4.0
setMethod("array_distinct",
          signature(x = "Column"),
          function(x) {
            jc <- callJStatic("org.apache.spark.sql.functions", "array_distinct", x@jc)
            column(jc)
          })

#' @details
#' \code{array_except}: Returns an array of the elements in the first array but not in the second
#'  array, without duplicates. The order of elements in the result is not determined.
#'
#' @rdname column_collection_functions
#' @aliases array_except array_except,Column-method
#' @note array_except since 2.4.0
setMethod("array_except",
          signature(x = "Column", y = "Column"),
          function(x, y) {
            jc <- callJStatic("org.apache.spark.sql.functions", "array_except", x@jc, y@jc)
            column(jc)
          })

#' @details
#' \code{array_intersect}: Returns an array of the elements in the intersection of the given two
#'  arrays, without duplicates.
#'
#' @rdname column_collection_functions
#' @aliases array_intersect array_intersect,Column-method
#' @note array_intersect since 2.4.0
setMethod("array_intersect",
          signature(x = "Column", y = "Column"),
          function(x, y) {
            jc <- callJStatic("org.apache.spark.sql.functions", "array_intersect", x@jc, y@jc)
            column(jc)
          })

#' @details
#' \code{array_join}: Concatenates the elements of column using the delimiter.
#' Null values are replaced with nullReplacement if set, otherwise they are ignored.
#'
#' @param delimiter a character string that is used to concatenate the elements of column.
#' @param nullReplacement an optional character string that is used to replace the Null values.
#' @rdname column_collection_functions
#' @aliases array_join array_join,Column-method
#' @note array_join since 2.4.0
setMethod("array_join",
         signature(x = "Column", delimiter = "character"),
         function(x, delimiter, nullReplacement = NULL) {
           jc <- if (is.null(nullReplacement)) {
             callJStatic("org.apache.spark.sql.functions", "array_join", x@jc, delimiter)
           } else {
             callJStatic("org.apache.spark.sql.functions", "array_join", x@jc, delimiter,
                         as.character(nullReplacement))
           }
           column(jc)
         })

#' @details
#' \code{array_max}: Returns the maximum value of the array.
#'
#' @rdname column_collection_functions
#' @aliases array_max array_max,Column-method
#' @note array_max since 2.4.0
setMethod("array_max",
          signature(x = "Column"),
          function(x) {
            jc <- callJStatic("org.apache.spark.sql.functions", "array_max", x@jc)
            column(jc)
          })

#' @details
#' \code{array_min}: Returns the minimum value of the array.
#'
#' @rdname column_collection_functions
#' @aliases array_min array_min,Column-method
#' @note array_min since 2.4.0
setMethod("array_min",
          signature(x = "Column"),
          function(x) {
            jc <- callJStatic("org.apache.spark.sql.functions", "array_min", x@jc)
            column(jc)
          })

#' @details
#' \code{array_position}: Locates the position of the first occurrence of the given value
#' in the given array. Returns NA if either of the arguments are NA.
#' Note: The position is not zero based, but 1 based index. Returns 0 if the given
#' value could not be found in the array.
#'
#' @rdname column_collection_functions
#' @aliases array_position array_position,Column-method
#' @note array_position since 2.4.0
setMethod("array_position",
          signature(x = "Column", value = "ANY"),
          function(x, value) {
            jc <- callJStatic("org.apache.spark.sql.functions", "array_position", x@jc, value)
            column(jc)
          })

#' @details
#' \code{array_remove}: Removes all elements that equal to element from the given array.
#'
#' @rdname column_collection_functions
#' @aliases array_remove array_remove,Column-method
#' @note array_remove since 2.4.0
setMethod("array_remove",
          signature(x = "Column", value = "ANY"),
          function(x, value) {
            jc <- callJStatic("org.apache.spark.sql.functions", "array_remove", x@jc, value)
            column(jc)
          })

#' @details
#' \code{array_repeat}: Creates an array containing \code{x} repeated the number of times
#' given by \code{count}.
#'
#' @param count a Column or constant determining the number of repetitions.
#' @rdname column_collection_functions
#' @aliases array_repeat array_repeat,Column,numericOrColumn-method
#' @note array_repeat since 2.4.0
setMethod("array_repeat",
          signature(x = "Column", count = "numericOrColumn"),
          function(x, count) {
            if (class(count) == "Column") {
              count <- count@jc
            } else {
              count <- as.integer(count)
            }
            jc <- callJStatic("org.apache.spark.sql.functions", "array_repeat", x@jc, count)
            column(jc)
          })

#' @details
#' \code{array_sort}: Sorts the input array in ascending order. The elements of the input array
#' must be orderable. NA elements will be placed at the end of the returned array.
#'
#' @rdname column_collection_functions
#' @aliases array_sort array_sort,Column-method
#' @note array_sort since 2.4.0
setMethod("array_sort",
          signature(x = "Column"),
          function(x) {
            jc <- callJStatic("org.apache.spark.sql.functions", "array_sort", x@jc)
            column(jc)
          })

#' @details
#' \code{arrays_overlap}: Returns true if the input arrays have at least one non-null element in
#' common. If not and both arrays are non-empty and any of them contains a null, it returns null.
#' It returns false otherwise.
#'
#' @rdname column_collection_functions
#' @aliases arrays_overlap arrays_overlap,Column-method
#' @note arrays_overlap since 2.4.0
setMethod("arrays_overlap",
          signature(x = "Column", y = "Column"),
          function(x, y) {
            jc <- callJStatic("org.apache.spark.sql.functions", "arrays_overlap", x@jc, y@jc)
            column(jc)
          })

#' @details
#' \code{array_union}: Returns an array of the elements in the union of the given two arrays,
#'  without duplicates.
#'
#' @rdname column_collection_functions
#' @aliases array_union array_union,Column-method
#' @note array_union since 2.4.0
setMethod("array_union",
          signature(x = "Column", y = "Column"),
          function(x, y) {
            jc <- callJStatic("org.apache.spark.sql.functions", "array_union", x@jc, y@jc)
            column(jc)
          })

#' @details
#' \code{arrays_zip}: Returns a merged array of structs in which the N-th struct contains all N-th
#' values of input arrays.
#'
#' @rdname column_collection_functions
#' @aliases arrays_zip arrays_zip,Column-method
#' @note arrays_zip since 2.4.0
setMethod("arrays_zip",
          signature(x = "Column"),
          function(x, ...) {
            jcols <- lapply(list(x, ...), function(arg) {
              stopifnot(class(arg) == "Column")
              arg@jc
            })
            jc <- callJStatic("org.apache.spark.sql.functions", "arrays_zip", jcols)
            column(jc)
          })

#' @details
#' \code{shuffle}: Returns a random permutation of the given array.
#'
#' @rdname column_collection_functions
#' @aliases shuffle shuffle,Column-method
#' @note shuffle since 2.4.0
setMethod("shuffle",
          signature(x = "Column"),
          function(x) {
            jc <- callJStatic("org.apache.spark.sql.functions", "shuffle", x@jc)
            column(jc)
          })

#' @details
#' \code{flatten}: Creates a single array from an array of arrays.
#' If a structure of nested arrays is deeper than two levels, only one level of nesting is removed.
#'
#' @rdname column_collection_functions
#' @aliases flatten flatten,Column-method
#' @note flatten since 2.4.0
setMethod("flatten",
          signature(x = "Column"),
          function(x) {
            jc <- callJStatic("org.apache.spark.sql.functions", "flatten", x@jc)
            column(jc)
          })

#' @details
#' \code{map_concat}: Returns the union of all the given maps.
#'
#' @rdname column_collection_functions
#' @aliases map_concat map_concat,Column-method
#' @note map_concat since 3.0.0
setMethod("map_concat",
          signature(x = "Column"),
          function(x, ...) {
            jcols <- lapply(list(x, ...), function(arg) {
              stopifnot(class(arg) == "Column")
              arg@jc
            })
            jc <- callJStatic("org.apache.spark.sql.functions", "map_concat", jcols)
            column(jc)
          })

#' @details
#' \code{map_entries}: Returns an unordered array of all entries in the given map.
#'
#' @rdname column_collection_functions
#' @aliases map_entries map_entries,Column-method
#' @note map_entries since 3.0.0
setMethod("map_entries",
          signature(x = "Column"),
          function(x) {
            jc <- callJStatic("org.apache.spark.sql.functions", "map_entries", x@jc)
            column(jc)
         })

#' @details
#' \code{map_from_arrays}: Creates a new map column. The array in the first column is used for
#' keys. The array in the second column is used for values. All elements in the array for key
#' should not be null.
#'
#' @rdname column_collection_functions
#' @aliases map_from_arrays map_from_arrays,Column-method
#' @note map_from_arrays since 2.4.0
setMethod("map_from_arrays",
          signature(x = "Column", y = "Column"),
          function(x, y) {
            jc <- callJStatic("org.apache.spark.sql.functions", "map_from_arrays", x@jc, y@jc)
            column(jc)
         })

#' @details
#' \code{map_from_entries}: Returns a map created from the given array of entries.
#'
#' @rdname column_collection_functions
#' @aliases map_from_entries map_from_entries,Column-method
#' @note map_from_entries since 3.0.0
setMethod("map_from_entries",
          signature(x = "Column"),
          function(x) {
            jc <- callJStatic("org.apache.spark.sql.functions", "map_from_entries", x@jc)
            column(jc)
         })

#' @details
#' \code{map_keys}: Returns an unordered array containing the keys of the map.
#'
#' @rdname column_collection_functions
#' @aliases map_keys map_keys,Column-method
#' @note map_keys since 2.3.0
setMethod("map_keys",
          signature(x = "Column"),
          function(x) {
            jc <- callJStatic("org.apache.spark.sql.functions", "map_keys", x@jc)
            column(jc)
         })

#' @details
#' \code{map_values}: Returns an unordered array containing the values of the map.
#'
#' @rdname column_collection_functions
#' @aliases map_values map_values,Column-method
#' @note map_values since 2.3.0
setMethod("map_values",
          signature(x = "Column"),
          function(x) {
            jc <- callJStatic("org.apache.spark.sql.functions", "map_values", x@jc)
            column(jc)
          })

#' @details
#' \code{element_at}: Returns element of array at given index in \code{extraction} if
#' \code{x} is array. Returns value for the given key in \code{extraction} if \code{x} is map.
#' Note: The position is not zero based, but 1 based index.
#'
#' @param extraction index to check for in array or key to check for in map
#' @rdname column_collection_functions
#' @aliases element_at element_at,Column-method
#' @note element_at since 2.4.0
setMethod("element_at",
          signature(x = "Column", extraction = "ANY"),
          function(x, extraction) {
            jc <- callJStatic("org.apache.spark.sql.functions", "element_at", x@jc, extraction)
            column(jc)
          })

#' @details
#' \code{explode}: Creates a new row for each element in the given array or map column.
#' Uses the default column name \code{col} for elements in the array and
#' \code{key} and \code{value} for elements in the map unless specified otherwise.
#'
#' @rdname column_collection_functions
#' @aliases explode explode,Column-method
#' @note explode since 1.5.0
setMethod("explode",
          signature(x = "Column"),
          function(x) {
            jc <- callJStatic("org.apache.spark.sql.functions", "explode", x@jc)
            column(jc)
          })

#' @details
#' \code{size}: Returns length of array or map.
#'
#' @rdname column_collection_functions
#' @aliases size size,Column-method
#' @note size since 1.5.0
setMethod("size",
          signature(x = "Column"),
          function(x) {
            jc <- callJStatic("org.apache.spark.sql.functions", "size", x@jc)
            column(jc)
          })

#' @details
#' \code{slice}: Returns an array containing all the elements in x from the index start
#' (array indices start at 1, or from the end if start is negative) with the specified length.
#'
#' @rdname column_collection_functions
#' @param start the starting index
#' @param length the length of the slice
#' @aliases slice slice,Column-method
#' @note slice since 2.4.0
setMethod("slice",
          signature(x = "Column"),
          function(x, start, length) {
            jc <- callJStatic("org.apache.spark.sql.functions", "slice", x@jc, start, length)
            column(jc)
          })

#' @details
#' \code{sort_array}: Sorts the input array in ascending or descending order according to
#' the natural ordering of the array elements. NA elements will be placed at the beginning of
#' the returned array in ascending order or at the end of the returned array in descending order.
#'
#' @rdname column_collection_functions
#' @param asc a logical flag indicating the sorting order.
#'            TRUE, sorting is in ascending order.
#'            FALSE, sorting is in descending order.
#' @aliases sort_array sort_array,Column-method
#' @note sort_array since 1.6.0
setMethod("sort_array",
          signature(x = "Column"),
          function(x, asc = TRUE) {
            jc <- callJStatic("org.apache.spark.sql.functions", "sort_array", x@jc, asc)
            column(jc)
          })

#' @details
#' \code{posexplode}: Creates a new row for each element with position in the given array
#' or map column. Uses the default column name \code{pos} for position, and \code{col}
#' for elements in the array and \code{key} and \code{value} for elements in the map
#' unless specified otherwise.
#'
#' @rdname column_collection_functions
#' @aliases posexplode posexplode,Column-method
#' @note posexplode since 2.1.0
setMethod("posexplode",
          signature(x = "Column"),
          function(x) {
            jc <- callJStatic("org.apache.spark.sql.functions", "posexplode", x@jc)
            column(jc)
          })

#' @details
#' \code{create_array}: Creates a new array column. The input columns must all have the same data
#' type.
#'
#' @rdname column_nonaggregate_functions
#' @aliases create_array create_array,Column-method
#' @note create_array since 2.3.0
setMethod("create_array",
          signature(x = "Column"),
          function(x, ...) {
            jcols <- lapply(list(x, ...), function(x) {
              stopifnot(class(x) == "Column")
              x@jc
            })
            jc <- callJStatic("org.apache.spark.sql.functions", "array", jcols)
            column(jc)
          })

#' @details
#' \code{create_map}: Creates a new map column. The input columns must be grouped as key-value
#' pairs, e.g. (key1, value1, key2, value2, ...).
#' The key columns must all have the same data type, and can't be null.
#' The value columns must all have the same data type.
#'
#' @rdname column_nonaggregate_functions
#' @aliases create_map create_map,Column-method
#' @note create_map since 2.3.0
setMethod("create_map",
          signature(x = "Column"),
          function(x, ...) {
            jcols <- lapply(list(x, ...), function(x) {
              stopifnot(class(x) == "Column")
              x@jc
            })
            jc <- callJStatic("org.apache.spark.sql.functions", "map", jcols)
            column(jc)
          })

#' @details
#' \code{collect_list}: Creates a list of objects with duplicates.
#' Note: the function is non-deterministic because the order of collected results depends
#' on the order of the rows which may be non-deterministic after a shuffle.
#'
#' @rdname column_aggregate_functions
#' @aliases collect_list collect_list,Column-method
#' @examples
#'
#' \dontrun{
#' df2 = df[df$mpg > 20, ]
#' collect(select(df2, collect_list(df2$gear)))
#' collect(select(df2, collect_set(df2$gear)))}
#' @note collect_list since 2.3.0
setMethod("collect_list",
          signature(x = "Column"),
          function(x) {
            jc <- callJStatic("org.apache.spark.sql.functions", "collect_list", x@jc)
            column(jc)
          })

#' @details
#' \code{collect_set}: Creates a list of objects with duplicate elements eliminated.
#' Note: the function is non-deterministic because the order of collected results depends
#' on the order of the rows which may be non-deterministic after a shuffle.
#'
#' @rdname column_aggregate_functions
#' @aliases collect_set collect_set,Column-method
#' @note collect_set since 2.3.0
setMethod("collect_set",
          signature(x = "Column"),
          function(x) {
            jc <- callJStatic("org.apache.spark.sql.functions", "collect_set", x@jc)
            column(jc)
          })

#' @details
#' \code{split_string}: Splits string on regular expression.
#' Equivalent to \code{split} SQL function. Optionally a
#' \code{limit} can be specified
#'
#' @rdname column_string_functions
#' @param limit determines the length of the returned array.
#'              \itemize{
#'              \item \code{limit > 0}: length of the array will be at most \code{limit}
#'              \item \code{limit <= 0}: the returned array can have any length
#'              }
#'
#' @aliases split_string split_string,Column-method
#' @examples
#'
#' \dontrun{
#' head(select(df, split_string(df$Class, "\\d", 2)))
#' head(select(df, split_string(df$Sex, "a")))
#' head(select(df, split_string(df$Class, "\\d")))
#' # This is equivalent to the following SQL expression
#' head(selectExpr(df, "split(Class, '\\\\d')"))}
#' @note split_string 2.3.0
setMethod("split_string",
          signature(x = "Column", pattern = "character"),
          function(x, pattern, limit = -1) {
            jc <- callJStatic("org.apache.spark.sql.functions",
                              "split", x@jc, pattern, as.integer(limit))
            column(jc)
          })

#' @details
#' \code{repeat_string}: Repeats string n times.
#' Equivalent to \code{repeat} SQL function.
#'
#' @param n number of repetitions.
#' @rdname column_string_functions
#' @aliases repeat_string repeat_string,Column-method
#' @examples
#'
#' \dontrun{
#' head(select(df, repeat_string(df$Class, 3)))
#' # This is equivalent to the following SQL expression
#' head(selectExpr(df, "repeat(Class, 3)"))}
#' @note repeat_string since 2.3.0
setMethod("repeat_string",
          signature(x = "Column", n = "numeric"),
          function(x, n) {
            jc <- callJStatic("org.apache.spark.sql.functions", "repeat", x@jc, numToInt(n))
            column(jc)
          })

#' @details
#' \code{explode}: Creates a new row for each element in the given array or map column.
#' Unlike \code{explode}, if the array/map is \code{null} or empty
#' then \code{null} is produced.
#' Uses the default column name \code{col} for elements in the array and
#' \code{key} and \code{value} for elements in the map unless specified otherwise.
#'
#' @rdname column_collection_functions
#' @aliases explode_outer explode_outer,Column-method
#' @examples
#'
#' \dontrun{
#' df2 <- createDataFrame(data.frame(
#'   id = c(1, 2, 3), text = c("a,b,c", NA, "d,e")
#' ))
#'
#' head(select(df2, df2$id, explode_outer(split_string(df2$text, ","))))
#' head(select(df2, df2$id, posexplode_outer(split_string(df2$text, ","))))}
#' @note explode_outer since 2.3.0
setMethod("explode_outer",
          signature(x = "Column"),
          function(x) {
            jc <- callJStatic("org.apache.spark.sql.functions", "explode_outer", x@jc)
            column(jc)
          })

#' @details
#' \code{posexplode_outer}: Creates a new row for each element with position in the given
#' array or map column. Unlike \code{posexplode}, if the array/map is \code{null} or empty
#' then the row (\code{null}, \code{null}) is produced.
#' Uses the default column name \code{pos} for position, and \code{col}
#' for elements in the array and \code{key} and \code{value} for elements in the map
#' unless specified otherwise.
#'
#' @rdname column_collection_functions
#' @aliases posexplode_outer posexplode_outer,Column-method
#' @note posexplode_outer since 2.3.0
setMethod("posexplode_outer",
          signature(x = "Column"),
          function(x) {
            jc <- callJStatic("org.apache.spark.sql.functions", "posexplode_outer", x@jc)
            column(jc)
          })

#' not
#'
#' Inversion of boolean expression.
#'
#' \code{not} and \code{!} cannot be applied directly to numerical column.
#' To achieve R-like truthiness column has to be casted to \code{BooleanType}.
#'
#' @param x Column to compute on
#' @rdname not
#' @name not
#' @aliases not,Column-method
#' @family non-aggregate functions
#' @examples
#' \dontrun{
#' df <- createDataFrame(data.frame(
#'   is_true = c(TRUE, FALSE, NA),
#'   flag = c(1, 0,  1)
#' ))
#'
#' head(select(df, not(df$is_true)))
#'
#' # Explicit cast is required when working with numeric column
#' head(select(df, not(cast(df$flag, "boolean"))))
#' }
#' @note not since 2.3.0
setMethod("not",
          signature(x = "Column"),
          function(x) {
            jc <- callJStatic("org.apache.spark.sql.functions", "not", x@jc)
            column(jc)
          })

#' @details
#' \code{grouping_bit}: Indicates whether a specified column in a GROUP BY list is aggregated or
#' not, returns 1 for aggregated or 0 for not aggregated in the result set. Same as \code{GROUPING}
#' in SQL and \code{grouping} function in Scala.
#'
#' @rdname column_aggregate_functions
#' @aliases grouping_bit grouping_bit,Column-method
#' @examples
#'
#' \dontrun{
#' # With cube
#' agg(
#'   cube(df, "cyl", "gear", "am"),
#'   mean(df$mpg),
#'   grouping_bit(df$cyl), grouping_bit(df$gear), grouping_bit(df$am)
#' )
#'
#' # With rollup
#' agg(
#'   rollup(df, "cyl", "gear", "am"),
#'   mean(df$mpg),
#'   grouping_bit(df$cyl), grouping_bit(df$gear), grouping_bit(df$am)
#' )}
#' @note grouping_bit since 2.3.0
setMethod("grouping_bit",
          signature(x = "Column"),
          function(x) {
            jc <- callJStatic("org.apache.spark.sql.functions", "grouping", x@jc)
            column(jc)
          })

#' @details
#' \code{grouping_id}: Returns the level of grouping.
#' Equals to \code{
#' grouping_bit(c1) * 2^(n - 1) + grouping_bit(c2) * 2^(n - 2)  + ... + grouping_bit(cn)
#' }.
#'
#' @rdname column_aggregate_functions
#' @aliases grouping_id grouping_id,Column-method
#' @examples
#'
#' \dontrun{
#' # With cube
#' agg(
#'   cube(df, "cyl", "gear", "am"),
#'   mean(df$mpg),
#'   grouping_id(df$cyl, df$gear, df$am)
#' )
#'
#' # With rollup
#' agg(
#'   rollup(df, "cyl", "gear", "am"),
#'   mean(df$mpg),
#'   grouping_id(df$cyl, df$gear, df$am)
#' )}
#' @note grouping_id since 2.3.0
setMethod("grouping_id",
          signature(x = "Column"),
          function(x, ...) {
            jcols <- lapply(list(x, ...), function(x) {
              stopifnot(class(x) == "Column")
              x@jc
            })
            jc <- callJStatic("org.apache.spark.sql.functions", "grouping_id", jcols)
            column(jc)
          })

#' @details
#' \code{input_file_name}: Creates a string column with the input file name for a given row.
#' The method should be used with no argument.
#'
#' @rdname column_nonaggregate_functions
#' @aliases input_file_name input_file_name,missing-method
#' @examples
#'
#' \dontrun{
#' tmp <- read.text("README.md")
#' head(select(tmp, input_file_name()))}
#' @note input_file_name since 2.3.0
setMethod("input_file_name", signature("missing"),
          function() {
            jc <- callJStatic("org.apache.spark.sql.functions", "input_file_name")
            column(jc)
          })

#' @details
#' \code{trunc}: Returns date truncated to the unit specified by the format.
#'
#' @rdname column_datetime_functions
#' @aliases trunc trunc,Column-method
#' @examples
#'
#' \dontrun{
#' head(select(df, df$time, trunc(df$time, "year"), trunc(df$time, "yy"),
#'            trunc(df$time, "month"), trunc(df$time, "mon")))}
#' @note trunc since 2.3.0
setMethod("trunc",
          signature(x = "Column"),
          function(x, format) {
            jc <- callJStatic("org.apache.spark.sql.functions", "trunc",
                              x@jc, as.character(format))
            column(jc)
          })

#' @details
#' \code{date_trunc}: Returns timestamp truncated to the unit specified by the format.
#'
#' @rdname column_datetime_functions
#' @aliases date_trunc date_trunc,character,Column-method
#' @examples
#'
#' \dontrun{
#' head(select(df, df$time, date_trunc("hour", df$time), date_trunc("minute", df$time),
#'             date_trunc("week", df$time), date_trunc("quarter", df$time)))}
#' @note date_trunc since 2.3.0
setMethod("date_trunc",
          signature(format = "character", x = "Column"),
          function(format, x) {
            jc <- callJStatic("org.apache.spark.sql.functions", "date_trunc", format, x@jc)
            column(jc)
          })

#' @details
#' \code{current_date}: Returns the current date as a date column.
#'
#' @rdname column_datetime_functions
#' @aliases current_date current_date,missing-method
#' @examples
#' \dontrun{
#' head(select(df, current_date(), current_timestamp()))}
#' @note current_date since 2.3.0
setMethod("current_date",
          signature("missing"),
          function() {
            jc <- callJStatic("org.apache.spark.sql.functions", "current_date")
            column(jc)
          })

#' @details
#' \code{current_timestamp}: Returns the current timestamp as a timestamp column.
#'
#' @rdname column_datetime_functions
#' @aliases current_timestamp current_timestamp,missing-method
#' @note current_timestamp since 2.3.0
setMethod("current_timestamp",
          signature("missing"),
          function() {
            jc <- callJStatic("org.apache.spark.sql.functions", "current_timestamp")
            column(jc)
          })<|MERGE_RESOLUTION|>--- conflicted
+++ resolved
@@ -1798,11 +1798,7 @@
 #' @details
 #' \code{to_date}: Converts the column into a DateType. You may optionally specify
 #' a format according to the rules in:
-<<<<<<< HEAD
-#' \url{http://docs.oracle.com/javase/tutorial/i18n/format/simpleDateFormat.html}.
-=======
 #' \href{https://spark.apache.org/docs/latest/sql-ref-datetime-pattern.html}{Datetime Pattern}
->>>>>>> 74c910af
 #' If the string cannot be parsed according to the specified format (or default),
 #' the value of the column will be null.
 #' By default, it follows casting rules to a DateType if the format is omitted
@@ -1898,11 +1894,7 @@
 #' @details
 #' \code{to_timestamp}: Converts the column into a TimestampType. You may optionally specify
 #' a format according to the rules in:
-<<<<<<< HEAD
-#' \url{http://docs.oracle.com/javase/tutorial/i18n/format/simpleDateFormat.html}.
-=======
 #' \href{https://spark.apache.org/docs/latest/sql-ref-datetime-pattern.html}{Datetime Pattern}
->>>>>>> 74c910af
 #' If the string cannot be parsed according to the specified format (or default),
 #' the value of the column will be null.
 #' By default, it follows casting rules to a TimestampType if the format is omitted
@@ -2774,13 +2766,8 @@
 #' \code{from_unixtime}: Converts the number of seconds from unix epoch (1970-01-01 00:00:00 UTC)
 #' to a string representing the timestamp of that moment in the current system time zone in the JVM
 #' in the given format.
-<<<<<<< HEAD
-#' See \href{http://docs.oracle.com/javase/tutorial/i18n/format/simpleDateFormat.html}{
-#' Customizing Formats} for available options.
-=======
 #' See \href{https://spark.apache.org/docs/latest/sql-ref-datetime-pattern.html}{
 #' Datetime Pattern} for available options.
->>>>>>> 74c910af
 #'
 #' @rdname column_datetime_functions
 #'
