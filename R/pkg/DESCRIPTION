--- conflicted
+++ resolved
@@ -57,11 +57,6 @@
     'types.R'
     'utils.R'
     'window.R'
-<<<<<<< HEAD
 RoxygenNote: 6.0.1
 VignetteBuilder: knitr
-=======
-RoxygenNote: 5.0.1
-VignetteBuilder: knitr
-NeedsCompilation: no
->>>>>>> 7bd14cfd
+NeedsCompilation: no