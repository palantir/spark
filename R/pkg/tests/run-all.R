--- conflicted
+++ resolved
@@ -52,7 +52,6 @@
   }
 
   if (identical(Sys.getenv("NOT_CRAN"), "true")) {
-<<<<<<< HEAD
     if (identical(Sys.getenv("CONDA_TESTS"), "true")) {
         summaryReporter <- ProgressReporter$new()
         options(testthat.output_file = "target/R/R/conda/r-tests.xml")
@@ -76,27 +75,6 @@
         NULL,
         reporter)
     }
-=======
-    # set random seed for predictable results. mostly for base's sample() in tree and classification
-    set.seed(42)
-
-    # TODO (SPARK-30663) To be removed once testthat 1.x is removed from all builds
-    if (grepl("^1\\..*", packageVersion("testthat"))) {
-      # testthat 1.x
-      test_runner <- testthat:::run_tests
-      reporter <- "summary"
-
-    } else {
-      # testthat >= 2.0.0
-      test_runner <- testthat:::test_package_dir
-      reporter <- testthat::default_reporter()
-    }
-
-    test_runner("SparkR",
-                file.path(sparkRDir, "pkg", "tests", "fulltests"),
-                NULL,
-                reporter)
->>>>>>> 74c910af
   }
 
 }