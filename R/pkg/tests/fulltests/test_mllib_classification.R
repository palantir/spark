--- conflicted
+++ resolved
@@ -313,11 +313,7 @@
   # Test predict method
   mlpTestDF <- df
   mlpPredictions <- collect(select(predict(model, mlpTestDF), "prediction"))
-<<<<<<< HEAD
-  expect_equal(head(mlpPredictions$prediction, 6), c("1.0", "0.0", "0.0", "0.0", "0.0", "0.0"))
-=======
   expect_equal(head(mlpPredictions$prediction, 6), c("1.0", "1.0", "1.0", "1.0", "0.0", "1.0"))
->>>>>>> 74c910af
 
   # Test model save/load
   if (windows_with_hadoop()) {
