--- conflicted
+++ resolved
@@ -194,11 +194,7 @@
        } else {
         # gapply mode
         outputs <- list()
-<<<<<<< HEAD
-        for (i in 1:length(data)) {
-=======
         for (i in seq_len(length(data))) {
->>>>>>> 74c910af
           # Timing reading input data for execution
           inputElap <- elapsedSecs()
           output <- compute(mode, partition, serializer, deserializer, keys[[i]],
