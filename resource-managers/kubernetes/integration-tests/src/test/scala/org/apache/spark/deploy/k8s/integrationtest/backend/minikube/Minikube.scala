--- conflicted
+++ resolved
@@ -30,11 +30,6 @@
   private val KUBELET_PREFIX = "kubelet:"
   private val APISERVER_PREFIX = "apiserver:"
   private val KUBECTL_PREFIX = "kubectl:"
-<<<<<<< HEAD
-  private val MINIKUBE_VM_PREFIX = "minikubeVM: "
-  private val MINIKUBE_PREFIX = "minikube: "
-  private val MINIKUBE_PATH = ".minikube"
-=======
   private val KUBECONFIG_PREFIX = "kubeconfig:"
   private val MINIKUBE_VM_PREFIX = "minikubeVM: "
   private val MINIKUBE_PREFIX = "minikube: "
@@ -43,7 +38,6 @@
   def logVersion(): Unit = {
     logInfo(executeMinikube("version").mkString("\n"))
   }
->>>>>>> 74c910af
 
   def getMinikubeIp: String = {
     val outputs = executeMinikube("ip")
@@ -77,20 +71,12 @@
     val kubernetesConf = new ConfigBuilder()
       .withApiVersion("v1")
       .withMasterUrl(kubernetesMaster)
-<<<<<<< HEAD
-      .withCaCertFile(Paths.get(userHome, MINIKUBE_PATH, "ca.crt").toFile.getAbsolutePath)
-      .withClientCertFile(Paths.get(userHome, MINIKUBE_PATH, "apiserver.crt")
-        .toFile.getAbsolutePath)
-      .withClientKeyFile(Paths.get(userHome, MINIKUBE_PATH, "apiserver.key")
-        .toFile.getAbsolutePath)
-=======
       .withCaCertFile(
         Paths.get(userHome, MINIKUBE_PATH, "ca.crt").toFile.getAbsolutePath)
       .withClientCertFile(
         Paths.get(userHome, MINIKUBE_PATH, "apiserver.crt").toFile.getAbsolutePath)
       .withClientKeyFile(
         Paths.get(userHome, MINIKUBE_PATH, "apiserver.key").toFile.getAbsolutePath)
->>>>>>> 74c910af
       .build()
     new DefaultKubernetesClient(kubernetesConf)
   }
@@ -101,28 +87,16 @@
     val kubeletString = statusString.find(_.contains(s"$KUBELET_PREFIX "))
     val apiserverString = statusString.find(_.contains(s"$APISERVER_PREFIX "))
     val kubectlString = statusString.find(_.contains(s"$KUBECTL_PREFIX "))
-<<<<<<< HEAD
-
-    if (hostString.isEmpty || kubeletString.isEmpty
-      || apiserverString.isEmpty || kubectlString.isEmpty) {
-=======
     val kubeconfigString = statusString.find(_.contains(s"$KUBECONFIG_PREFIX "))
     val hasConfigStatus = kubectlString.isDefined || kubeconfigString.isDefined
 
     if (hostString.isEmpty || kubeletString.isEmpty || apiserverString.isEmpty ||
         !hasConfigStatus) {
->>>>>>> 74c910af
       MinikubeStatus.NONE
     } else {
       val status1 = hostString.get.replaceFirst(s"$HOST_PREFIX ", "")
       val status2 = kubeletString.get.replaceFirst(s"$KUBELET_PREFIX ", "")
       val status3 = apiserverString.get.replaceFirst(s"$APISERVER_PREFIX ", "")
-<<<<<<< HEAD
-      val status4 = kubectlString.get.replaceFirst(s"$KUBECTL_PREFIX ", "")
-      if (!status4.contains("Correctly Configured:")) {
-        MinikubeStatus.NONE
-      } else {
-=======
       val isConfigured = if (kubectlString.isDefined) {
         val cfgStatus = kubectlString.get.replaceFirst(s"$KUBECTL_PREFIX ", "")
         cfgStatus.contains("Correctly Configured:")
@@ -130,7 +104,6 @@
         kubeconfigString.get.replaceFirst(s"$KUBECONFIG_PREFIX ", "") == "Configured"
       }
       if (isConfigured) {
->>>>>>> 74c910af
         val stats = List(status1, status2, status3)
           .map(MinikubeStatus.unapply)
           .map(_.getOrElse(throw new IllegalStateException(s"Unknown status $statusString")))
@@ -139,14 +112,41 @@
         } else {
           MinikubeStatus.RUNNING
         }
-<<<<<<< HEAD
-=======
       } else {
         MinikubeStatus.NONE
->>>>>>> 74c910af
       }
     }
   }
+// TODO(@jcasale): double-check that we didn't miss anything in merge here.
+//  // Covers minikube status output after Minikube V0.30.
+//  private def getIfNewMinikubeStatus(statusString: Seq[String]): MinikubeStatus.Value = {
+//    val hostString = statusString.find(_.contains(s"$HOST_PREFIX "))
+//    val kubeletString = statusString.find(_.contains(s"$KUBELET_PREFIX "))
+//    val apiserverString = statusString.find(_.contains(s"$APISERVER_PREFIX "))
+//    val kubectlString = statusString.find(_.contains(s"$KUBECTL_PREFIX "))
+//
+//    if (hostString.isEmpty || kubeletString.isEmpty
+//      || apiserverString.isEmpty || kubectlString.isEmpty) {
+//      MinikubeStatus.NONE
+//    } else {
+//      val status1 = hostString.get.replaceFirst(s"$HOST_PREFIX ", "")
+//      val status2 = kubeletString.get.replaceFirst(s"$KUBELET_PREFIX ", "")
+//      val status3 = apiserverString.get.replaceFirst(s"$APISERVER_PREFIX ", "")
+//      val status4 = kubectlString.get.replaceFirst(s"$KUBECTL_PREFIX ", "")
+//      if (!status4.contains("Correctly Configured:")) {
+//        MinikubeStatus.NONE
+//      } else {
+//        val stats = List(status1, status2, status3)
+//          .map(MinikubeStatus.unapply)
+//          .map(_.getOrElse(throw new IllegalStateException(s"Unknown status $statusString")))
+//        if (stats.exists(_ != MinikubeStatus.RUNNING)) {
+//          MinikubeStatus.NONE
+//        } else {
+//          MinikubeStatus.RUNNING
+//        }
+//      }
+//    }
+//  }
 
   private def executeMinikube(action: String, args: String*): Seq[String] = {
     ProcessUtils.executeProcess(
