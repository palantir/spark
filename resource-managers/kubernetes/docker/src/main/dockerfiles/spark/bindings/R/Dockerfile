#
# Licensed to the Apache Software Foundation (ASF) under one or more
# contributor license agreements.  See the NOTICE file distributed with
# this work for additional information regarding copyright ownership.
# The ASF licenses this file to You under the Apache License, Version 2.0
# (the "License"); you may not use this file except in compliance with
# the License.  You may obtain a copy of the License at
#
#    http://www.apache.org/licenses/LICENSE-2.0
#
# Unless required by applicable law or agreed to in writing, software
# distributed under the License is distributed on an "AS IS" BASIS,
# WITHOUT WARRANTIES OR CONDITIONS OF ANY KIND, either express or implied.
# See the License for the specific language governing permissions and
# limitations under the License.
#

ARG base_img

FROM $base_img
WORKDIR /

# Reset to root to run installation tasks
USER 0

RUN mkdir ${SPARK_HOME}/R

<<<<<<< HEAD
RUN apt install -y r-base r-base-dev && rm -rf /var/cache/apt/*
=======
RUN apt-get update && apt install -y r-base r-base-dev && rm -rf /var/cache/apt/*
>>>>>>> 74c910af

COPY R ${SPARK_HOME}/R
ENV R_HOME /usr/lib/R

WORKDIR /opt/spark/work-dir
ENTRYPOINT [ "/opt/entrypoint.sh" ]

# Specify the User that the actual main process will run as
ARG spark_uid=185
USER ${spark_uid}<|MERGE_RESOLUTION|>--- conflicted
+++ resolved
@@ -25,11 +25,7 @@
 
 RUN mkdir ${SPARK_HOME}/R
 
-<<<<<<< HEAD
-RUN apt install -y r-base r-base-dev && rm -rf /var/cache/apt/*
-=======
 RUN apt-get update && apt install -y r-base r-base-dev && rm -rf /var/cache/apt/*
->>>>>>> 74c910af
 
 COPY R ${SPARK_HOME}/R
 ENV R_HOME /usr/lib/R
