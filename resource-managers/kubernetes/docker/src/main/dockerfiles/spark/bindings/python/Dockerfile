#
# Licensed to the Apache Software Foundation (ASF) under one or more
# contributor license agreements.  See the NOTICE file distributed with
# this work for additional information regarding copyright ownership.
# The ASF licenses this file to You under the Apache License, Version 2.0
# (the "License"); you may not use this file except in compliance with
# the License.  You may obtain a copy of the License at
#
#    http://www.apache.org/licenses/LICENSE-2.0
#
# Unless required by applicable law or agreed to in writing, software
# distributed under the License is distributed on an "AS IS" BASIS,
# WITHOUT WARRANTIES OR CONDITIONS OF ANY KIND, either express or implied.
# See the License for the specific language governing permissions and
# limitations under the License.
#

ARG base_img

FROM $base_img
WORKDIR /

# Reset to root to run installation tasks
USER 0

RUN mkdir ${SPARK_HOME}/python
# TODO: Investigate running both pip and pip3 via virtualenvs
<<<<<<< HEAD
RUN apt install -y python python-pip && \
=======
RUN apt-get update && \
    apt install -y python python-pip && \
>>>>>>> 74c910af
    apt install -y python3 python3-pip && \
    # We remove ensurepip since it adds no functionality since pip is
    # installed on the image and it just takes up 1.6MB on the image
    rm -r /usr/lib/python*/ensurepip && \
    pip install --upgrade pip setuptools && \
    # You may install with python3 packages by using pip3.6
    # Removed the .cache to save space
    rm -r /root/.cache && rm -rf /var/cache/apt/*

COPY python/pyspark ${SPARK_HOME}/python/pyspark
COPY python/lib ${SPARK_HOME}/python/lib

WORKDIR /opt/spark/work-dir
ENTRYPOINT [ "/opt/entrypoint.sh" ]

# Specify the User that the actual main process will run as
ARG spark_uid=185
USER ${spark_uid}<|MERGE_RESOLUTION|>--- conflicted
+++ resolved
@@ -25,12 +25,8 @@
 
 RUN mkdir ${SPARK_HOME}/python
 # TODO: Investigate running both pip and pip3 via virtualenvs
-<<<<<<< HEAD
-RUN apt install -y python python-pip && \
-=======
 RUN apt-get update && \
     apt install -y python python-pip && \
->>>>>>> 74c910af
     apt install -y python3 python3-pip && \
     # We remove ensurepip since it adds no functionality since pip is
     # installed on the image and it just takes up 1.6MB on the image
