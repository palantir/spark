--- conflicted
+++ resolved
@@ -16,11 +16,7 @@
 #
 ARG java_image_tag=8-jre-slim
 
-<<<<<<< HEAD
-FROM openjdk:8-jdk-slim
-=======
 FROM openjdk:${java_image_tag}
->>>>>>> 74c910af
 
 ARG spark_uid=185
 
@@ -32,10 +28,7 @@
 # docker build -t spark:latest -f kubernetes/dockerfiles/spark/Dockerfile .
 
 RUN set -ex && \
-<<<<<<< HEAD
-=======
     sed -i 's/http:\/\/deb.\(.*\)/https:\/\/deb.\1/g' /etc/apt/sources.list && \
->>>>>>> 74c910af
     apt-get update && \
     ln -s /lib /lib64 && \
     apt install -y bash tini libc6 libpam-modules krb5-user libnss3 && \
