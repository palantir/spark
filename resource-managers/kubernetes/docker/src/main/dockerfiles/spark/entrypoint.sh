#!/bin/bash
#
# Licensed to the Apache Software Foundation (ASF) under one or more
# contributor license agreements.  See the NOTICE file distributed with
# this work for additional information regarding copyright ownership.
# The ASF licenses this file to You under the Apache License, Version 2.0
# (the "License"); you may not use this file except in compliance with
# the License.  You may obtain a copy of the License at
#
#    http://www.apache.org/licenses/LICENSE-2.0
#
# Unless required by applicable law or agreed to in writing, software
# distributed under the License is distributed on an "AS IS" BASIS,
# WITHOUT WARRANTIES OR CONDITIONS OF ANY KIND, either express or implied.
# See the License for the specific language governing permissions and
# limitations under the License.
#

# echo commands to the terminal output
set -ex

# Check whether there is a passwd entry for the container UID
myuid=$(id -u)
mygid=$(id -g)
# turn off -e for getent because it will return error code in anonymous uid case
set +e
uidentry=$(getent passwd $myuid)
set -e

# If there is no passwd entry for the container UID, attempt to create one
if [ -z "$uidentry" ] ; then
    if [ -w /etc/passwd ] ; then
        echo "$myuid:x:$myuid:$mygid:${SPARK_USER_NAME:-anonymous uid}:$SPARK_HOME:/bin/false" >> /etc/passwd
    else
        echo "Container ENTRYPOINT failed to add passwd entry for anonymous UID"
    fi
fi

SPARK_CLASSPATH="$SPARK_CLASSPATH:${SPARK_HOME}/jars/*"
env | grep SPARK_JAVA_OPT_ | sort -t_ -k4 -n | sed 's/[^=]*=\(.*\)/\1/g' > /tmp/java_opts.txt
readarray -t SPARK_EXECUTOR_JAVA_OPTS < /tmp/java_opts.txt

if [ -n "$SPARK_EXTRA_CLASSPATH" ]; then
  SPARK_CLASSPATH="$SPARK_CLASSPATH:$SPARK_EXTRA_CLASSPATH"
fi

<<<<<<< HEAD
if [ -n "$PYSPARK_FILES" ]; then
    PYTHONPATH="$PYTHONPATH:$PYSPARK_FILES"
fi

=======
>>>>>>> 74c910af
if [ "$PYSPARK_MAJOR_PYTHON_VERSION" == "2" ]; then
    pyv="$(python -V 2>&1)"
    export PYTHON_VERSION="${pyv:7}"
    export PYSPARK_PYTHON="python"
    export PYSPARK_DRIVER_PYTHON="python"
elif [ "$PYSPARK_MAJOR_PYTHON_VERSION" == "3" ]; then
    pyv3="$(python3 -V 2>&1)"
    export PYTHON_VERSION="${pyv3:7}"
    export PYSPARK_PYTHON="python3"
    export PYSPARK_DRIVER_PYTHON="python3"
fi

# If HADOOP_HOME is set and SPARK_DIST_CLASSPATH is not set, set it here so Hadoop jars are available to the executor.
# It does not set SPARK_DIST_CLASSPATH if already set, to avoid overriding customizations of this value from elsewhere e.g. Docker/K8s.
if [ -n "${HADOOP_HOME}"  ] && [ -z "${SPARK_DIST_CLASSPATH}"  ]; then
  export SPARK_DIST_CLASSPATH="$($HADOOP_HOME/bin/hadoop classpath)"
fi

if ! [ -z ${HADOOP_CONF_DIR+x} ]; then
  SPARK_CLASSPATH="$HADOOP_CONF_DIR:$SPARK_CLASSPATH";
fi

<<<<<<< HEAD
if [ -n "$SPARK_MOUNTED_FILES_FROM_SECRET_DIR" ]; then
  cp -R "$SPARK_MOUNTED_FILES_FROM_SECRET_DIR/." .
fi

=======
>>>>>>> 74c910af
case "$1" in
  driver)
    shift 1
    CMD=(
      "$SPARK_HOME/bin/spark-submit"
      --conf "spark.driver.bindAddress=$SPARK_DRIVER_BIND_ADDRESS"
      --deploy-mode client
      "$@"
    )
    ;;
  executor)
    shift 1
    CMD=(
      ${JAVA_HOME}/bin/java
      "${SPARK_EXECUTOR_JAVA_OPTS[@]}"
      -Xms$SPARK_EXECUTOR_MEMORY
      -Xmx$SPARK_EXECUTOR_MEMORY
      -cp "$SPARK_CLASSPATH:$SPARK_DIST_CLASSPATH"
      org.apache.spark.executor.CoarseGrainedExecutorBackend
      --driver-url $SPARK_DRIVER_URL
      --executor-id $SPARK_EXECUTOR_ID
      --cores $SPARK_EXECUTOR_CORES
      --app-id $SPARK_APPLICATION_ID
      --hostname $SPARK_EXECUTOR_POD_IP
    )
    ;;
  local)
    shift 1
    CMD=(
      "$SPARK_HOME/bin/spark-submit"
      --master 'local[*]'
      --deploy-mode client
      "$@"
    )
    ;;

  *)
    echo "Non-spark-on-k8s command provided, proceeding in pass-through mode..."
    CMD=("$@")
    ;;
esac

# Execute the container CMD under tini for better hygiene
exec /usr/bin/tini -s -- "${CMD[@]}"<|MERGE_RESOLUTION|>--- conflicted
+++ resolved
@@ -44,13 +44,6 @@
   SPARK_CLASSPATH="$SPARK_CLASSPATH:$SPARK_EXTRA_CLASSPATH"
 fi
 
-<<<<<<< HEAD
-if [ -n "$PYSPARK_FILES" ]; then
-    PYTHONPATH="$PYTHONPATH:$PYSPARK_FILES"
-fi
-
-=======
->>>>>>> 74c910af
 if [ "$PYSPARK_MAJOR_PYTHON_VERSION" == "2" ]; then
     pyv="$(python -V 2>&1)"
     export PYTHON_VERSION="${pyv:7}"
@@ -73,13 +66,11 @@
   SPARK_CLASSPATH="$HADOOP_CONF_DIR:$SPARK_CLASSPATH";
 fi
 
-<<<<<<< HEAD
 if [ -n "$SPARK_MOUNTED_FILES_FROM_SECRET_DIR" ]; then
   cp -R "$SPARK_MOUNTED_FILES_FROM_SECRET_DIR/." .
 fi
 
-=======
->>>>>>> 74c910af
+case "$1" in
 case "$1" in
   driver)
     shift 1
