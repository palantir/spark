--- conflicted
+++ resolved
@@ -85,11 +85,7 @@
   }
 
   def setTotalExpectedExecutors(total: Int): Unit = {
-<<<<<<< HEAD
     safeLogDebug("Setting total expected executors", SafeArg.of("totalExpectedExecutors", total))
-    totalExpectedExecutors.set(total)
-  }
-=======
     totalExpectedExecutors.set(total)
     if (!hasPendingPods.get()) {
       snapshotsStore.notifySubscribers()
@@ -97,7 +93,6 @@
   }
 
   def isDeleted(executorId: String): Boolean = deletedExecutorIds.contains(executorId.toLong)
->>>>>>> 74c910af
 
   private def onNewSnapshots(
       applicationId: String,
@@ -112,37 +107,22 @@
     val currentTime = clock.getTimeMillis()
     val timedOut = newlyCreatedExecutors.flatMap { case (execId, timeCreated) =>
       if (currentTime - timeCreated > podCreationTimeout) {
-<<<<<<< HEAD
-        safeLogWarning("Executor was not detected in the Kubernetes" +
+//        TODO(jcasale): wtf is going on here?
+//        safeLogWarning("Executor was not detected in the Kubernetes" +
+//          " cluster after timeout despite the fact that a" +
+//          " previous allocation attempt tried to create it. The executor may have been" +
+//          " deleted but the application missed the deletion event.",
+//          SafeArg.of("executorId", execId),
+//          SafeArg.of("podCreationTimeoutMs", podCreationTimeout))
+        Some(execId)
+      } else {
+        safeLogDebug("Executor was not detected in the Kubernetes" +
           " cluster after timeout despite the fact that a" +
           " previous allocation attempt tried to create it. The executor may have been" +
           " deleted but the application missed the deletion event.",
           SafeArg.of("executorId", execId),
           SafeArg.of("podCreationTimeoutMs", podCreationTimeout))
-
-        if (shouldDeleteExecutors) {
-          Utils.tryLogNonFatalError {
-            kubernetesClient
-              .pods()
-              .withLabel(SPARK_APP_ID_LABEL, applicationId)
-              .withLabel(SPARK_ROLE_LABEL, SPARK_POD_EXECUTOR_ROLE)
-              .withLabel(SPARK_EXECUTOR_ID_LABEL, execId.toString)
-              .delete()
-          }
-        }
-        newlyCreatedExecutors -= execId
-      } else {
-        safeLogDebug("Executor was not found in the Kubernetes cluster since it" +
-          " was created some time ago.",
-          SafeArg.of("executorId", execId),
-          SafeArg.of("timeSinceCreationMs", currentTime - timeCreated))
-=======
-        Some(execId)
-      } else {
-        logDebug(s"Executor with id $execId was not found in the Kubernetes cluster since it" +
-          s" was created ${currentTime - timeCreated} milliseconds ago.")
         None
->>>>>>> 74c910af
       }
     }
 
@@ -179,52 +159,6 @@
         case (_, PodPending(_)) => true
         case _ => false
       }
-<<<<<<< HEAD
-      val currentTotalExpectedExecutors = totalExpectedExecutors.get
-        safeLogDebug("Currently have running executors and" +
-          " pending executors. Newly created executors" +
-          " have been requested but are pending appearance in the cluster.",
-          SafeArg.of("numCurrentRunningExecutors", currentRunningExecutors),
-          SafeArg.of("numCurrentPendingExecutors", currentPendingExecutors),
-          SafeArg.of("newlyCreatedExecutors", newlyCreatedExecutors))
-      if (newlyCreatedExecutors.isEmpty
-        && currentPendingExecutors == 0
-        && currentRunningExecutors < currentTotalExpectedExecutors) {
-        val numExecutorsToAllocate = math.min(
-          currentTotalExpectedExecutors - currentRunningExecutors, podAllocationSize)
-        safeLogInfo("Going to request executors from Kubernetes.",
-          SafeArg.of("numExecutorsToAllocate", numExecutorsToAllocate))
-        for ( _ <- 0 until numExecutorsToAllocate) {
-          val newExecutorId = EXECUTOR_ID_COUNTER.incrementAndGet()
-          val executorConf = KubernetesConf.createExecutorConf(
-            conf,
-            newExecutorId.toString,
-            applicationId,
-            driverPod)
-          val executorPod = executorBuilder.buildFromFeatures(executorConf, secMgr,
-            kubernetesClient)
-          val podWithAttachedContainer = new PodBuilder(executorPod.pod)
-            .editOrNewSpec()
-            .addToContainers(executorPod.container)
-            .endSpec()
-            .build()
-          kubernetesClient.pods().create(podWithAttachedContainer)
-          newlyCreatedExecutors(newExecutorId) = clock.getTimeMillis()
-          safeLogDebug("Requested executor from Kubernetes.",
-            SafeArg.of("newExecutorId", newExecutorId))
-        }
-      } else if (currentRunningExecutors >= currentTotalExpectedExecutors) {
-        // TODO handle edge cases if we end up with more running executors than expected.
-        safeLogDebug("Current number of running executors is equal to the number of requested" +
-          " executors. Not scaling up further.")
-      } else if (newlyCreatedExecutors.nonEmpty || currentPendingExecutors != 0) {
-        safeLogDebug("Still waiting for executors to begin running before requesting for more " +
-          " executors.",
-          SafeArg.of("numWaitingForExecutors",
-            newlyCreatedExecutors.size + currentPendingExecutors),
-          SafeArg.of("numPendingExecutors", currentPendingExecutors),
-          SafeArg.of("numNewlyCreatedExecutors", newlyCreatedExecutors.size))
-=======
       .map { case (id, _) => id }
 
     // Make a local, non-volatile copy of the reference since it's used multiple times. This
@@ -232,9 +166,12 @@
     var _deletedExecutorIds = deletedExecutorIds
 
     if (snapshots.nonEmpty) {
-      logDebug(s"Pod allocation status: $currentRunningCount running, " +
-        s"${currentPendingExecutors.size} pending, " +
-        s"${newlyCreatedExecutors.size} unacknowledged.")
+      safeLogDebug("Currently have running executors and" +
+        " pending executors. Newly created executors" +
+        " have been requested but are pending appearance in the cluster.",
+        SafeArg.of("numCurrentRunningExecutors", currentRunningExecutors),
+        SafeArg.of("numCurrentPendingExecutors", currentPendingExecutors),
+        SafeArg.of("newlyCreatedExecutors", newlyCreatedExecutors))
 
       val existingExecs = lastSnapshot.executorPods.keySet
       _deletedExecutorIds = _deletedExecutorIds.filter(existingExecs.contains)
@@ -283,7 +220,8 @@
         && currentRunningCount < currentTotalExpectedExecutors) {
       val numExecutorsToAllocate = math.min(
         currentTotalExpectedExecutors - currentRunningCount, podAllocationSize)
-      logInfo(s"Going to request $numExecutorsToAllocate executors from Kubernetes.")
+      safeLogInfo("Going to request executors from Kubernetes.",
+        SafeArg.of("numExecutorsToAllocate", numExecutorsToAllocate))
       for ( _ <- 0 until numExecutorsToAllocate) {
         val newExecutorId = EXECUTOR_ID_COUNTER.incrementAndGet()
         val executorConf = KubernetesConf.createExecutorConf(
@@ -318,13 +256,12 @@
     }
 
     if (currentRunningCount >= currentTotalExpectedExecutors && !dynamicAllocationEnabled) {
-      logDebug("Current number of running executors is equal to the number of requested" +
+      safeLogDebug("Current number of running executors is equal to the number of requested" +
         " executors. Not scaling up further.")
     } else {
       val outstanding = knownPendingCount + newlyCreatedExecutors.size
       if (outstanding > 0) {
         logDebug(s"Still waiting for $outstanding executors before requesting more.")
->>>>>>> 74c910af
       }
     }
   }
