--- conflicted
+++ resolved
@@ -46,10 +46,7 @@
     val baseFeatures = Seq(
       provideBasicStep(kubernetesConf),
       provideCredentialsStep(kubernetesConf),
-<<<<<<< HEAD
-=======
       provideServiceStep(kubernetesConf),
->>>>>>> 6c46b491
       provideLocalDirsStep(kubernetesConf))
     val withProvideSecretsStep = if (kubernetesConf.roleSecretNamesToMountPaths.nonEmpty) {
       baseFeatures ++ Seq(provideSecretsStep(kubernetesConf))
