--- conflicted
+++ resolved
@@ -48,11 +48,8 @@
       new HadoopConfDriverFeatureStep(conf),
       new KerberosConfDriverFeatureStep(conf),
       new PodTemplateConfigMapStep(conf),
-<<<<<<< HEAD
+      new LocalDirsFeatureStep(conf))
       new MountLocalDriverFilesFeatureStep(conf))
-=======
-      new LocalDirsFeatureStep(conf))
->>>>>>> 74c910af
 
     val spec = KubernetesDriverSpec(
       initialPod,
