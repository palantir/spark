--- conflicted
+++ resolved
@@ -103,40 +103,28 @@
   val SUBMISSION_CLIENT_REQUEST_TIMEOUT =
     ConfigBuilder("spark.kubernetes.submission.requestTimeout")
       .doc("request timeout to be used in milliseconds for starting the driver")
-<<<<<<< HEAD
-=======
-      .version("3.0.0")
->>>>>>> 74c910af
+      .version("3.0.0")
       .intConf
       .createWithDefault(10000)
 
   val SUBMISSION_CLIENT_CONNECTION_TIMEOUT =
     ConfigBuilder("spark.kubernetes.submission.connectionTimeout")
       .doc("connection timeout to be used in milliseconds for starting the driver")
-<<<<<<< HEAD
-=======
-      .version("3.0.0")
->>>>>>> 74c910af
+      .version("3.0.0")
       .intConf
       .createWithDefault(10000)
 
   val DRIVER_CLIENT_REQUEST_TIMEOUT =
     ConfigBuilder("spark.kubernetes.driver.requestTimeout")
       .doc("request timeout to be used in milliseconds for driver to request executors")
-<<<<<<< HEAD
-=======
-      .version("3.0.0")
->>>>>>> 74c910af
+      .version("3.0.0")
       .intConf
       .createWithDefault(10000)
 
   val DRIVER_CLIENT_CONNECTION_TIMEOUT =
     ConfigBuilder("spark.kubernetes.driver.connectionTimeout")
       .doc("connection timeout to be used in milliseconds for driver to request executors")
-<<<<<<< HEAD
-=======
-      .version("3.0.0")
->>>>>>> 74c910af
+      .version("3.0.0")
       .intConf
       .createWithDefault(10000)
 
@@ -398,7 +386,6 @@
       .booleanConf
       .createWithDefault(true)
 
-<<<<<<< HEAD
   val FILES_DOWNLOAD_LOCATION =
     ConfigBuilder("spark.kubernetes.mountDependencies.filesDownloadDir")
       .doc("Location to download files to in the driver and executors. When using " +
@@ -428,7 +415,6 @@
     .booleanConf
     .createWithDefault(false)
 
-=======
   val KUBERNETES_DYN_ALLOC_KILL_GRACE_PERIOD =
     ConfigBuilder("spark.kubernetes.dynamicAllocation.deleteGracePeriod")
       .doc("How long to wait for executors to shut down gracefully before a forceful kill.")
@@ -452,7 +438,6 @@
       .stringConf
       .createOptional
 
->>>>>>> 74c910af
   val KUBERNETES_DRIVER_LABEL_PREFIX = "spark.kubernetes.driver.label."
   val KUBERNETES_DRIVER_ANNOTATION_PREFIX = "spark.kubernetes.driver.annotation."
   val KUBERNETES_DRIVER_SERVICE_ANNOTATION_PREFIX = "spark.kubernetes.driver.service.annotation."
