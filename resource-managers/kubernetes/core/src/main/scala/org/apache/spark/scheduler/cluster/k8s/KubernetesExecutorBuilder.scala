/*
 * Licensed to the Apache Software Foundation (ASF) under one or more
 * contributor license agreements.  See the NOTICE file distributed with
 * this work for additional information regarding copyright ownership.
 * The ASF licenses this file to You under the Apache License, Version 2.0
 * (the "License"); you may not use this file except in compliance with
 * the License.  You may obtain a copy of the License at
 *
 *    http://www.apache.org/licenses/LICENSE-2.0
 *
 * Unless required by applicable law or agreed to in writing, software
 * distributed under the License is distributed on an "AS IS" BASIS,
 * WITHOUT WARRANTIES OR CONDITIONS OF ANY KIND, either express or implied.
 * See the License for the specific language governing permissions and
 * limitations under the License.
 */
package org.apache.spark.scheduler.cluster.k8s

import java.io.File

import io.fabric8.kubernetes.client.KubernetesClient

import org.apache.spark.SecurityManager
import org.apache.spark.deploy.k8s._
import org.apache.spark.deploy.k8s.features._

private[spark] class KubernetesExecutorBuilder {

  def buildFromFeatures(
      conf: KubernetesExecutorConf,
      secMgr: SecurityManager,
      client: KubernetesClient): SparkPod = {
    val initialPod = conf.get(Config.KUBERNETES_EXECUTOR_PODTEMPLATE_FILE)
      .map { file =>
        KubernetesUtils.loadPodFromTemplate(
          client,
          new File(file),
          conf.get(Config.KUBERNETES_EXECUTOR_PODTEMPLATE_CONTAINER_NAME))
      }
      .getOrElse(SparkPod.initialPod())

    val features = Seq(
      new BasicExecutorFeatureStep(conf, secMgr),
      new ExecutorKubernetesCredentialsFeatureStep(conf),
      new MountSecretsFeatureStep(conf),
      new EnvSecretsFeatureStep(conf),
<<<<<<< HEAD
      new LocalDirsFeatureStep(conf),
      new MountVolumesFeatureStep(conf),
      new MountLocalExecutorFilesFeatureStep(conf))
=======
      new MountVolumesFeatureStep(conf),
      new LocalDirsFeatureStep(conf))
>>>>>>> 74c910af

    features.foldLeft(initialPod) { case (pod, feature) => feature.configurePod(pod) }
  }

}<|MERGE_RESOLUTION|>--- conflicted
+++ resolved
@@ -44,14 +44,9 @@
       new ExecutorKubernetesCredentialsFeatureStep(conf),
       new MountSecretsFeatureStep(conf),
       new EnvSecretsFeatureStep(conf),
-<<<<<<< HEAD
       new LocalDirsFeatureStep(conf),
       new MountVolumesFeatureStep(conf),
       new MountLocalExecutorFilesFeatureStep(conf))
-=======
-      new MountVolumesFeatureStep(conf),
-      new LocalDirsFeatureStep(conf))
->>>>>>> 74c910af
 
     features.foldLeft(initialPod) { case (pod, feature) => feature.configurePod(pod) }
   }
