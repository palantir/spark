--- conflicted
+++ resolved
@@ -39,11 +39,7 @@
     val allMetrics = Set(
       "openBlockRequestLatencyMillis", "registerExecutorRequestLatencyMillis",
       "blockTransferRateBytes", "registeredExecutorsSize", "numActiveConnections",
-<<<<<<< HEAD
       "numRegisteredConnections", "numCaughtExceptions")
-=======
-      "numCaughtExceptions")
->>>>>>> 74c910af
 
     metrics.getMetrics.keySet().asScala should be (allMetrics)
   }
