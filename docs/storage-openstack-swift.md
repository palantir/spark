--- conflicted
+++ resolved
@@ -44,11 +44,9 @@
   ...
   <dependency>
     <groupId>org.apache.spark</groupId>
-<<<<<<< HEAD
-    <artifactId>spark-hadoop-cloud_2.11</artifactId>
-=======
+    TODO(@jcasale) which of these is right?
     <artifactId>hadoop-cloud_2.12</artifactId>
->>>>>>> 74c910af
+    <artifactId>spark-hadoop-cloud_2.12</artifactId>
     <version>${spark.version}</version>
   </dependency>
   ...
