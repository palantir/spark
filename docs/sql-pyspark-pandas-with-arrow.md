--- conflicted
+++ resolved
@@ -37,11 +37,7 @@
 should be installed.
 If you install PySpark using pip, then PyArrow can be brought in as an extra dependency of the
 SQL module with the command `pip install pyspark[sql]`. Otherwise, you must ensure that PyArrow
-<<<<<<< HEAD
-is installed and available on all cluster nodes. The current supported version is 0.12.1.
-=======
 is installed and available on all cluster nodes.
->>>>>>> 74c910af
 You can install using pip or conda from the conda-forge channel. See PyArrow
 [installation](https://arrow.apache.org/docs/python/install.html) for details.
 
@@ -349,9 +345,6 @@
 working with timestamps in `pandas_udf`s to get the best performance, see
 [here](https://pandas.pydata.org/pandas-docs/stable/timeseries.html) for details.
 
-<<<<<<< HEAD
-### Compatibiliy Setting for PyArrow >= 0.15.0 and Spark 2.3.x, 2.4.x
-=======
 ### Recommended Pandas and PyArrow Versions
 
 For usage with pyspark.sql, the supported versions of Pandas is 0.24.2 and PyArrow is 0.15.1. Higher
@@ -359,7 +352,6 @@
 be verified by the user.
 
 ### Compatibility Setting for PyArrow >= 0.15.0 and Spark 2.3.x, 2.4.x
->>>>>>> 74c910af
 
 Since Arrow 0.15.0, a change in the binary IPC format requires an environment variable to be
 compatible with previous versions of Arrow <= 0.14.1. This is only necessary to do for PySpark
