---
layout: global
displayTitle: SparkR (R on Spark)
title: SparkR (R on Spark)
license: |
  Licensed to the Apache Software Foundation (ASF) under one or more
  contributor license agreements.  See the NOTICE file distributed with
  this work for additional information regarding copyright ownership.
  The ASF licenses this file to You under the Apache License, Version 2.0
  (the "License"); you may not use this file except in compliance with
  the License.  You may obtain a copy of the License at
 
     http://www.apache.org/licenses/LICENSE-2.0
 
  Unless required by applicable law or agreed to in writing, software
  distributed under the License is distributed on an "AS IS" BASIS,
  WITHOUT WARRANTIES OR CONDITIONS OF ANY KIND, either express or implied.
  See the License for the specific language governing permissions and
  limitations under the License.
---

* This will become a table of contents (this text will be scraped).
{:toc}

# Overview
SparkR is an R package that provides a light-weight frontend to use Apache Spark from R.
In Spark {{site.SPARK_VERSION}}, SparkR provides a distributed data frame implementation that
supports operations like selection, filtering, aggregation etc. (similar to R data frames,
[dplyr](https://github.com/hadley/dplyr)) but on large datasets. SparkR also supports distributed
machine learning using MLlib.

# SparkDataFrame

A SparkDataFrame is a distributed collection of data organized into named columns. It is conceptually
equivalent to a table in a relational database or a data frame in R, but with richer
optimizations under the hood. SparkDataFrames can be constructed from a wide array of sources such as:
structured data files, tables in Hive, external databases, or existing local R data frames.

All of the examples on this page use sample data included in R or the Spark distribution and can be run using the `./bin/sparkR` shell.

## Starting Up: SparkSession

<div data-lang="r"  markdown="1">
The entry point into SparkR is the `SparkSession` which connects your R program to a Spark cluster.
You can create a `SparkSession` using `sparkR.session` and pass in options such as the application name, any spark packages depended on, etc. Further, you can also work with SparkDataFrames via `SparkSession`. If you are working from the `sparkR` shell, the `SparkSession` should already be created for you, and you would not need to call `sparkR.session`.

<div data-lang="r" markdown="1">
{% highlight r %}
sparkR.session()
{% endhighlight %}
</div>

## Starting Up from RStudio

You can also start SparkR from RStudio. You can connect your R program to a Spark cluster from
RStudio, R shell, Rscript or other R IDEs. To start, make sure SPARK_HOME is set in environment
(you can check [Sys.getenv](https://stat.ethz.ch/R-manual/R-devel/library/base/html/Sys.getenv.html)),
load the SparkR package, and call `sparkR.session` as below. It will check for the Spark installation, and, if not found, it will be downloaded and cached automatically. Alternatively, you can also run `install.spark` manually.

In addition to calling `sparkR.session`,
 you could also specify certain Spark driver properties. Normally these
[Application properties](configuration.html#application-properties) and
[Runtime Environment](configuration.html#runtime-environment) cannot be set programmatically, as the
driver JVM process would have been started, in this case SparkR takes care of this for you. To set
them, pass them as you would other configuration properties in the `sparkConfig` argument to
`sparkR.session()`.

<div data-lang="r" markdown="1">
{% highlight r %}
if (nchar(Sys.getenv("SPARK_HOME")) < 1) {
  Sys.setenv(SPARK_HOME = "/home/spark")
}
library(SparkR, lib.loc = c(file.path(Sys.getenv("SPARK_HOME"), "R", "lib")))
sparkR.session(master = "local[*]", sparkConfig = list(spark.driver.memory = "2g"))
{% endhighlight %}
</div>

The following Spark driver properties can be set in `sparkConfig` with `sparkR.session` from RStudio:

<table class="table">
  <tr><th>Property Name</th><th>Property group</th><th><code>spark-submit</code> equivalent</th></tr>
  <tr>
    <td><code>spark.master</code></td>
    <td>Application Properties</td>
    <td><code>--master</code></td>
  </tr>
  <tr>
    <td><code>spark.kerberos.keytab</code></td>
    <td>Application Properties</td>
    <td><code>--keytab</code></td>
  </tr>
  <tr>
    <td><code>spark.kerberos.principal</code></td>
    <td>Application Properties</td>
    <td><code>--principal</code></td>
  </tr>
  <tr>
    <td><code>spark.driver.memory</code></td>
    <td>Application Properties</td>
    <td><code>--driver-memory</code></td>
  </tr>
  <tr>
    <td><code>spark.driver.extraClassPath</code></td>
    <td>Runtime Environment</td>
    <td><code>--driver-class-path</code></td>
  </tr>
  <tr>
    <td><code>spark.driver.extraJavaOptions</code></td>
    <td>Runtime Environment</td>
    <td><code>--driver-java-options</code></td>
  </tr>
  <tr>
    <td><code>spark.driver.extraLibraryPath</code></td>
    <td>Runtime Environment</td>
    <td><code>--driver-library-path</code></td>
  </tr>
</table>

</div>

## Creating SparkDataFrames
With a `SparkSession`, applications can create `SparkDataFrame`s from a local R data frame, from a [Hive table](sql-data-sources-hive-tables.html), or from other [data sources](sql-data-sources.html).

### From local data frames
The simplest way to create a data frame is to convert a local R data frame into a SparkDataFrame. Specifically, we can use `as.DataFrame` or `createDataFrame` and pass in the local R data frame to create a SparkDataFrame. As an example, the following creates a `SparkDataFrame` based using the `faithful` dataset from R.

<div data-lang="r"  markdown="1">
{% highlight r %}
df <- as.DataFrame(faithful)

# Displays the first part of the SparkDataFrame
head(df)
##  eruptions waiting
##1     3.600      79
##2     1.800      54
##3     3.333      74

{% endhighlight %}
</div>

### From Data Sources

SparkR supports operating on a variety of data sources through the `SparkDataFrame` interface. This section describes the general methods for loading and saving data using Data Sources. You can check the Spark SQL programming guide for more [specific options](sql-data-sources-load-save-functions.html#manually-specifying-options) that are available for the built-in data sources.

The general method for creating SparkDataFrames from data sources is `read.df`. This method takes in the path for the file to load and the type of data source, and the currently active SparkSession will be used automatically.
SparkR supports reading JSON, CSV and Parquet files natively, and through packages available from sources like [Third Party Projects](https://spark.apache.org/third-party-projects.html), you can find data source connectors for popular file formats like Avro. These packages can either be added by
specifying `--packages` with `spark-submit` or `sparkR` commands, or if initializing SparkSession with `sparkPackages` parameter when in an interactive R shell or from RStudio.

<div data-lang="r" markdown="1">
{% highlight r %}
sparkR.session(sparkPackages = "org.apache.spark:spark-avro_{{site.SCALA_BINARY_VERSION}}:{{site.SPARK_VERSION}}")
{% endhighlight %}
</div>

We can see how to use data sources using an example JSON input file. Note that the file that is used here is _not_ a typical JSON file. Each line in the file must contain a separate, self-contained valid JSON object. For more information, please see [JSON Lines text format, also called newline-delimited JSON](http://jsonlines.org/). As a consequence, a regular multi-line JSON file will most often fail.

<div data-lang="r"  markdown="1">
{% highlight r %}
people <- read.df("./examples/src/main/resources/people.json", "json")
head(people)
##  age    name
##1  NA Michael
##2  30    Andy
##3  19  Justin

# SparkR automatically infers the schema from the JSON file
printSchema(people)
# root
#  |-- age: long (nullable = true)
#  |-- name: string (nullable = true)

# Similarly, multiple files can be read with read.json
people <- read.json(c("./examples/src/main/resources/people.json", "./examples/src/main/resources/people2.json"))

{% endhighlight %}
</div>

The data sources API natively supports CSV formatted input files. For more information please refer to SparkR [read.df](api/R/read.df.html) API documentation.

<div data-lang="r"  markdown="1">
{% highlight r %}
df <- read.df(csvPath, "csv", header = "true", inferSchema = "true", na.strings = "NA")

{% endhighlight %}
</div>

The data sources API can also be used to save out SparkDataFrames into multiple file formats. For example, we can save the SparkDataFrame from the previous example
to a Parquet file using `write.df`.

<div data-lang="r"  markdown="1">
{% highlight r %}
write.df(people, path = "people.parquet", source = "parquet", mode = "overwrite")
{% endhighlight %}
</div>

### From Hive tables

You can also create SparkDataFrames from Hive tables. To do this we will need to create a SparkSession with Hive support which can access tables in the Hive MetaStore. Note that Spark should have been built with [Hive support](building-spark.html#building-with-hive-and-jdbc-support) and more details can be found in the [SQL programming guide](sql-getting-started.html#starting-point-sparksession). In SparkR, by default it will attempt to create a SparkSession with Hive support enabled (`enableHiveSupport = TRUE`).

<div data-lang="r" markdown="1">
{% highlight r %}
sparkR.session()

sql("CREATE TABLE IF NOT EXISTS src (key INT, value STRING)")
sql("LOAD DATA LOCAL INPATH 'examples/src/main/resources/kv1.txt' INTO TABLE src")

# Queries can be expressed in HiveQL.
results <- sql("FROM src SELECT key, value")

# results is now a SparkDataFrame
head(results)
##  key   value
## 1 238 val_238
## 2  86  val_86
## 3 311 val_311

{% endhighlight %}
</div>

## SparkDataFrame Operations

SparkDataFrames support a number of functions to do structured data processing.
Here we include some basic examples and a complete list can be found in the [API](api/R/index.html) docs:

### Selecting rows, columns

<div data-lang="r"  markdown="1">
{% highlight r %}
# Create the SparkDataFrame
df <- as.DataFrame(faithful)

# Get basic information about the SparkDataFrame
df
## SparkDataFrame[eruptions:double, waiting:double]

# Select only the "eruptions" column
head(select(df, df$eruptions))
##  eruptions
##1     3.600
##2     1.800
##3     3.333

# You can also pass in column name as strings
head(select(df, "eruptions"))

# Filter the SparkDataFrame to only retain rows with wait times shorter than 50 mins
head(filter(df, df$waiting < 50))
##  eruptions waiting
##1     1.750      47
##2     1.750      47
##3     1.867      48

{% endhighlight %}

</div>

### Grouping, Aggregation

SparkR data frames support a number of commonly used functions to aggregate data after grouping. For example, we can compute a histogram of the `waiting` time in the `faithful` dataset as shown below

<div data-lang="r"  markdown="1">
{% highlight r %}

# We use the `n` operator to count the number of times each waiting time appears
head(summarize(groupBy(df, df$waiting), count = n(df$waiting)))
##  waiting count
##1      70     4
##2      67     1
##3      69     2

# We can also sort the output from the aggregation to get the most common waiting times
waiting_counts <- summarize(groupBy(df, df$waiting), count = n(df$waiting))
head(arrange(waiting_counts, desc(waiting_counts$count)))
##   waiting count
##1      78    15
##2      83    14
##3      81    13

{% endhighlight %}
</div>

In addition to standard aggregations, SparkR supports [OLAP cube](https://en.wikipedia.org/wiki/OLAP_cube) operators `cube`:

<div data-lang="r"  markdown="1">
{% highlight r %}
head(agg(cube(df, "cyl", "disp", "gear"), avg(df$mpg)))
##  cyl  disp gear avg(mpg)
##1  NA 140.8    4     22.8
##2   4  75.7    4     30.4
##3   8 400.0    3     19.2
##4   8 318.0    3     15.5
##5  NA 351.0   NA     15.8
##6  NA 275.8   NA     16.3
{% endhighlight %}
</div>

and `rollup`:

<div data-lang="r"  markdown="1">
{% highlight r %}
head(agg(rollup(df, "cyl", "disp", "gear"), avg(df$mpg)))
##  cyl  disp gear avg(mpg)
##1   4  75.7    4     30.4
##2   8 400.0    3     19.2
##3   8 318.0    3     15.5
##4   4  78.7   NA     32.4
##5   8 304.0    3     15.2
##6   4  79.0   NA     27.3
{% endhighlight %}
</div>

### Operating on Columns

SparkR also provides a number of functions that can be directly applied to columns for data processing and during aggregation. The example below shows the use of basic arithmetic functions.

<div data-lang="r"  markdown="1">
{% highlight r %}

# Convert waiting time from hours to seconds.
# Note that we can assign this to a new column in the same SparkDataFrame
df$waiting_secs <- df$waiting * 60
head(df)
##  eruptions waiting waiting_secs
##1     3.600      79         4740
##2     1.800      54         3240
##3     3.333      74         4440

{% endhighlight %}
</div>

### Applying User-Defined Function
In SparkR, we support several kinds of User-Defined Functions:

#### Run a given function on a large dataset using `dapply` or `dapplyCollect`

##### dapply
Apply a function to each partition of a `SparkDataFrame`. The function to be applied to each partition of the `SparkDataFrame`
and should have only one parameter, to which a `data.frame` corresponds to each partition will be passed. The output of function should be a `data.frame`. Schema specifies the row format of the resulting a `SparkDataFrame`. It must match to [data types](#data-type-mapping-between-r-and-spark) of returned value.

<div data-lang="r"  markdown="1">
{% highlight r %}

# Convert waiting time from hours to seconds.
# Note that we can apply UDF to DataFrame.
schema <- structType(structField("eruptions", "double"), structField("waiting", "double"),
                     structField("waiting_secs", "double"))
df1 <- dapply(df, function(x) { x <- cbind(x, x$waiting * 60) }, schema)
head(collect(df1))
##  eruptions waiting waiting_secs
##1     3.600      79         4740
##2     1.800      54         3240
##3     3.333      74         4440
##4     2.283      62         3720
##5     4.533      85         5100
##6     2.883      55         3300
{% endhighlight %}
</div>

##### dapplyCollect
Like `dapply`, apply a function to each partition of a `SparkDataFrame` and collect the result back. The output of function
should be a `data.frame`. But, Schema is not required to be passed. Note that `dapplyCollect` can fail if the output of UDF run on all the partition cannot be pulled to the driver and fit in driver memory.

<div data-lang="r"  markdown="1">
{% highlight r %}

# Convert waiting time from hours to seconds.
# Note that we can apply UDF to DataFrame and return a R's data.frame
ldf <- dapplyCollect(
         df,
         function(x) {
           x <- cbind(x, "waiting_secs" = x$waiting * 60)
         })
head(ldf, 3)
##  eruptions waiting waiting_secs
##1     3.600      79         4740
##2     1.800      54         3240
##3     3.333      74         4440

{% endhighlight %}
</div>

#### Run a given function on a large dataset grouping by input column(s) and using `gapply` or `gapplyCollect`

##### gapply
Apply a function to each group of a `SparkDataFrame`. The function is to be applied to each group of the `SparkDataFrame` and should have only two parameters: grouping key and R `data.frame` corresponding to
that key. The groups are chosen from `SparkDataFrame`s column(s).
The output of function should be a `data.frame`. Schema specifies the row format of the resulting
`SparkDataFrame`. It must represent R function's output schema on the basis of Spark [data types](#data-type-mapping-between-r-and-spark). The column names of the returned `data.frame` are set by user.

<div data-lang="r"  markdown="1">
{% highlight r %}

# Determine six waiting times with the largest eruption time in minutes.
schema <- structType(structField("waiting", "double"), structField("max_eruption", "double"))
result <- gapply(
    df,
    "waiting",
    function(key, x) {
        y <- data.frame(key, max(x$eruptions))
    },
    schema)
head(collect(arrange(result, "max_eruption", decreasing = TRUE)))

##    waiting   max_eruption
##1      64       5.100
##2      69       5.067
##3      71       5.033
##4      87       5.000
##5      63       4.933
##6      89       4.900
{% endhighlight %}
</div>

##### gapplyCollect
Like `gapply`, applies a function to each partition of a `SparkDataFrame` and collect the result back to R data.frame. The output of the function should be a `data.frame`. But, the schema is not required to be passed. Note that `gapplyCollect` can fail if the output of UDF run on all the partition cannot be pulled to the driver and fit in driver memory.

<div data-lang="r"  markdown="1">
{% highlight r %}

# Determine six waiting times with the largest eruption time in minutes.
result <- gapplyCollect(
    df,
    "waiting",
    function(key, x) {
        y <- data.frame(key, max(x$eruptions))
        colnames(y) <- c("waiting", "max_eruption")
        y
    })
head(result[order(result$max_eruption, decreasing = TRUE), ])

##    waiting   max_eruption
##1      64       5.100
##2      69       5.067
##3      71       5.033
##4      87       5.000
##5      63       4.933
##6      89       4.900

{% endhighlight %}
</div>

#### Run local R functions distributed using `spark.lapply`

##### spark.lapply
Similar to `lapply` in native R, `spark.lapply` runs a function over a list of elements and distributes the computations with Spark.
Applies a function in a manner that is similar to `doParallel` or `lapply` to elements of a list. The results of all the computations
should fit in a single machine. If that is not the case they can do something like `df <- createDataFrame(list)` and then use
`dapply`

<div data-lang="r"  markdown="1">
{% highlight r %}
# Perform distributed training of multiple models with spark.lapply. Here, we pass
# a read-only list of arguments which specifies family the generalized linear model should be.
families <- c("gaussian", "poisson")
train <- function(family) {
  model <- glm(Sepal.Length ~ Sepal.Width + Species, iris, family = family)
  summary(model)
}
# Return a list of model's summaries
model.summaries <- spark.lapply(families, train)

# Print the summary of each model
print(model.summaries)

{% endhighlight %}
</div>

### Eager execution

If eager execution is enabled, the data will be returned to R client immediately when the `SparkDataFrame` is created. By default, eager execution is not enabled and can be enabled by setting the configuration property `spark.sql.repl.eagerEval.enabled` to `true` when the `SparkSession` is started up.

Maximum number of rows and maximum number of characters per column of data to display can be controlled by `spark.sql.repl.eagerEval.maxNumRows` and `spark.sql.repl.eagerEval.truncate` configuration properties, respectively. These properties are only effective when eager execution is enabled. If these properties are not set explicitly, by default, data up to 20 rows and up to 20 characters per column will be showed.

<div data-lang="r" markdown="1">
{% highlight r %}

# Start up spark session with eager execution enabled
sparkR.session(master = "local[*]",
               sparkConfig = list(spark.sql.repl.eagerEval.enabled = "true",
                                  spark.sql.repl.eagerEval.maxNumRows = as.integer(10)))

# Create a grouped and sorted SparkDataFrame
df <- createDataFrame(faithful)
df2 <- arrange(summarize(groupBy(df, df$waiting), count = n(df$waiting)), "waiting")

# Similar to R data.frame, displays the data returned, instead of SparkDataFrame class string
df2

##+-------+-----+
##|waiting|count|
##+-------+-----+
##|   43.0|    1|
##|   45.0|    3|
##|   46.0|    5|
##|   47.0|    4|
##|   48.0|    3|
##|   49.0|    5|
##|   50.0|    5|
##|   51.0|    6|
##|   52.0|    5|
##|   53.0|    7|
##+-------+-----+
##only showing top 10 rows

{% endhighlight %}
</div>

Note that to enable eager execution in `sparkR` shell, add `spark.sql.repl.eagerEval.enabled=true` configuration property to the `--conf` option.

## Running SQL Queries from SparkR
A SparkDataFrame can also be registered as a temporary view in Spark SQL and that allows you to run SQL queries over its data.
The `sql` function enables applications to run SQL queries programmatically and returns the result as a `SparkDataFrame`.

<div data-lang="r"  markdown="1">
{% highlight r %}
# Load a JSON file
people <- read.df("./examples/src/main/resources/people.json", "json")

# Register this SparkDataFrame as a temporary view.
createOrReplaceTempView(people, "people")

# SQL statements can be run by using the sql method
teenagers <- sql("SELECT name FROM people WHERE age >= 13 AND age <= 19")
head(teenagers)
##    name
##1 Justin

{% endhighlight %}
</div>

# Machine Learning

## Algorithms

SparkR supports the following machine learning algorithms currently:

#### Classification

* [`spark.logit`](api/R/spark.logit.html): [`Logistic Regression`](ml-classification-regression.html#logistic-regression)
* [`spark.mlp`](api/R/spark.mlp.html): [`Multilayer Perceptron (MLP)`](ml-classification-regression.html#multilayer-perceptron-classifier)
* [`spark.naiveBayes`](api/R/spark.naiveBayes.html): [`Naive Bayes`](ml-classification-regression.html#naive-bayes)
* [`spark.svmLinear`](api/R/spark.svmLinear.html): [`Linear Support Vector Machine`](ml-classification-regression.html#linear-support-vector-machine)

#### Regression

* [`spark.survreg`](api/R/spark.survreg.html): [`Accelerated Failure Time (AFT) Survival  Model`](ml-classification-regression.html#survival-regression)
* [`spark.glm`](api/R/spark.glm.html) or [`glm`](api/R/glm.html): [`Generalized Linear Model (GLM)`](ml-classification-regression.html#generalized-linear-regression)
* [`spark.isoreg`](api/R/spark.isoreg.html): [`Isotonic Regression`](ml-classification-regression.html#isotonic-regression)

#### Tree

* [`spark.decisionTree`](api/R/spark.decisionTree.html): `Decision Tree for` [`Regression`](ml-classification-regression.html#decision-tree-regression) `and` [`Classification`](ml-classification-regression.html#decision-tree-classifier)
* [`spark.gbt`](api/R/spark.gbt.html): `Gradient Boosted Trees for` [`Regression`](ml-classification-regression.html#gradient-boosted-tree-regression) `and` [`Classification`](ml-classification-regression.html#gradient-boosted-tree-classifier)
* [`spark.randomForest`](api/R/spark.randomForest.html): `Random Forest for` [`Regression`](ml-classification-regression.html#random-forest-regression) `and` [`Classification`](ml-classification-regression.html#random-forest-classifier)

#### Clustering

* [`spark.bisectingKmeans`](api/R/spark.bisectingKmeans.html): [`Bisecting k-means`](ml-clustering.html#bisecting-k-means)
* [`spark.gaussianMixture`](api/R/spark.gaussianMixture.html): [`Gaussian Mixture Model (GMM)`](ml-clustering.html#gaussian-mixture-model-gmm)
* [`spark.kmeans`](api/R/spark.kmeans.html): [`K-Means`](ml-clustering.html#k-means)
* [`spark.lda`](api/R/spark.lda.html): [`Latent Dirichlet Allocation (LDA)`](ml-clustering.html#latent-dirichlet-allocation-lda)
* [`spark.powerIterationClustering (PIC)`](api/R/spark.powerIterationClustering.html): [`Power Iteration Clustering (PIC)`](ml-clustering.html#power-iteration-clustering-pic)

#### Collaborative Filtering

* [`spark.als`](api/R/spark.als.html): [`Alternating Least Squares (ALS)`](ml-collaborative-filtering.html#collaborative-filtering)

#### Frequent Pattern Mining

* [`spark.fpGrowth`](api/R/spark.fpGrowth.html) : [`FP-growth`](ml-frequent-pattern-mining.html#fp-growth)
* [`spark.prefixSpan`](api/R/spark.prefixSpan.html) : [`PrefixSpan`](ml-frequent-pattern-mining.html#prefixSpan)

#### Statistics

* [`spark.kstest`](api/R/spark.kstest.html): `Kolmogorov-Smirnov Test`

Under the hood, SparkR uses MLlib to train the model. Please refer to the corresponding section of MLlib user guide for example code.
Users can call `summary` to print a summary of the fitted model, [predict](api/R/predict.html) to make predictions on new data, and [write.ml](api/R/write.ml.html)/[read.ml](api/R/read.ml.html) to save/load fitted models.
SparkR supports a subset of the available R formula operators for model fitting, including ‘~’, ‘.’, ‘:’, ‘+’, and ‘-‘.


## Model persistence

The following example shows how to save/load a MLlib model by SparkR.
{% include_example read_write r/ml/ml.R %}

# Data type mapping between R and Spark
<table class="table">
<tr><th>R</th><th>Spark</th></tr>
<tr>
  <td>byte</td>
  <td>byte</td>
</tr>
<tr>
  <td>integer</td>
  <td>integer</td>
</tr>
<tr>
  <td>float</td>
  <td>float</td>
</tr>
<tr>
  <td>double</td>
  <td>double</td>
</tr>
<tr>
  <td>numeric</td>
  <td>double</td>
</tr>
<tr>
  <td>character</td>
  <td>string</td>
</tr>
<tr>
  <td>string</td>
  <td>string</td>
</tr>
<tr>
  <td>binary</td>
  <td>binary</td>
</tr>
<tr>
  <td>raw</td>
  <td>binary</td>
</tr>
<tr>
  <td>logical</td>
  <td>boolean</td>
</tr>
<tr>
  <td><a href="https://stat.ethz.ch/R-manual/R-devel/library/base/html/DateTimeClasses.html">POSIXct</a></td>
  <td>timestamp</td>
</tr>
<tr>
  <td><a href="https://stat.ethz.ch/R-manual/R-devel/library/base/html/DateTimeClasses.html">POSIXlt</a></td>
  <td>timestamp</td>
</tr>
<tr>
  <td><a href="https://stat.ethz.ch/R-manual/R-devel/library/base/html/Dates.html">Date</a></td>
  <td>date</td>
</tr>
<tr>
  <td>array</td>
  <td>array</td>
</tr>
<tr>
  <td>list</td>
  <td>array</td>
</tr>
<tr>
  <td>env</td>
  <td>map</td>
</tr>
</table>

# Structured Streaming

SparkR supports the Structured Streaming API. Structured Streaming is a scalable and fault-tolerant stream processing engine built on the Spark SQL engine. For more information see the R API on the [Structured Streaming Programming Guide](structured-streaming-programming-guide.html)

# Apache Arrow in SparkR

Apache Arrow is an in-memory columnar data format that is used in Spark to efficiently transfer data between JVM and R processes. See also PySpark optimization done, [PySpark Usage Guide for Pandas with Apache Arrow](sql-pyspark-pandas-with-arrow.html). This guide targets to explain how to use Arrow optimization in SparkR with some key points.

## Ensure Arrow Installed

Arrow R library is available on CRAN and it can be installed as below.

```bash
Rscript -e 'install.packages("arrow", repos="https://cloud.r-project.org/")'
```
Please refer [the official documentation of Apache Arrow](https://arrow.apache.org/docs/r/) for more detials.

Note that you must ensure that Arrow R package is installed and available on all cluster nodes.
The current supported minimum version is 0.15.1; however, this might change between the minor releases since Arrow optimization in SparkR is experimental.

## Enabling for Conversion to/from R DataFrame, `dapply` and `gapply`

Arrow optimization is available when converting a Spark DataFrame to an R DataFrame using the call `collect(spark_df)`,
when creating a Spark DataFrame from an R DataFrame with `createDataFrame(r_df)`, when applying an R native function to each partition
via `dapply(...)` and when applying an R native function to grouped data via `gapply(...)`.
<<<<<<< HEAD
To use Arrow when executing these calls, users need to first set the Spark configuration ‘spark.sql.execution.arrow.enabled’
to ‘true’. This is disabled by default.

In addition, optimizations enabled by ‘spark.sql.execution.arrow.enabled’ could fallback automatically to non-Arrow optimization
=======
To use Arrow when executing these calls, users need to first set the Spark configuration ‘spark.sql.execution.arrow.sparkr.enabled’
to ‘true’. This is disabled by default.

In addition, optimizations enabled by ‘spark.sql.execution.arrow.sparkr.enabled’ could fallback automatically to non-Arrow optimization
>>>>>>> 74c910af
implementation if an error occurs before the actual computation within Spark during converting a Spark DataFrame to/from an R
DataFrame.

<div data-lang="r" markdown="1">
{% highlight r %}
# Start up spark session with Arrow optimization enabled
sparkR.session(master = "local[*]",
<<<<<<< HEAD
               sparkConfig = list(spark.sql.execution.arrow.enabled = "true"))
=======
               sparkConfig = list(spark.sql.execution.arrow.sparkr.enabled = "true"))
>>>>>>> 74c910af

# Converts Spark DataFrame from an R DataFrame
spark_df <- createDataFrame(mtcars)

# Converts Spark DataFrame to an R DataFrame
collect(spark_df)

# Apply an R native function to each partition.
collect(dapply(spark_df, function(rdf) { data.frame(rdf$gear + 1) }, structType("gear double")))

# Apply an R native function to grouped data.
collect(gapply(spark_df,
               "gear",
               function(key, group) {
                 data.frame(gear = key[[1]], disp = mean(group$disp) > group$disp)
               },
               structType("gear double, disp boolean")))
{% endhighlight %}
</div>

Using the above optimizations with Arrow will produce the same results as when Arrow is not enabled. Note that even with Arrow,
`collect(spark_df)` results in the collection of all records in the DataFrame to the driver program and should be done on a
small subset of the data.

## Supported SQL Types

Currently, all Spark SQL data types are supported by Arrow-based conversion except `FloatType`, `BinaryType`, `ArrayType`, `StructType` and `MapType`.

# R Function Name Conflicts

When loading and attaching a new package in R, it is possible to have a name [conflict](https://stat.ethz.ch/R-manual/R-devel/library/base/html/library.html), where a
function is masking another function.

The following functions are masked by the SparkR package:

<table class="table">
  <tr><th>Masked function</th><th>How to Access</th></tr>
  <tr>
    <td><code>cov</code> in <code>package:stats</code></td>
    <td><code><pre>stats::cov(x, y = NULL, use = "everything",
           method = c("pearson", "kendall", "spearman"))</pre></code></td>
  </tr>
  <tr>
    <td><code>filter</code> in <code>package:stats</code></td>
    <td><code><pre>stats::filter(x, filter, method = c("convolution", "recursive"),
              sides = 2, circular = FALSE, init)</pre></code></td>
  </tr>
  <tr>
    <td><code>sample</code> in <code>package:base</code></td>
    <td><code>base::sample(x, size, replace = FALSE, prob = NULL)</code></td>
  </tr>
</table>

Since part of SparkR is modeled on the `dplyr` package, certain functions in SparkR share the same names with those in `dplyr`. Depending on the load order of the two packages, some functions from the package loaded first are masked by those in the package loaded after. In such case, prefix such calls with the package name, for instance, `SparkR::cume_dist(x)` or `dplyr::cume_dist(x)`.

You can inspect the search path in R with [`search()`](https://stat.ethz.ch/R-manual/R-devel/library/base/html/search.html)


# Migration Guide

The migration guide is now archived [on this page](sparkr-migration-guide.html).
<|MERGE_RESOLUTION|>--- conflicted
+++ resolved
@@ -678,17 +678,10 @@
 Arrow optimization is available when converting a Spark DataFrame to an R DataFrame using the call `collect(spark_df)`,
 when creating a Spark DataFrame from an R DataFrame with `createDataFrame(r_df)`, when applying an R native function to each partition
 via `dapply(...)` and when applying an R native function to grouped data via `gapply(...)`.
-<<<<<<< HEAD
-To use Arrow when executing these calls, users need to first set the Spark configuration ‘spark.sql.execution.arrow.enabled’
-to ‘true’. This is disabled by default.
-
-In addition, optimizations enabled by ‘spark.sql.execution.arrow.enabled’ could fallback automatically to non-Arrow optimization
-=======
 To use Arrow when executing these calls, users need to first set the Spark configuration ‘spark.sql.execution.arrow.sparkr.enabled’
 to ‘true’. This is disabled by default.
 
 In addition, optimizations enabled by ‘spark.sql.execution.arrow.sparkr.enabled’ could fallback automatically to non-Arrow optimization
->>>>>>> 74c910af
 implementation if an error occurs before the actual computation within Spark during converting a Spark DataFrame to/from an R
 DataFrame.
 
@@ -696,11 +689,7 @@
 {% highlight r %}
 # Start up spark session with Arrow optimization enabled
 sparkR.session(master = "local[*]",
-<<<<<<< HEAD
-               sparkConfig = list(spark.sql.execution.arrow.enabled = "true"))
-=======
                sparkConfig = list(spark.sql.execution.arrow.sparkr.enabled = "true"))
->>>>>>> 74c910af
 
 # Converts Spark DataFrame from an R DataFrame
 spark_df <- createDataFrame(mtcars)
