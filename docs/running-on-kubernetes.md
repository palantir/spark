--- conflicted
+++ resolved
@@ -77,12 +77,7 @@
 
 Note that in the completed state, the driver pod does *not* use any computational or memory resources.
 
-<<<<<<< HEAD
-The driver and executor pod scheduling is handled by Kubernetes. Communication to the Kubernetes API is done via fabric8, and we are
-currently running <code>kubernetes-client</code> version <code>4.1.0</code>. Make sure that when you are making infrastructure additions that you are aware of said version. It is possible to schedule the
-=======
 The driver and executor pod scheduling is handled by Kubernetes. Communication to the Kubernetes API is done via fabric8. It is possible to schedule the
->>>>>>> 74c910af
 driver and executor pods on a subset of available nodes through a [node selector](https://kubernetes.io/docs/concepts/configuration/assign-pod-node/#nodeselector)
 using the configuration property for it. It will be possible to use more advanced
 scheduling hints like [node/pod affinities](https://kubernetes.io/docs/concepts/configuration/assign-pod-node/#affinity-and-anti-affinity) in a future release.
