--- conflicted
+++ resolved
@@ -28,27 +28,9 @@
 
   <artifactId>spark-hadoop-cloud_2.12</artifactId>
   <packaging>jar</packaging>
-<<<<<<< HEAD
-  <name>Spark Project Cloud Integration</name>
-  <description>
-    Contains support for cloud infrastructures, specifically the Hadoop JARs and
-    transitive dependencies needed to interact with the infrastructures.
-
-    Any project which explicitly depends upon the hadoop-cloud artifact will get the
-    dependencies; the exact versions of which will depend upon the hadoop version Spark was compiled
-    against.
-
-    The imports of transitive dependencies are managed to make them consistent
-    with those of the Spark build.
-
-    WARNING: the signatures of methods in the AWS and Azure SDKs do change between
-    versions: use exactly the same version with which the Hadoop JARs were
-    built.
-=======
   <name>Spark Project Hadoop Cloud Integration</name>
   <description>
     Contains Hadoop JARs and transitive dependencies needed to interact with cloud infrastructures.
->>>>>>> 74c910af
   </description>
   <properties>
     <sbt.project.name>hadoop-cloud</sbt.project.name>
@@ -94,8 +76,8 @@
           <artifactId>*</artifactId>
         </exclusion>
         <exclusion>
-          <groupId>com.fasterxml.jackson.dataformat</groupId>
-          <artifactId>jackson-dataformat-cbor</artifactId>
+          <groupId>com.fasterxml.jackson.core</groupId>
+          <artifactId>jackson-annotations</artifactId>
         </exclusion>
         <!-- Keep old SDK out of the assembly to avoid conflict with Kinesis module -->
         <exclusion>
