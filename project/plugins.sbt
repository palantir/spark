--- conflicted
+++ resolved
@@ -1,6 +1,3 @@
-<<<<<<< HEAD
-addSbtPlugin("com.typesafe.sbt" % "sbt-git" % "0.8.5")
-=======
 /*
  * Licensed to the Apache Software Foundation (ASF) under one or more
  * contributor license agreements.  See the NOTICE file distributed with
@@ -17,7 +14,6 @@
  * See the License for the specific language governing permissions and
  * limitations under the License.
  */
->>>>>>> 74c910af
 
 addSbtPlugin("com.etsy" % "sbt-checkstyle-plugin" % "3.1.1")
 
