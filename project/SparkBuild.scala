--- conflicted
+++ resolved
@@ -64,14 +64,8 @@
     Seq("kubernetes", "mesos", "yarn",
       "streaming-flume-sink", "streaming-flume",
       "streaming-kafka-0-8", "ganglia-lgpl", "streaming-kinesis-asl",
-<<<<<<< HEAD
       "docker-integration-tests", "hadoop-cloud",
-      "spark-dist-hadoop-palantir"
-    ).map(ProjectRef(buildLocation, _))
-=======
-      "docker-integration-tests", "hadoop-cloud", "kubernetes-integration-tests",
       "spark-dist-hadoop-palantir").map(ProjectRef(buildLocation, _))
->>>>>>> eddf77ba
 
   val assemblyProjects@Seq(networkYarn, streamingFlumeAssembly, streamingKafkaAssembly, streamingKafka010Assembly, streamingKinesisAslAssembly) =
     Seq("network-yarn", "streaming-flume-assembly", "streaming-kafka-0-8-assembly", "streaming-kafka-0-10-assembly", "streaming-kinesis-asl-assembly")
