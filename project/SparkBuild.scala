/*
 * Licensed to the Apache Software Foundation (ASF) under one or more
 * contributor license agreements.  See the NOTICE file distributed with
 * this work for additional information regarding copyright ownership.
 * The ASF licenses this file to You under the Apache License, Version 2.0
 * (the "License"); you may not use this file except in compliance with
 * the License.  You may obtain a copy of the License at
 *
 *    http://www.apache.org/licenses/LICENSE-2.0
 *
 * Unless required by applicable law or agreed to in writing, software
 * distributed under the License is distributed on an "AS IS" BASIS,
 * WITHOUT WARRANTIES OR CONDITIONS OF ANY KIND, either express or implied.
 * See the License for the specific language governing permissions and
 * limitations under the License.
 */

import java.io._
import java.nio.charset.StandardCharsets.UTF_8
import java.nio.file.Files
import java.util.Locale

import scala.io.Source
import scala.util.Properties
import scala.collection.JavaConverters._
import scala.collection.mutable.Stack

import sbt._
import sbt.Classpaths.publishTask
import sbt.Keys._
import sbtunidoc.Plugin.UnidocKeys.unidocGenjavadocVersion
import com.etsy.sbt.checkstyle.CheckstylePlugin.autoImport._
import com.simplytyped.Antlr4Plugin._
import com.typesafe.sbt.pom.{MavenHelper, PomBuild, SbtPomKeys}
import com.typesafe.tools.mima.plugin.MimaKeys
import org.scalastyle.sbt.ScalastylePlugin.autoImport._
import org.scalastyle.sbt.Tasks

import spray.revolver.RevolverPlugin._

object BuildCommons {

  private val buildLocation = file(".").getAbsoluteFile.getParentFile

  val sqlProjects@Seq(catalyst, sql, hive, hiveThriftServer, tokenProviderKafka010, sqlKafka010, avro) = Seq(
    "catalyst", "sql", "hive", "hive-thriftserver", "token-provider-kafka-0-10", "sql-kafka-0-10", "avro"
  ).map(ProjectRef(buildLocation, _))

  val streamingProjects@Seq(streaming, streamingKafka010) =
    Seq("streaming", "streaming-kafka-0-10").map(ProjectRef(buildLocation, _))

  val allProjects@Seq(
    core, graphx, mllib, mllibLocal, repl, networkCommon, networkShuffle, launcher, unsafe, tags, sketch, kvstore, _*
  ) = Seq(
    "core", "graphx", "mllib", "mllib-local", "repl", "network-common", "network-shuffle", "launcher", "unsafe",
    "tags", "sketch", "kvstore"
  ).map(ProjectRef(buildLocation, _)) ++ sqlProjects ++ streamingProjects

  val optionallyEnabledProjects@Seq(kubernetes, mesos, yarn,
    sparkGangliaLgpl, streamingKinesisAsl,
    dockerIntegrationTests, hadoopCloud, kubernetesIntegrationTests, sparkDist, sparkDistBom) =
    Seq("kubernetes", "mesos", "yarn",
      "ganglia-lgpl", "streaming-kinesis-asl",
      "docker-integration-tests", "hadoop-cloud", "kubernetes-integration-tests",
      "spark-dist-hadoop-palantir", "spark-dist-hadoop-palantir-bom").map(ProjectRef(buildLocation, _))

  val assemblyProjects@Seq(networkYarn, streamingKafka010Assembly, streamingKinesisAslAssembly) =
    Seq("network-yarn", "streaming-kafka-0-10-assembly", "streaming-kinesis-asl-assembly")
      .map(ProjectRef(buildLocation, _))

  val copyJarsProjects@Seq(assembly, examples) = Seq("assembly", "examples")
    .map(ProjectRef(buildLocation, _))

  val tools = ProjectRef(buildLocation, "tools")
  // Root project.
  val spark = ProjectRef(buildLocation, "spark")
  val sparkHome = buildLocation

  val testTempDir = s"$sparkHome/target/tmp"

  val javaVersion = settingKey[String]("source and target JVM version for javac and scalac")
}

object SparkBuild extends PomBuild {

  import BuildCommons._
  import scala.collection.mutable.Map

  val projectsMap: Map[String, Seq[Setting[_]]] = Map.empty

  override val profiles = {
    val profiles = Properties.propOrNone("sbt.maven.profiles") orElse Properties.envOrNone("SBT_MAVEN_PROFILES") match {
      case None => Seq("sbt")
      case Some(v) =>
        v.split("(\\s+|,)").filterNot(_.isEmpty).map(_.trim.replaceAll("-P", "")).toSeq
    }

    // TODO: revisit for Scala 2.13 support
    /*
    Option(System.getProperty("scala.version"))
      .filter(_.startsWith("2.11"))
      .foreach { versionString =>
        System.setProperty("scala-2.11", "true")
      }
    if (System.getProperty("scala-2.11") == "") {
      // To activate scala-2.10 profile, replace empty property value to non-empty value
      // in the same way as Maven which handles -Dname as -Dname=true before executes build process.
      // see: https://github.com/apache/maven/blob/maven-3.0.4/maven-embedder/src/main/java/org/apache/maven/cli/MavenCli.java#L1082
      System.setProperty("scala-2.11", "true")
    }
     */
    profiles
  }

  Properties.envOrNone("SBT_MAVEN_PROPERTIES") match {
    case Some(v) =>
      v.split("(\\s+|,)").filterNot(_.isEmpty).map(_.split("=")).foreach(x => System.setProperty(x(0), x(1)))
    case _ =>
  }

  override val userPropertiesMap = System.getProperties.asScala.toMap

  lazy val MavenCompile = config("m2r") extend(Compile)
  lazy val publishLocalBoth = TaskKey[Unit]("publish-local", "publish local for m2 and ivy")

  lazy val sparkGenjavadocSettings: Seq[sbt.Def.Setting[_]] = Seq(
    libraryDependencies += compilerPlugin(
      "com.typesafe.genjavadoc" %% "genjavadoc-plugin" % unidocGenjavadocVersion.value cross CrossVersion.full),
    scalacOptions ++= Seq(
      "-P:genjavadoc:out=" + (target.value / "java"),
      "-P:genjavadoc:strictVisibility=true" // hide package private types
    )
  )

  lazy val scalaStyleRules = Project("scalaStyleRules", file("scalastyle"))
    .settings(
      libraryDependencies += "org.scalastyle" %% "scalastyle" % "1.0.0"
    )

  lazy val scalaStyleOnCompile = taskKey[Unit]("scalaStyleOnCompile")

  lazy val scalaStyleOnTest = taskKey[Unit]("scalaStyleOnTest")

  // We special case the 'println' lint rule to only be a warning on compile, because adding
  // printlns for debugging is a common use case and is easy to remember to remove.
  val scalaStyleOnCompileConfig: String = {
    val in = "scalastyle-config.xml"
    val out = "scalastyle-on-compile.generated.xml"
    val replacements = Map(
      """customId="println" level="error"""" -> """customId="println" level="warn""""
    )
    var contents = Source.fromFile(in).getLines.mkString("\n")
    for ((k, v) <- replacements) {
      require(contents.contains(k), s"Could not rewrite '$k' in original scalastyle config.")
      contents = contents.replace(k, v)
    }
    new PrintWriter(out) {
      write(contents)
      close()
    }
    out
  }

  // Return a cached scalastyle task for a given configuration (usually Compile or Test)
  private def cachedScalaStyle(config: Configuration) = Def.task {
    val logger = streams.value.log
    // We need a different cache dir per Configuration, otherwise they collide
    val cacheDir = target.value / s"scalastyle-cache-${config.name}"
    val cachedFun = FileFunction.cached(cacheDir, FilesInfo.lastModified, FilesInfo.exists) {
      (inFiles: Set[File]) => {
        val args: Seq[String] = Seq.empty
        val scalaSourceV = Seq(file(scalaSource.in(config).value.getAbsolutePath))
        val configV = (baseDirectory in ThisBuild).value / scalaStyleOnCompileConfig
        val configUrlV = scalastyleConfigUrl.in(config).value
        val streamsV = streams.in(config).value
        val failOnErrorV = true
        val failOnWarningV = false
        val scalastyleTargetV = scalastyleTarget.in(config).value
        val configRefreshHoursV = scalastyleConfigRefreshHours.in(config).value
        val targetV = target.in(config).value
        val configCacheFileV = scalastyleConfigUrlCacheFile.in(config).value

        logger.info(s"Running scalastyle on ${name.value} in ${config.name}")
        Tasks.doScalastyle(args, configV, configUrlV, failOnErrorV, failOnWarningV, scalaSourceV,
          scalastyleTargetV, streamsV, configRefreshHoursV, targetV, configCacheFileV)

        Set.empty
      }
    }

    cachedFun(findFiles(scalaSource.in(config).value))
  }

  private def findFiles(file: File): Set[File] = if (file.isDirectory) {
    file.listFiles().toSet.flatMap(findFiles) + file
  } else {
    Set(file)
  }

  def enableScalaStyle: Seq[sbt.Def.Setting[_]] = Seq(
    scalaStyleOnCompile := cachedScalaStyle(Compile).value,
    scalaStyleOnTest := cachedScalaStyle(Test).value,
    logLevel in scalaStyleOnCompile := Level.Warn,
    logLevel in scalaStyleOnTest := Level.Warn,
    (compile in Compile) := {
      scalaStyleOnCompile.value
      (compile in Compile).value
    },
    (compile in Test) := {
      scalaStyleOnTest.value
      (compile in Test).value
    }
  )

  lazy val sharedSettings = sparkGenjavadocSettings ++
      (if (sys.env.contains("NOLINT_ON_COMPILE")) Nil else enableScalaStyle) ++ Seq(
    exportJars in Compile := true,
    exportJars in Test := false,
    javaHome := sys.env.get("JAVA_HOME")
      .orElse(sys.props.get("java.home").map { p => new File(p).getParentFile().getAbsolutePath() })
      .map(file),
    incOptions := incOptions.value.withNameHashing(true),
    publishMavenStyle := true,
    unidocGenjavadocVersion := "0.15",

    // Override SBT's default resolvers:
    resolvers := Seq(
<<<<<<< HEAD
      Resolver.bintrayRepo("palantir", "releases"),
=======
      // Google Mirror of Maven Central, placed first so that it's used instead of flaky Maven Central.
      // See https://storage-download.googleapis.com/maven-central/index.html for more info.
      "gcs-maven-central-mirror" at "https://maven-central.storage-download.googleapis.com/maven2/",
>>>>>>> 74c910af
      DefaultMavenRepository,
      Resolver.mavenLocal,
      Resolver.file("local", file(Path.userHome.absolutePath + "/.ivy2/local"))(Resolver.ivyStylePatterns)
    ),
    externalResolvers := resolvers.value,
    otherResolvers := SbtPomKeys.mvnLocalRepository(dotM2 => Seq(Resolver.file("dotM2", dotM2))).value,
    publishLocalConfiguration in MavenCompile :=
      new PublishConfiguration(None, "dotM2", packagedArtifacts.value, Seq(), ivyLoggingLevel.value),
    publishMavenStyle in MavenCompile := true,
    publishLocal in MavenCompile := publishTask(publishLocalConfiguration in MavenCompile, deliverLocal).value,
    publishLocalBoth := Seq(publishLocal in MavenCompile, publishLocal).dependOn.value,

    javacOptions in (Compile, doc) ++= {
      val versionParts = System.getProperty("java.version").split("[+.\\-]+", 3)
      var major = versionParts(0).toInt
      if (major == 1) major = versionParts(1).toInt
      if (major >= 8) Seq("-Xdoclint:all", "-Xdoclint:-missing") else Seq.empty
    },

    javaVersion := SbtPomKeys.effectivePom.value.getProperties.get("java.version").asInstanceOf[String],

    javacOptions in Compile ++= Seq(
      "-encoding", UTF_8.name(),
      "-source", javaVersion.value
    ),
    // This -target and Xlint:unchecked options cannot be set in the Compile configuration scope since
    // `javadoc` doesn't play nicely with them; see https://github.com/sbt/sbt/issues/355#issuecomment-3817629
    // for additional discussion and explanation.
    javacOptions in (Compile, compile) ++= Seq(
      "-target", javaVersion.value,
      "-Xlint:unchecked"
    ),

    scalacOptions in Compile ++= Seq(
      s"-target:jvm-${javaVersion.value}",
      "-sourcepath", (baseDirectory in ThisBuild).value.getAbsolutePath  // Required for relative source links in scaladoc
    ),

    // Remove certain packages from Scaladoc
    scalacOptions in (Compile, doc) := Seq(
      "-groups",
      "-skip-packages", Seq(
        "org.apache.spark.api.python",
        "org.apache.spark.network",
        "org.apache.spark.deploy",
        "org.apache.spark.util.collection"
      ).mkString(":"),
      "-doc-title", "Spark " + version.value.replaceAll("-SNAPSHOT", "") + " ScalaDoc"
    ) ++ {
      // Do not attempt to scaladoc javadoc comments under 2.12 since it can't handle inner classes
      if (scalaBinaryVersion.value == "2.12") Seq("-no-java-comments") else Seq.empty
    },

    // Implements -Xfatal-warnings, ignoring deprecation warnings.
    // Code snippet taken from https://issues.scala-lang.org/browse/SI-8410.
    compile in Compile := {
      val analysis = (compile in Compile).value
      val out = streams.value

      def logProblem(l: (=> String) => Unit, f: File, p: xsbti.Problem) = {
        l(f.toString + ":" + p.position.line.fold("")(_ + ":") + " " + p.message)
        l(p.position.lineContent)
        l("")
      }

      var failed = 0
      analysis.infos.allInfos.foreach { case (k, i) =>
        i.reportedProblems foreach { p =>
          val deprecation = p.message.contains("is deprecated")

          if (!deprecation) {
            failed = failed + 1
          }

          val printer: (=> String) => Unit = s => if (deprecation) {
            out.log.warn(s)
          } else {
            out.log.error("[warn] " + s)
          }

          logProblem(printer, k, p)

        }
      }

      if (failed > 0) {
        sys.error(s"$failed fatal warnings")
      }
      analysis
    },
    dependencyOverrides ++= MavenHelper.fromPom { pom =>
      for {
        dep <- pom.getDependencyManagement.getDependencies.asScala
      } yield MavenHelper.convertDep(dep)
    }.value.toSet
  )

  def enable(settings: Seq[Setting[_]])(projectRef: ProjectRef) = {
    val existingSettings = projectsMap.getOrElse(projectRef.project, Seq[Setting[_]]())
    projectsMap += (projectRef.project -> (existingSettings ++ settings))
  }

  // Note ordering of these settings matter.
  /* Enable shared settings on all projects */
  (allProjects ++ optionallyEnabledProjects ++ assemblyProjects ++ copyJarsProjects ++ Seq(spark, tools))
    .foreach(enable(sharedSettings ++ DependencyOverrides.settings ++
      ExcludedDependencies.settings ++ Checkstyle.settings))

  /* Enable tests settings for all projects except examples, assembly and tools */
  (allProjects ++ optionallyEnabledProjects).foreach(enable(TestSettings.settings))

  val mimaProjects = allProjects.filterNot { x =>
    Seq(
      spark, hive, hiveThriftServer, catalyst, repl, networkCommon, networkShuffle, networkYarn,
      unsafe, tags, tokenProviderKafka010, sqlKafka010, kvstore, avro
    ).contains(x)
  }

  mimaProjects.foreach { x =>
    enable(MimaBuild.mimaSettings(sparkHome, x))(x)
  }

  /* Generate and pick the spark build info from extra-resources */
  enable(Core.settings)(core)

  /* Unsafe settings */
  enable(Unsafe.settings)(unsafe)

  /*
   * Set up tasks to copy dependencies during packaging. This step can be disabled in the command
   * line, so that dev/mima can run without trying to copy these files again and potentially
   * causing issues.
   */
  if (!"false".equals(System.getProperty("copyDependencies"))) {
    copyJarsProjects.foreach(enable(CopyDependencies.settings))
  }

  /* Enable Assembly for all assembly projects */
  assemblyProjects.foreach(enable(Assembly.settings))

  /* Package pyspark artifacts in a separate zip file for YARN. */
  enable(PySparkAssembly.settings)(assembly)

  /* Enable unidoc only for the root spark project */
  enable(Unidoc.settings)(spark)

  /* Catalyst ANTLR generation settings */
  enable(Catalyst.settings)(catalyst)

  /* Spark SQL Core console settings */
  enable(SQL.settings)(sql)

  /* Hive console settings */
  enable(Hive.settings)(hive)

  // SPARK-14738 - Remove docker tests from main Spark build
  // enable(DockerIntegrationTests.settings)(dockerIntegrationTests)

  enable(KubernetesIntegrationTests.settings)(kubernetesIntegrationTests)

  /**
   * Adds the ability to run the spark shell directly from SBT without building an assembly
   * jar.
   *
   * Usage: `build/sbt sparkShell`
   */
  val sparkShell = taskKey[Unit]("start a spark-shell.")
  val sparkPackage = inputKey[Unit](
    s"""
       |Download and run a spark package.
       |Usage `builds/sbt "sparkPackage <group:artifact:version> <MainClass> [args]
     """.stripMargin)
  val sparkSql = taskKey[Unit]("starts the spark sql CLI.")

  enable(Seq(
    connectInput in run := true,
    fork := true,
    outputStrategy in run := Some (StdoutOutput),

    javaOptions += "-Xmx2g",

    sparkShell := {
      (runMain in Compile).toTask(" org.apache.spark.repl.Main -usejavacp").value
    },

    sparkPackage := {
      import complete.DefaultParsers._
      val packages :: className :: otherArgs = spaceDelimited("<group:artifact:version> <MainClass> [args]").parsed.toList
      val scalaRun = (runner in run).value
      val classpath = (fullClasspath in Runtime).value
      val args = Seq("--packages", packages, "--class", className, (Keys.`package` in Compile in LocalProject("core"))
        .value.getCanonicalPath) ++ otherArgs
      println(args)
      scalaRun.run("org.apache.spark.deploy.SparkSubmit", classpath.map(_.data), args, streams.value.log)
    },

    javaOptions in Compile += "-Dspark.master=local",

    sparkSql := {
      (runMain in Compile).toTask(" org.apache.spark.sql.hive.thriftserver.SparkSQLCLIDriver").value
    }
  ))(assembly)

  enable(Seq(sparkShell := sparkShell in LocalProject("assembly")))(spark)

  // TODO: move this to its upstream project.
  override def projectDefinitions(baseDirectory: File): Seq[Project] = {
    super.projectDefinitions(baseDirectory).map { x =>
      if (projectsMap.exists(_._1 == x.id)) x.settings(projectsMap(x.id): _*)
      else x.settings(Seq[Setting[_]](): _*)
    } ++ Seq[Project](OldDeps.project)
  }

  if (!sys.env.contains("SERIAL_SBT_TESTS")) {
    allProjects.foreach(enable(SparkParallelTestGrouping.settings))
  }
}

object SparkParallelTestGrouping {
  // Settings for parallelizing tests. The basic strategy here is to run the slowest suites (or
  // collections of suites) in their own forked JVMs, allowing us to gain parallelism within a
  // SBT project. Here, we take a whitelisting approach where the default behavior is to run all
  // tests sequentially in a single JVM, requiring us to manually opt-in to the extra parallelism.
  //
  // There are a reasons why such a whitelist approach is good:
  //
  //    1. Launching one JVM per suite adds significant overhead for short-running suites. In
  //       addition to JVM startup time and JIT warmup, it appears that initialization of Derby
  //       metastores can be very slow so creating a fresh warehouse per suite is inefficient.
  //
  //    2. When parallelizing within a project we need to give each forked JVM a different tmpdir
  //       so that the metastore warehouses do not collide. Unfortunately, it seems that there are
  //       some tests which have an overly tight dependency on the default tmpdir, so those fragile
  //       tests need to continue re-running in the default configuration (or need to be rewritten).
  //       Fixing that problem would be a huge amount of work for limited payoff in most cases
  //       because most test suites are short-running.
  //

  private val testsWhichShouldRunInTheirOwnDedicatedJvm = Set(
    "org.apache.spark.DistributedSuite",
    "org.apache.spark.sql.catalyst.expressions.DateExpressionsSuite",
    "org.apache.spark.sql.catalyst.expressions.HashExpressionsSuite",
    "org.apache.spark.sql.catalyst.expressions.CastSuite",
    "org.apache.spark.sql.catalyst.expressions.MathExpressionsSuite",
    "org.apache.spark.sql.hive.HiveExternalCatalogSuite",
    "org.apache.spark.sql.hive.StatisticsSuite",
    "org.apache.spark.sql.hive.execution.HiveCompatibilitySuite",
    "org.apache.spark.sql.hive.client.VersionsSuite",
    "org.apache.spark.sql.hive.client.HiveClientVersions",
    "org.apache.spark.sql.hive.HiveExternalCatalogVersionsSuite",
    "org.apache.spark.ml.classification.LogisticRegressionSuite",
    "org.apache.spark.ml.classification.LinearSVCSuite",
    "org.apache.spark.sql.SQLQueryTestSuite",
    "org.apache.spark.sql.hive.client.HadoopVersionInfoSuite",
    "org.apache.spark.sql.hive.thriftserver.SparkExecuteStatementOperationSuite",
    "org.apache.spark.sql.hive.thriftserver.ThriftServerQueryTestSuite",
    "org.apache.spark.sql.hive.thriftserver.SparkSQLEnvSuite",
    "org.apache.spark.sql.hive.thriftserver.ui.ThriftServerPageSuite",
    "org.apache.spark.sql.hive.thriftserver.ui.HiveThriftServer2ListenerSuite",
    "org.apache.spark.sql.hive.thriftserver.ThriftServerWithSparkContextSuite",
    "org.apache.spark.sql.kafka010.KafkaDelegationTokenSuite"
  )

  private val DEFAULT_TEST_GROUP = "default_test_group"

  private def testNameToTestGroup(name: String): String = name match {
    case _ if testsWhichShouldRunInTheirOwnDedicatedJvm.contains(name) => name
    case _ => DEFAULT_TEST_GROUP
  }

  lazy val settings = Seq(
    testGrouping in Test := {
      val tests: Seq[TestDefinition] = (definedTests in Test).value
      val defaultForkOptions = ForkOptions(
        bootJars = Nil,
        javaHome = javaHome.value,
        connectInput = connectInput.value,
        outputStrategy = outputStrategy.value,
        runJVMOptions = (javaOptions in Test).value,
        workingDirectory = Some(baseDirectory.value),
        envVars = (envVars in Test).value
      )
      tests.groupBy(test => testNameToTestGroup(test.name)).map { case (groupName, groupTests) =>
        val forkOptions = {
          if (groupName == DEFAULT_TEST_GROUP) {
            defaultForkOptions
          } else {
            defaultForkOptions.copy(runJVMOptions = defaultForkOptions.runJVMOptions ++
              Seq(s"-Djava.io.tmpdir=${baseDirectory.value}/target/tmp/$groupName"))
          }
        }
        new Tests.Group(
          name = groupName,
          tests = groupTests,
          runPolicy = Tests.SubProcess(forkOptions))
      }
    }.toSeq
  )
}

object Core {
  lazy val settings = Seq(
    resourceGenerators in Compile += Def.task {
      val buildScript = baseDirectory.value + "/../build/spark-build-info"
      val targetDir = baseDirectory.value + "/target/extra-resources/"
      val command = Seq("bash", buildScript, targetDir, version.value)
      Process(command).!!
      val propsFile = baseDirectory.value / "target" / "extra-resources" / "spark-version-info.properties"
      Seq(propsFile)
    }.taskValue
  )
}

object Unsafe {
  lazy val settings = Seq(
    // This option is needed to suppress warnings from sun.misc.Unsafe usage
    javacOptions in Compile += "-XDignore.symbol.file"
  )
}


object DockerIntegrationTests {
  // This serves to override the override specified in DependencyOverrides:
  lazy val settings = Seq(
    dependencyOverrides += "com.google.guava" % "guava" % "18.0",
    resolvers += "DB2" at "https://app.camunda.com/nexus/content/repositories/public/",
    libraryDependencies += "com.oracle" % "ojdbc6" % "11.2.0.1.0" from "https://app.camunda.com/nexus/content/repositories/public/com/oracle/ojdbc6/11.2.0.1.0/ojdbc6-11.2.0.1.0.jar" // scalastyle:ignore
  )
}

/**
 * These settings run a hardcoded configuration of the Kubernetes integration tests using
 * minikube. Docker images will have the "dev" tag, and will be overwritten every time the
 * integration tests are run. The integration tests are actually bound to the "test" phase,
 * so running "test" on this module will run the integration tests.
 *
 * There are two ways to run the tests:
 * - the "tests" task builds docker images and runs the test, so it's a little slow.
 * - the "run-its" task just runs the tests on a pre-built set of images.
 *
 * Note that this does not use the shell scripts that the maven build uses, which are more
 * configurable. This is meant as a quick way for developers to run these tests against their
 * local changes.
 */
object KubernetesIntegrationTests {
  import BuildCommons._

  val dockerBuild = TaskKey[Unit]("docker-imgs", "Build the docker images for ITs.")
  val runITs = TaskKey[Unit]("run-its", "Only run ITs, skip image build.")
  val imageTag = settingKey[String]("Tag to use for images built during the test.")
  val namespace = settingKey[String]("Namespace where to run pods.")

  // Hack: this variable is used to control whether to build docker images. It's updated by
  // the tasks below in a non-obvious way, so that you get the functionality described in
  // the scaladoc above.
  private var shouldBuildImage = true

  lazy val settings = Seq(
    imageTag := "dev",
    namespace := "default",
    dockerBuild := {
      if (shouldBuildImage) {
        val dockerTool = s"$sparkHome/bin/docker-image-tool.sh"
        val bindingsDir = s"$sparkHome/resource-managers/kubernetes/docker/src/main/dockerfiles/spark/bindings"
        val cmd = Seq(dockerTool, "-m",
          "-t", imageTag.value,
          "-p", s"$bindingsDir/python/Dockerfile",
          "-R", s"$bindingsDir/R/Dockerfile",
          "build"
        )
        val ec = Process(cmd).!
        if (ec != 0) {
          throw new IllegalStateException(s"Process '${cmd.mkString(" ")}' exited with $ec.")
        }
      }
      shouldBuildImage = true
    },
    runITs := Def.taskDyn {
      shouldBuildImage = false
      Def.task {
        (test in Test).value
      }
    }.value,
    test in Test := (test in Test).dependsOn(dockerBuild).value,
    javaOptions in Test ++= Seq(
      "-Dspark.kubernetes.test.deployMode=minikube",
      s"-Dspark.kubernetes.test.imageTag=${imageTag.value}",
      s"-Dspark.kubernetes.test.namespace=${namespace.value}",
      s"-Dspark.kubernetes.test.unpackSparkDir=$sparkHome"
    ),
    // Force packaging before building images, so that the latest code is tested.
    dockerBuild := dockerBuild.dependsOn(packageBin in Compile in assembly)
      .dependsOn(packageBin in Compile in examples).value
  )
}

/**
 * Overrides to work around sbt's dependency resolution being different from Maven's.
 */
object DependencyOverrides {
  lazy val guavaVersion = sys.props.get("guava.version").getOrElse("14.0.1")
  lazy val settings = Seq(
    dependencyOverrides += "com.google.guava" % "guava" % guavaVersion,
    dependencyOverrides += "commons-io" % "commons-io" % "2.4",
    dependencyOverrides += "xerces" % "xercesImpl" % "2.12.0",
    dependencyOverrides += "jline" % "jline" % "2.14.6",
    dependencyOverrides += "org.apache.avro" % "avro" % "1.8.2")
}

/**
 * This excludes library dependencies in sbt, which are specified in maven but are
 * not needed by sbt build.
 */
object ExcludedDependencies {
  lazy val settings = Seq(
    libraryDependencies ~= { libs => libs.filterNot(_.name == "groovy-all") }
  )
}

/**
 * Project to pull previous artifacts of Spark for generating Mima excludes.
 */
object OldDeps {

  lazy val project = Project("oldDeps", file("dev"), settings = oldDepsSettings)

  lazy val allPreviousArtifactKeys = Def.settingDyn[Seq[Set[ModuleID]]] {
    SparkBuild.mimaProjects
      .map { project => MimaKeys.mimaPreviousArtifacts in project }
      .map(k => Def.setting(k.value))
      .join
  }

  def oldDepsSettings() = Defaults.coreDefaultSettings ++ Seq(
    name := "old-deps",
    libraryDependencies := allPreviousArtifactKeys.value.flatten
  )
}

object Catalyst {
  lazy val settings = antlr4Settings ++ Seq(
    antlr4Version in Antlr4 := SbtPomKeys.effectivePom.value.getProperties.get("antlr4.version").asInstanceOf[String],
    antlr4PackageName in Antlr4 := Some("org.apache.spark.sql.catalyst.parser"),
    antlr4GenListener in Antlr4 := true,
    antlr4GenVisitor in Antlr4 := true,
    antlr4TreatWarningsAsErrors in Antlr4 := true
  )
}

object SQL {
  lazy val settings = Seq(
    initialCommands in console :=
      """
        |import org.apache.spark.SparkContext
        |import org.apache.spark.sql.SQLContext
        |import org.apache.spark.sql.catalyst.analysis._
        |import org.apache.spark.sql.catalyst.dsl._
        |import org.apache.spark.sql.catalyst.errors._
        |import org.apache.spark.sql.catalyst.expressions._
        |import org.apache.spark.sql.catalyst.plans.logical._
        |import org.apache.spark.sql.catalyst.rules._
        |import org.apache.spark.sql.catalyst.util._
        |import org.apache.spark.sql.execution
        |import org.apache.spark.sql.functions._
        |import org.apache.spark.sql.types._
        |
        |val sc = new SparkContext("local[*]", "dev-shell")
        |val sqlContext = new SQLContext(sc)
        |import sqlContext.implicits._
        |import sqlContext._
      """.stripMargin,
    cleanupCommands in console := "sc.stop()"
  )
}

object Hive {

  lazy val settings = Seq(
    // Specially disable assertions since some Hive tests fail them
    javaOptions in Test := (javaOptions in Test).value.filterNot(_ == "-ea"),
    // Supporting all SerDes requires us to depend on deprecated APIs, so we turn off the warnings
    // only for this subproject.
    scalacOptions := (scalacOptions map { currentOpts: Seq[String] =>
      currentOpts.filterNot(_ == "-deprecation")
    }).value,
    initialCommands in console :=
      """
        |import org.apache.spark.SparkContext
        |import org.apache.spark.sql.catalyst.analysis._
        |import org.apache.spark.sql.catalyst.dsl._
        |import org.apache.spark.sql.catalyst.errors._
        |import org.apache.spark.sql.catalyst.expressions._
        |import org.apache.spark.sql.catalyst.plans.logical._
        |import org.apache.spark.sql.catalyst.rules._
        |import org.apache.spark.sql.catalyst.util._
        |import org.apache.spark.sql.execution
        |import org.apache.spark.sql.functions._
        |import org.apache.spark.sql.hive._
        |import org.apache.spark.sql.hive.test.TestHive._
        |import org.apache.spark.sql.hive.test.TestHive.implicits._
        |import org.apache.spark.sql.types._""".stripMargin,
    cleanupCommands in console := "sparkContext.stop()",
    // Some of our log4j jars make it impossible to submit jobs from this JVM to Hive Map/Reduce
    // in order to generate golden files.  This is only required for developers who are adding new
    // new query tests.
    fullClasspath in Test := (fullClasspath in Test).value.filterNot { f => f.toString.contains("jcl-over") }
  )
}

object Assembly {
  import sbtassembly.AssemblyUtils._
  import sbtassembly.Plugin._
  import AssemblyKeys._

  val hadoopVersion = taskKey[String]("The version of hadoop that spark is compiled against.")

  lazy val settings = assemblySettings ++ Seq(
    test in assembly := {},
    hadoopVersion := {
      sys.props.get("hadoop.version")
        .getOrElse(SbtPomKeys.effectivePom.value.getProperties.get("hadoop.version").asInstanceOf[String])
    },
    jarName in assembly := {
      if (moduleName.value.contains("streaming-kafka-0-10-assembly")
        || moduleName.value.contains("streaming-kinesis-asl-assembly")) {
        s"${moduleName.value}-${version.value}.jar"
      } else {
        s"${moduleName.value}-${version.value}-hadoop${hadoopVersion.value}.jar"
      }
    },
    jarName in (Test, assembly) := s"${moduleName.value}-test-${version.value}.jar",
    mergeStrategy in assembly := {
      case m if m.toLowerCase(Locale.ROOT).endsWith("manifest.mf")
                                                               => MergeStrategy.discard
      case m if m.toLowerCase(Locale.ROOT).matches("meta-inf.*\\.sf$")
                                                               => MergeStrategy.discard
      case "log4j.properties"                                  => MergeStrategy.discard
      case m if m.toLowerCase(Locale.ROOT).startsWith("meta-inf/services/")
                                                               => MergeStrategy.filterDistinctLines
      case "reference.conf"                                    => MergeStrategy.concat
      case _                                                   => MergeStrategy.first
    }
  )
}

object PySparkAssembly {
  import sbtassembly.Plugin._
  import AssemblyKeys._
  import java.util.zip.{ZipOutputStream, ZipEntry}

  lazy val settings = Seq(
    // Use a resource generator to copy all .py files from python/pyspark into a managed directory
    // to be included in the assembly. We can't just add "python/" to the assembly's resource dir
    // list since that will copy unneeded / unwanted files.
    resourceGenerators in Compile += Def.macroValueI(resourceManaged in Compile map { outDir: File =>
      val src = new File(BuildCommons.sparkHome, "python/pyspark")
      val zipFile = new File(BuildCommons.sparkHome , "python/lib/pyspark.zip")
      zipFile.delete()
      zipRecursive(src, zipFile)
      Seq.empty[File]
    }).value
  )

  private def zipRecursive(source: File, destZipFile: File) = {
    val destOutput = new ZipOutputStream(new FileOutputStream(destZipFile))
    addFilesToZipStream("", source, destOutput)
    destOutput.flush()
    destOutput.close()
  }

  private def addFilesToZipStream(parent: String, source: File, output: ZipOutputStream): Unit = {
    if (source.isDirectory()) {
      output.putNextEntry(new ZipEntry(parent + source.getName()))
      for (file <- source.listFiles()) {
        addFilesToZipStream(parent + source.getName() + File.separator, file, output)
      }
    } else {
      val in = new FileInputStream(source)
      output.putNextEntry(new ZipEntry(parent + source.getName()))
      val buf = new Array[Byte](8192)
      var n = 0
      while (n != -1) {
        n = in.read(buf)
        if (n != -1) {
          output.write(buf, 0, n)
        }
      }
      output.closeEntry()
      in.close()
    }
  }

}

object Unidoc {

  import BuildCommons._
  import sbtunidoc.Plugin._
  import UnidocKeys._

  private def ignoreUndocumentedPackages(packages: Seq[Seq[File]]): Seq[Seq[File]] = {
    packages
      .map(_.filterNot(_.getName.contains("$")))
      .map(_.filterNot(_.getCanonicalPath.contains("org/apache/spark/deploy")))
      .map(_.filterNot(_.getCanonicalPath.contains("org/apache/spark/examples")))
      .map(_.filterNot(_.getCanonicalPath.contains("org/apache/spark/internal")))
      .map(_.filterNot(_.getCanonicalPath.contains("org/apache/spark/memory")))
      .map(_.filterNot(_.getCanonicalPath.contains("org/apache/spark/network")))
      .map(_.filterNot(_.getCanonicalPath.contains("org/apache/spark/rpc")))
      .map(_.filterNot(f =>
        f.getCanonicalPath.contains("org/apache/spark/shuffle") &&
        !f.getCanonicalPath.contains("org/apache/spark/shuffle/api")))
      .map(_.filterNot(_.getCanonicalPath.contains("org/apache/spark/executor")))
      .map(_.filterNot(f =>
        f.getCanonicalPath.contains("org/apache/spark/unsafe") &&
        !f.getCanonicalPath.contains("org/apache/spark/unsafe/types/CalendarInterval")))
      .map(_.filterNot(_.getCanonicalPath.contains("python")))
      .map(_.filterNot(_.getCanonicalPath.contains("org/apache/spark/util/collection")))
      .map(_.filterNot(_.getCanonicalPath.contains("org/apache/spark/util/kvstore")))
      .map(_.filterNot(_.getCanonicalPath.contains("org/apache/spark/sql/catalyst")))
      .map(_.filterNot(_.getCanonicalPath.contains("org/apache/spark/sql/execution")))
      .map(_.filterNot(_.getCanonicalPath.contains("org/apache/spark/sql/internal")))
      .map(_.filterNot(_.getCanonicalPath.contains("org/apache/spark/sql/hive/test")))
      .map(_.filterNot(_.getCanonicalPath.contains("org/apache/spark/sql/catalog/v2/utils")))
      .map(_.filterNot(_.getCanonicalPath.contains("org/apache/hive")))
  }

  private def ignoreClasspaths(classpaths: Seq[Classpath]): Seq[Classpath] = {
    classpaths
      .map(_.filterNot(_.data.getCanonicalPath.matches(""".*kafka-clients-0\.10.*""")))
      .map(_.filterNot(_.data.getCanonicalPath.matches(""".*kafka_2\..*-0\.10.*""")))
  }

  val unidocSourceBase = settingKey[String]("Base URL of source links in Scaladoc.")

  lazy val settings = scalaJavaUnidocSettings ++ Seq (
    publish := {},

    unidocProjectFilter in(ScalaUnidoc, unidoc) :=
      inAnyProject -- inProjects(OldDeps.project, repl, examples, tools, kubernetes,
        yarn, tags, streamingKafka010, sqlKafka010, avro),
    unidocProjectFilter in(JavaUnidoc, unidoc) :=
      inAnyProject -- inProjects(OldDeps.project, repl, examples, tools, kubernetes,
        yarn, tags, streamingKafka010, sqlKafka010, avro),

    unidocAllClasspaths in (ScalaUnidoc, unidoc) := {
      ignoreClasspaths((unidocAllClasspaths in (ScalaUnidoc, unidoc)).value)
    },

    unidocAllClasspaths in (JavaUnidoc, unidoc) := {
      ignoreClasspaths((unidocAllClasspaths in (JavaUnidoc, unidoc)).value)
    },

    // Skip actual catalyst, but include the subproject.
    // Catalyst is not public API and contains quasiquotes which break scaladoc.
    unidocAllSources in (ScalaUnidoc, unidoc) := {
      ignoreUndocumentedPackages((unidocAllSources in (ScalaUnidoc, unidoc)).value)
    },

    // Skip class names containing $ and some internal packages in Javadocs
    unidocAllSources in (JavaUnidoc, unidoc) := {
      ignoreUndocumentedPackages((unidocAllSources in (JavaUnidoc, unidoc)).value)
        .map(_.filterNot(_.getCanonicalPath.contains("org/apache/hadoop")))
    },

    javacOptions in (JavaUnidoc, unidoc) := Seq(
      "-windowtitle", "Spark " + version.value.replaceAll("-SNAPSHOT", "") + " JavaDoc",
      "-public",
      "-noqualifier", "java.lang",
      "-tag", """example:a:Example\:""",
      "-tag", """note:a:Note\:""",
      "-tag", "group:X",
      "-tag", "tparam:X",
      "-tag", "constructor:X",
      "-tag", "todo:X",
      "-tag", "groupname:X"
    ),

    // Use GitHub repository for Scaladoc source links
    unidocSourceBase := s"https://github.com/apache/spark/tree/v${version.value}",

    scalacOptions in (ScalaUnidoc, unidoc) ++= Seq(
      "-groups", // Group similar methods together based on the @group annotation.
      "-skip-packages", "org.apache.hadoop",
      "-sourcepath", (baseDirectory in ThisBuild).value.getAbsolutePath
    ) ++ (
      // Add links to sources when generating Scaladoc for a non-snapshot release
      if (!isSnapshot.value) {
        Opts.doc.sourceUrl(unidocSourceBase.value + "€{FILE_PATH}.scala")
      } else {
        Seq()
      }
    )
  )
}

object Checkstyle {
  lazy val settings = Seq(
    checkstyleSeverityLevel := Some(CheckstyleSeverityLevel.Error),
    javaSource in (Compile, checkstyle) := baseDirectory.value / "src/main/java",
    javaSource in (Test, checkstyle) := baseDirectory.value / "src/test/java",
    checkstyleConfigLocation := CheckstyleConfigLocation.File("dev/checkstyle.xml"),
    checkstyleOutputFile := baseDirectory.value / "target/checkstyle-output.xml",
    checkstyleOutputFile in Test := baseDirectory.value / "target/checkstyle-output.xml"
  )
}

object CopyDependencies {

  val copyDeps = TaskKey[Unit]("copyDeps", "Copies needed dependencies to the build directory.")
  val destPath = (crossTarget in Compile) { _ / "jars"}

  lazy val settings = Seq(
    copyDeps := {
      val dest = destPath.value
      if (!dest.isDirectory() && !dest.mkdirs()) {
        throw new IOException("Failed to create jars directory.")
      }

      (dependencyClasspath in Compile).value.map(_.data)
        .filter { jar => jar.isFile() }
        .foreach { jar =>
          val destJar = new File(dest, jar.getName())
          if (destJar.isFile()) {
            destJar.delete()
          }
          Files.copy(jar.toPath(), destJar.toPath())
        }
    },
    crossTarget in (Compile, packageBin) := destPath.value,
    packageBin in Compile := (packageBin in Compile).dependsOn(copyDeps).value
  )

}

object TestSettings {
  import BuildCommons._

  // TODO revisit for Scala 2.13 support
  private val scalaBinaryVersion = "2.12"
    /*
    if (System.getProperty("scala-2.11") == "true") {
      "2.11"
    } else {
      "2.12"
    }
     */

  private val defaultExcludedTags = Seq("org.apache.spark.tags.ChromeUITest")

  lazy val settings = Seq (
    // Fork new JVMs for tests and set Java options for those
    fork := true,
    // Setting SPARK_DIST_CLASSPATH is a simple way to make sure any child processes
    // launched by the tests have access to the correct test-time classpath.
    envVars in Test ++= Map(
      "SPARK_DIST_CLASSPATH" ->
        (fullClasspath in Test).value.files.map(_.getAbsolutePath)
          .mkString(File.pathSeparator).stripSuffix(File.pathSeparator),
      "SPARK_PREPEND_CLASSES" -> "1",
      "SPARK_SCALA_VERSION" -> scalaBinaryVersion,
      "SPARK_TESTING" -> "1",
      "JAVA_HOME" -> sys.env.get("JAVA_HOME").getOrElse(sys.props("java.home"))),
    javaOptions in Test += s"-Djava.io.tmpdir=$testTempDir",
    javaOptions in Test += "-Dspark.test.home=" + sparkHome,
    javaOptions in Test += "-Dspark.testing=1",
    javaOptions in Test += "-Dspark.port.maxRetries=100",
    javaOptions in Test += "-Dspark.master.rest.enabled=false",
    javaOptions in Test += "-Dspark.memory.debugFill=true",
    javaOptions in Test += "-Dspark.ui.enabled=false",
    javaOptions in Test += "-Dspark.ui.showConsoleProgress=false",
    javaOptions in Test += "-Dspark.unsafe.exceptionOnMemoryLeak=true",
    javaOptions in Test += "-Dsun.io.serialization.extendedDebugInfo=false",
    javaOptions in Test += "-Dderby.system.durability=test",
    javaOptions in Test += "-Dio.netty.tryReflectionSetAccessible=true",
    javaOptions in Test ++= System.getProperties.asScala.filter(_._1.startsWith("spark"))
      .map { case (k,v) => s"-D$k=$v" }.toSeq,
    javaOptions in Test += "-ea",
    // SPARK-29282 This is for consistency between JDK8 and JDK11.
    javaOptions in Test ++= "-Xmx4g -Xss4m -XX:+UseParallelGC -XX:-UseDynamicNumberOfGCThreads"
      .split(" ").toSeq,
    javaOptions += "-Xmx3g",
    // Exclude tags defined in a system property
    testOptions in Test += Tests.Argument(TestFrameworks.ScalaTest,
      sys.props.get("test.exclude.tags").map { tags =>
        tags.split(",").flatMap { tag => Seq("-l", tag) }.toSeq
      }.getOrElse(Nil): _*),
    testOptions in Test += Tests.Argument(TestFrameworks.ScalaTest,
      sys.props.get("test.default.exclude.tags").map(tags => tags.split(",").toSeq)
        .map(tags => tags.filter(!_.trim.isEmpty)).getOrElse(defaultExcludedTags)
        .flatMap(tag => Seq("-l", tag)): _*),
    testOptions in Test += Tests.Argument(TestFrameworks.JUnit,
      sys.props.get("test.exclude.tags").map { tags =>
        Seq("--exclude-categories=" + tags)
      }.getOrElse(Nil): _*),
    // Show full stack trace and duration in test cases.
    testOptions in Test += Tests.Argument("-oDF"),
    testOptions in Test += Tests.Argument(TestFrameworks.JUnit, "-v", "-a"),
    // Enable Junit testing.
    libraryDependencies += "com.novocode" % "junit-interface" % "0.11" % "test",
    // `parallelExecutionInTest` controls whether test suites belonging to the same SBT project
    // can run in parallel with one another. It does NOT control whether tests execute in parallel
    // within the same JVM (which is controlled by `testForkedParallel`) or whether test cases
    // within the same suite can run in parallel (which is a ScalaTest runner option which is passed
    // to the underlying runner but is not a SBT-level configuration). This needs to be `true` in
    // order for the extra parallelism enabled by `SparkParallelTestGrouping` to take effect.
    // The `SERIAL_SBT_TESTS` check is here so the extra parallelism can be feature-flagged.
    parallelExecution in Test := { if (sys.env.contains("SERIAL_SBT_TESTS")) false else true },
    // Make sure the test temp directory exists.
    resourceGenerators in Test += Def.macroValueI(resourceManaged in Test map { outDir: File =>
      var dir = new File(testTempDir)
      if (!dir.isDirectory()) {
        // Because File.mkdirs() can fail if multiple callers are trying to create the same
        // parent directory, this code tries to create parents one at a time, and avoids
        // failures when the directories have been created by somebody else.
        val stack = new Stack[File]()
        while (!dir.isDirectory()) {
          stack.push(dir)
          dir = dir.getParentFile()
        }

        while (stack.nonEmpty) {
          val d = stack.pop()
          require(d.mkdir() || d.isDirectory(), s"Failed to create directory $d")
        }
      }
      Seq.empty[File]
    }).value,
    concurrentRestrictions in Global := {
      // The number of concurrent test groups is empirically chosen based on experience
      // with Jenkins flakiness.
      if (sys.env.contains("SERIAL_SBT_TESTS")) (concurrentRestrictions in Global).value
      else Seq(Tags.limit(Tags.ForkedTestGroup, 4))
    }
  )

}<|MERGE_RESOLUTION|>--- conflicted
+++ resolved
@@ -225,13 +225,10 @@
 
     // Override SBT's default resolvers:
     resolvers := Seq(
-<<<<<<< HEAD
       Resolver.bintrayRepo("palantir", "releases"),
-=======
       // Google Mirror of Maven Central, placed first so that it's used instead of flaky Maven Central.
       // See https://storage-download.googleapis.com/maven-central/index.html for more info.
       "gcs-maven-central-mirror" at "https://maven-central.storage-download.googleapis.com/maven2/",
->>>>>>> 74c910af
       DefaultMavenRepository,
       Resolver.mavenLocal,
       Resolver.file("local", file(Path.userHome.absolutePath + "/.ivy2/local"))(Resolver.ivyStylePatterns)
