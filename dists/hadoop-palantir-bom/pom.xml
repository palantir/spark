<?xml version="1.0" encoding="UTF-8"?>
<!--
  ~ Licensed to the Apache Software Foundation (ASF) under one or more
  ~ contributor license agreements.  See the NOTICE file distributed with
  ~ this work for additional information regarding copyright ownership.
  ~ The ASF licenses this file to You under the Apache License, Version 2.0
  ~ (the "License"); you may not use this file except in compliance with
  ~ the License.  You may obtain a copy of the License at
  ~
  ~    http://www.apache.org/licenses/LICENSE-2.0
  ~
  ~ Unless required by applicable law or agreed to in writing, software
  ~ distributed under the License is distributed on an "AS IS" BASIS,
  ~ WITHOUT WARRANTIES OR CONDITIONS OF ANY KIND, either express or implied.
  ~ See the License for the specific language governing permissions and
  ~ limitations under the License.
  -->

<project xmlns="http://maven.apache.org/POM/4.0.0" xmlns:xsi="http://www.w3.org/2001/XMLSchema-instance" xsi:schemaLocation="http://maven.apache.org/POM/4.0.0 http://maven.apache.org/xsd/maven-4.0.0.xsd">
    <modelVersion>4.0.0</modelVersion>
    <parent>
        <groupId>org.apache.spark</groupId>
        <artifactId>spark-parent_2.11</artifactId>
        <version>3.0.0-SNAPSHOT</version>
        <relativePath>../../pom.xml</relativePath>
    </parent>

    <artifactId>spark-dist_2.11-hadoop-palantir-bom</artifactId>
    <name>Spark Project Dist Palantir Hadoop (BOM)</name>
    <url>http://spark.apache.org/</url>
    <packaging>pom</packaging>

    <properties>
        <sbt.project.name>spark-dist-hadoop-palantir-bom</sbt.project.name>
        <build.testJarPhase>none</build.testJarPhase>
        <build.copyDependenciesPhase>none</build.copyDependenciesPhase>
<<<<<<< HEAD
        <hadoop.version>2.9.2-palantir.5</hadoop.version>
=======
        <hadoop.version>2.9.2-palantir.6</hadoop.version>
>>>>>>> 83608cb2
        <curator.version>2.7.1</curator.version>
    </properties>

    <dependencyManagement>
        <dependencies>
            <dependency>
                <groupId>org.apache.spark</groupId>
                <artifactId>spark-core_${scala.binary.version}</artifactId>
                <version>${project.version}</version>
            </dependency>
            <dependency>
                <groupId>org.apache.spark</groupId>
                <artifactId>spark-mllib_${scala.binary.version}</artifactId>
                <version>${project.version}</version>
            </dependency>
            <dependency>
                <groupId>org.apache.spark</groupId>
                <artifactId>spark-streaming_${scala.binary.version}</artifactId>
                <version>${project.version}</version>
            </dependency>
            <dependency>
                <groupId>org.apache.spark</groupId>
                <artifactId>spark-graphx_${scala.binary.version}</artifactId>
                <version>${project.version}</version>
            </dependency>
            <dependency>
                <groupId>org.apache.spark</groupId>
                <artifactId>spark-sql_${scala.binary.version}</artifactId>
                <version>${project.version}</version>
            </dependency>
            <dependency>
                <groupId>org.apache.spark</groupId>
                <artifactId>spark-hadoop-cloud_${scala.binary.version}</artifactId>
                <version>${project.version}</version>
            </dependency>
            <dependency>
                <groupId>org.apache.spark</groupId>
                <artifactId>spark-repl_${scala.binary.version}</artifactId>
                <version>${project.version}</version>
            </dependency>
            <dependency>
                <groupId>org.apache.spark</groupId>
                <artifactId>spark-yarn_${scala.binary.version}</artifactId>
                <version>${project.version}</version>
            </dependency>
            <dependency>
                <groupId>org.apache.spark</groupId>
                <artifactId>spark-mesos_${scala.binary.version}</artifactId>
                <version>${project.version}</version>
            </dependency>
            <dependency>
                <groupId>org.apache.spark</groupId>
                <artifactId>spark-kubernetes_${scala.binary.version}</artifactId>
                <version>${project.version}</version>
            </dependency>
            <dependency>
                <groupId>org.apache.spark</groupId>
                <artifactId>spark-hive_${scala.binary.version}</artifactId>
                <version>${project.version}</version>
            </dependency>
            <dependency>
                <groupId>org.apache.spark</groupId>
                <artifactId>spark-hive-thriftserver_${scala.binary.version}</artifactId>
                <version>${project.version}</version>
            </dependency>
            <dependency>
                <groupId>org.apache.spark</groupId>
                <artifactId>spark-ganglia-lgpl_${scala.binary.version}</artifactId>
                <version>${project.version}</version>
            </dependency>
            <dependency>
                <groupId>org.apache.spark</groupId>
                <artifactId>spark-avro_${scala.binary.version}</artifactId>
                <version>${project.version}</version>
            </dependency>
            <dependency>
                <groupId>org.apache.spark</groupId>
                <artifactId>spark-dist_${scala.binary.version}-hadoop-palantir</artifactId>
                <version>${project.version}</version>
            </dependency>
            <!--
              Propagate these from spark-parent hadoop-palantir profile
            -->
            <dependency>
                <groupId>org.apache.hadoop</groupId>
                <artifactId>hadoop-mapreduce-client-core</artifactId>
                <version>${hadoop.version}</version>
            </dependency>
            <dependency>
                <groupId>org.apache.hadoop</groupId>
                <artifactId>hadoop-azure-datalake</artifactId>
                <version>${hadoop.version}</version>
                <scope>${hadoop.deps.scope}</scope>
            </dependency>
            <dependency>
                <groupId>org.apache.hadoop</groupId>
                <artifactId>hadoop-azure</artifactId>
                <version>${hadoop.version}</version>
                <scope>${hadoop.deps.scope}</scope>
                <exclusions>
                    <exclusion>
                        <groupId>org.apache.hadoop</groupId>
                        <artifactId>hadoop-common</artifactId>
                    </exclusion>
                    <exclusion>
                        <groupId>org.codehaus.jackson</groupId>
                        <artifactId>jackson-mapper-asl</artifactId>
                    </exclusion>
                    <exclusion>
                        <groupId>com.fasterxml.jackson.core</groupId>
                        <artifactId>jackson-core</artifactId>
                    </exclusion>
                </exclusions>
            </dependency>
        </dependencies>
    </dependencyManagement>
</project><|MERGE_RESOLUTION|>--- conflicted
+++ resolved
@@ -34,11 +34,7 @@
         <sbt.project.name>spark-dist-hadoop-palantir-bom</sbt.project.name>
         <build.testJarPhase>none</build.testJarPhase>
         <build.copyDependenciesPhase>none</build.copyDependenciesPhase>
-<<<<<<< HEAD
-        <hadoop.version>2.9.2-palantir.5</hadoop.version>
-=======
         <hadoop.version>2.9.2-palantir.6</hadoop.version>
->>>>>>> 83608cb2
         <curator.version>2.7.1</curator.version>
     </properties>
 
