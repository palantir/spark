--- conflicted
+++ resolved
@@ -75,13 +75,7 @@
           0)
             publish_artifacts
             make_dist hadoop-2.8.0-palantir2 "-Phadoop-palantir -Pkinesis-asl -Pkubernetes -Pmesos -Pyarn -Phive-thriftserver -Phive -Psparkr"
-<<<<<<< HEAD
-            make_dist without-hadoop "-Phadoop-provided -Pkubernetes -Pmesos -Pyarn -Psparkr"
-=======
-            ;;
-          2)
             make_dist without-hadoop "-Phadoop-provided -Pkubernetes -Pmesos -Pyarn -Psparkr" --clean
->>>>>>> a7a9a2d5
             ;;
           esac
       :
