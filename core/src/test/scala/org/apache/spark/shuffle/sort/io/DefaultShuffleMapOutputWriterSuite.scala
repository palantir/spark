--- conflicted
+++ resolved
@@ -36,12 +36,9 @@
 import org.apache.spark.executor.ShuffleWriteMetrics
 import org.apache.spark.network.util.LimitedInputStream
 import org.apache.spark.shuffle.IndexShuffleBlockResolver
-<<<<<<< HEAD
+import org.apache.spark.storage.BlockManagerId
 import org.apache.spark.util.{ByteBufferInputStream, Utils}
-=======
-import org.apache.spark.storage.BlockManagerId
 import org.apache.spark.util.Utils
->>>>>>> 5398f3ba
 
 class DefaultShuffleMapOutputWriterSuite extends SparkFunSuite with BeforeAndAfterEach {
 
@@ -146,13 +143,8 @@
 
   test("writing to an outputstream") {
     (0 until NUM_PARTITIONS).foreach{ p =>
-<<<<<<< HEAD
-      val writer = mapOutputWriter.getNextPartitionWriter
+      val writer = mapOutputWriter.getPartitionWriter(p)
       val stream = writer.openStream()
-=======
-      val writer = mapOutputWriter.getPartitionWriter(p)
-      val stream = writer.toStream()
->>>>>>> 5398f3ba
       data(p).foreach { i => stream.write(i)}
       stream.close()
       intercept[IllegalStateException] {
@@ -169,13 +161,8 @@
 
   test("writing to a channel") {
     (0 until NUM_PARTITIONS).foreach{ p =>
-<<<<<<< HEAD
-      val writer = mapOutputWriter.getNextPartitionWriter
+      val writer = mapOutputWriter.getPartitionWriter(p)
       val channel = writer.asInstanceOf[SupportsTransferTo].openTransferrableChannel()
-=======
-      val writer = mapOutputWriter.getPartitionWriter(p)
-      val channel = writer.toChannel()
->>>>>>> 5398f3ba
       val byteBuffer = ByteBuffer.allocate(D_LEN * 4)
       val intBuffer = byteBuffer.asIntBuffer()
       intBuffer.put(data(p))
@@ -194,13 +181,8 @@
 
   test("copyStreams with an outputstream") {
     (0 until NUM_PARTITIONS).foreach{ p =>
-<<<<<<< HEAD
-      val writer = mapOutputWriter.getNextPartitionWriter
+      val writer = mapOutputWriter.getPartitionWriter(p)
       val stream = writer.openStream()
-=======
-      val writer = mapOutputWriter.getPartitionWriter(p)
-      val stream = writer.toStream()
->>>>>>> 5398f3ba
       val byteBuffer = ByteBuffer.allocate(D_LEN * 4)
       val intBuffer = byteBuffer.asIntBuffer()
       intBuffer.put(data(p))
@@ -219,13 +201,8 @@
 
   test("copyStreamsWithNIO with a channel") {
     (0 until NUM_PARTITIONS).foreach{ p =>
-<<<<<<< HEAD
-      val writer = mapOutputWriter.getNextPartitionWriter
+      val writer = mapOutputWriter.getPartitionWriter(p)
       val channel = writer.asInstanceOf[SupportsTransferTo].openTransferrableChannel()
-=======
-      val writer = mapOutputWriter.getPartitionWriter(p)
-      val channel = writer.toChannel()
->>>>>>> 5398f3ba
       val byteBuffer = ByteBuffer.allocate(D_LEN * 4)
       val intBuffer = byteBuffer.asIntBuffer()
       intBuffer.put(data(p))
