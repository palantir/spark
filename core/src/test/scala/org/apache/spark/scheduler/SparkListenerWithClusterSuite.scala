--- conflicted
+++ resolved
@@ -35,12 +35,7 @@
     sc = new SparkContext("local-cluster[2,1,1024]", "SparkListenerSuite")
   }
 
-<<<<<<< HEAD
-  // flakes in palantir/spark
-  ignore("SparkListener sends executor added message") {
-=======
   testRetry("SparkListener sends executor added message") {
->>>>>>> 74c910af
     val listener = new SaveExecutorInfo
     sc.addSparkListener(listener)
 
