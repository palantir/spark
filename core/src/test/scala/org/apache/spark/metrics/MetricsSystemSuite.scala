/*
 * Licensed to the Apache Software Foundation (ASF) under one or more
 * contributor license agreements.  See the NOTICE file distributed with
 * this work for additional information regarding copyright ownership.
 * The ASF licenses this file to You under the Apache License, Version 2.0
 * (the "License"); you may not use this file except in compliance with
 * the License.  You may obtain a copy of the License at
 *
 *    http://www.apache.org/licenses/LICENSE-2.0
 *
 * Unless required by applicable law or agreed to in writing, software
 * distributed under the License is distributed on an "AS IS" BASIS,
 * WITHOUT WARRANTIES OR CONDITIONS OF ANY KIND, either express or implied.
 * See the License for the specific language governing permissions and
 * limitations under the License.
 */

package org.apache.spark.metrics

import com.codahale.metrics.{Gauge, MetricRegistry}
import org.scalatest.{BeforeAndAfter, PrivateMethodTester}

import org.apache.spark.{SecurityManager, SparkConf, SparkFunSuite}
import org.apache.spark.deploy.master.MasterSource
import org.apache.spark.internal.config._
import org.apache.spark.metrics.sink.Sink
import org.apache.spark.metrics.source.{Source, StaticSources}

class MetricsSystemSuite extends SparkFunSuite with BeforeAndAfter with PrivateMethodTester{
  var filePath: String = _
  var conf: SparkConf = null
  var securityMgr: SecurityManager = null

  before {
    filePath = getClass.getClassLoader.getResource("test_metrics_system.properties").getFile
    conf = new SparkConf(false).set(METRICS_CONF, filePath)
    securityMgr = new SecurityManager(conf)
  }

  test("MetricsSystem with default config") {
    val metricsSystem = MetricsSystem.createMetricsSystem("default", conf, securityMgr)
    metricsSystem.start()
<<<<<<< HEAD
=======
    val sources = PrivateMethod[ArrayBuffer[Source]](Symbol("sources"))
    val sinks = PrivateMethod[ArrayBuffer[Sink]](Symbol("sinks"))
>>>>>>> 74c910af

    assert(metricsSystem.getSources.length === StaticSources.allSources.length)
    assert(metricsSystem.getSinks.length === 0)
    assert(metricsSystem.getServletHandlers.nonEmpty)
  }

  test("MetricsSystem with sources add") {
    val metricsSystem = MetricsSystem.createMetricsSystem("test", conf, securityMgr)
    metricsSystem.start()
<<<<<<< HEAD
=======
    val sources = PrivateMethod[ArrayBuffer[Source]](Symbol("sources"))
    val sinks = PrivateMethod[ArrayBuffer[Sink]](Symbol("sinks"))
>>>>>>> 74c910af

    assert(metricsSystem.getSources.length === StaticSources.allSources.length)
    assert(metricsSystem.getSinks.length === 1)
    assert(metricsSystem.getServletHandlers.nonEmpty)

    val source = new MasterSource(null)
    metricsSystem.registerSource(source)
    assert(metricsSystem.getSources.length === StaticSources.allSources.length + 1)
  }

  test("MetricsSystem with Driver instance") {
    val source = new Source {
      override val sourceName = "dummySource"
      override val metricRegistry = new MetricRegistry()
    }

    val appId = "testId"
    val executorId = "driver"
    conf.set("spark.app.id", appId)
    conf.set("spark.executor.id", executorId)

    val instanceName = MetricsSystemInstances.DRIVER
    val driverMetricsSystem = MetricsSystem.createMetricsSystem(instanceName, conf, securityMgr)

    val metricName = driverMetricsSystem.buildRegistryName(source)
    assert(metricName === s"$appId.$executorId.${source.sourceName}")
  }

  test("MetricsSystem with Driver instance and spark.app.id is not set") {
    val source = new Source {
      override val sourceName = "dummySource"
      override val metricRegistry = new MetricRegistry()
    }

    val executorId = "driver"
    conf.set("spark.executor.id", executorId)

    val instanceName = MetricsSystemInstances.DRIVER
    val driverMetricsSystem = MetricsSystem.createMetricsSystem(instanceName, conf, securityMgr)

    val metricName = driverMetricsSystem.buildRegistryName(source)
    assert(metricName === source.sourceName)
  }

  test("MetricsSystem with Driver instance and spark.executor.id is not set") {
    val source = new Source {
      override val sourceName = "dummySource"
      override val metricRegistry = new MetricRegistry()
    }

    val appId = "testId"
    conf.set("spark.app.id", appId)

    val instanceName = MetricsSystemInstances.DRIVER
    val driverMetricsSystem = MetricsSystem.createMetricsSystem(instanceName, conf, securityMgr)

    val metricName = driverMetricsSystem.buildRegistryName(source)
    assert(metricName === source.sourceName)
  }

  test("MetricsSystem with Executor instance") {
    val source = new Source {
      override val sourceName = "dummySource"
      override val metricRegistry = new MetricRegistry()
    }

    val appId = "testId"
    val executorId = "1"
    conf.set("spark.app.id", appId)
    conf.set("spark.executor.id", executorId)

    val instanceName = MetricsSystemInstances.EXECUTOR
    val executorMetricsSystem = MetricsSystem.createMetricsSystem(instanceName, conf, securityMgr)

    val metricName = executorMetricsSystem.buildRegistryName(source)
    assert(metricName === s"$appId.$executorId.${source.sourceName}")
  }

  test("MetricsSystem with Executor instance and spark.app.id is not set") {
    val source = new Source {
      override val sourceName = "dummySource"
      override val metricRegistry = new MetricRegistry()
    }

    val executorId = "1"
    conf.set("spark.executor.id", executorId)

    val instanceName = MetricsSystemInstances.EXECUTOR
    val executorMetricsSystem = MetricsSystem.createMetricsSystem(instanceName, conf, securityMgr)

    val metricName = executorMetricsSystem.buildRegistryName(source)
    assert(metricName === source.sourceName)
  }

  test("MetricsSystem with Executor instance and spark.executor.id is not set") {
    val source = new Source {
      override val sourceName = "dummySource"
      override val metricRegistry = new MetricRegistry()
    }

    val appId = "testId"
    conf.set("spark.app.id", appId)

    val instanceName = MetricsSystemInstances.EXECUTOR
    val executorMetricsSystem = MetricsSystem.createMetricsSystem(instanceName, conf, securityMgr)

    val metricName = executorMetricsSystem.buildRegistryName(source)
    assert(metricName === source.sourceName)
  }

  test("MetricsSystem with instance which is neither Driver nor Executor") {
    val source = new Source {
      override val sourceName = "dummySource"
      override val metricRegistry = new MetricRegistry()
    }

    val appId = "testId"
    val executorId = "dummyExecutorId"
    conf.set("spark.app.id", appId)
    conf.set("spark.executor.id", executorId)

    val instanceName = "testInstance"
    val testMetricsSystem = MetricsSystem.createMetricsSystem(instanceName, conf, securityMgr)

    val metricName = testMetricsSystem.buildRegistryName(source)

    // Even if spark.app.id and spark.executor.id are set, they are not used for the metric name.
    assert(metricName != s"$appId.$executorId.${source.sourceName}")
    assert(metricName === source.sourceName)
  }

  test("MetricsSystem with Executor instance, with custom namespace") {
    val source = new Source {
      override val sourceName = "dummySource"
      override val metricRegistry = new MetricRegistry()
    }

    val appId = "testId"
    val appName = "testName"
    val executorId = "1"
    conf.set("spark.app.id", appId)
    conf.set("spark.app.name", appName)
    conf.set("spark.executor.id", executorId)
    conf.set(METRICS_NAMESPACE, "${spark.app.name}")

    val instanceName = MetricsSystemInstances.EXECUTOR
    val executorMetricsSystem = MetricsSystem.createMetricsSystem(instanceName, conf, securityMgr)

    val metricName = executorMetricsSystem.buildRegistryName(source)
    assert(metricName === s"$appName.$executorId.${source.sourceName}")
  }

  test("MetricsSystem with Executor instance, custom namespace which is not set") {
    val source = new Source {
      override val sourceName = "dummySource"
      override val metricRegistry = new MetricRegistry()
    }

    val executorId = "1"
    val namespaceToResolve = "${spark.doesnotexist}"
    conf.set("spark.executor.id", executorId)
    conf.set(METRICS_NAMESPACE, namespaceToResolve)

    val instanceName = MetricsSystemInstances.EXECUTOR
    val executorMetricsSystem = MetricsSystem.createMetricsSystem(instanceName, conf, securityMgr)

    val metricName = executorMetricsSystem.buildRegistryName(source)
    // If the user set the spark.metrics.namespace property to an expansion of another property
    // (say ${spark.doesnotexist}, the unresolved name (i.e. literally ${spark.doesnotexist})
    // is used as the root logger name.
    assert(metricName === s"$namespaceToResolve.$executorId.${source.sourceName}")
  }

  test("MetricsSystem with Executor instance, custom namespace, spark.executor.id not set") {
    val source = new Source {
      override val sourceName = "dummySource"
      override val metricRegistry = new MetricRegistry()
    }

    val appId = "testId"
    conf.set("spark.app.name", appId)
    conf.set(METRICS_NAMESPACE, "${spark.app.name}")

    val instanceName = MetricsSystemInstances.EXECUTOR
    val executorMetricsSystem = MetricsSystem.createMetricsSystem(instanceName, conf, securityMgr)

    val metricName = executorMetricsSystem.buildRegistryName(source)
    assert(metricName === source.sourceName)
  }

  test("MetricsSystem with non-driver, non-executor instance with custom namespace") {
    val source = new Source {
      override val sourceName = "dummySource"
      override val metricRegistry = new MetricRegistry()
    }

    val appId = "testId"
    val appName = "testName"
    val executorId = "dummyExecutorId"
    conf.set("spark.app.id", appId)
    conf.set("spark.app.name", appName)
    conf.set(METRICS_NAMESPACE, "${spark.app.name}")
    conf.set("spark.executor.id", executorId)

    val instanceName = "testInstance"
    val testMetricsSystem = MetricsSystem.createMetricsSystem(instanceName, conf, securityMgr)

    val metricName = testMetricsSystem.buildRegistryName(source)

    // Even if spark.app.id and spark.executor.id are set, they are not used for the metric name.
    assert(metricName != s"$appId.$executorId.${source.sourceName}")
    assert(metricName === source.sourceName)
  }

  test("MetricsSystem registers dynamically added metrics") {
    val registry = new MetricRegistry()
    val source = new Source {
      override val sourceName = "dummySource"
      override val metricRegistry = new MetricRegistry()
    }

    val instanceName = "testInstance"
    val metricsSystem = MetricsSystem.createMetricsSystem(
      instanceName, conf, securityMgr, registry)
    metricsSystem.registerSource(source)
    assert(!registry.getNames.contains("dummySource.newMetric"), "Metric shouldn't be registered")

    source.metricRegistry.register("newMetric", new Gauge[Integer] {
      override def getValue: Integer = 1
    })
    assert(registry.getNames.contains("dummySource.newMetric"),
      "Metric should have been registered")
  }

}<|MERGE_RESOLUTION|>--- conflicted
+++ resolved
@@ -40,11 +40,8 @@
   test("MetricsSystem with default config") {
     val metricsSystem = MetricsSystem.createMetricsSystem("default", conf, securityMgr)
     metricsSystem.start()
-<<<<<<< HEAD
-=======
     val sources = PrivateMethod[ArrayBuffer[Source]](Symbol("sources"))
     val sinks = PrivateMethod[ArrayBuffer[Sink]](Symbol("sinks"))
->>>>>>> 74c910af
 
     assert(metricsSystem.getSources.length === StaticSources.allSources.length)
     assert(metricsSystem.getSinks.length === 0)
@@ -54,11 +51,8 @@
   test("MetricsSystem with sources add") {
     val metricsSystem = MetricsSystem.createMetricsSystem("test", conf, securityMgr)
     metricsSystem.start()
-<<<<<<< HEAD
-=======
     val sources = PrivateMethod[ArrayBuffer[Source]](Symbol("sources"))
     val sinks = PrivateMethod[ArrayBuffer[Sink]](Symbol("sinks"))
->>>>>>> 74c910af
 
     assert(metricsSystem.getSources.length === StaticSources.allSources.length)
     assert(metricsSystem.getSinks.length === 1)
