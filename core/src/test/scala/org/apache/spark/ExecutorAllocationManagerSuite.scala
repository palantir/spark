/*
 * Licensed to the Apache Software Foundation (ASF) under one or more
 * contributor license agreements.  See the NOTICE file distributed with
 * this work for additional information regarding copyright ownership.
 * The ASF licenses this file to You under the Apache License, Version 2.0
 * (the "License"); you may not use this file except in compliance with
 * the License.  You may obtain a copy of the License at
 *
 *    http://www.apache.org/licenses/LICENSE-2.0
 *
 * Unless required by applicable law or agreed to in writing, software
 * distributed under the License is distributed on an "AS IS" BASIS,
 * WITHOUT WARRANTIES OR CONDITIONS OF ANY KIND, either express or implied.
 * See the License for the specific language governing permissions and
 * limitations under the License.
 */

package org.apache.spark

import java.util.concurrent.TimeUnit

import scala.collection.mutable

import org.mockito.ArgumentMatchers.{any, eq => meq}
import org.mockito.Mockito.{mock, never, verify, when}
import org.scalatest.PrivateMethodTester

import org.apache.spark.executor.ExecutorMetrics
import org.apache.spark.internal.config
import org.apache.spark.internal.config.Tests.TEST_SCHEDULE_INTERVAL
import org.apache.spark.metrics.MetricsSystem
import org.apache.spark.resource.ResourceProfile.DEFAULT_RESOURCE_PROFILE_ID
import org.apache.spark.scheduler._
import org.apache.spark.scheduler.cluster.ExecutorInfo
import org.apache.spark.util.{Clock, ManualClock, SystemClock}

/**
 * Test add and remove behavior of ExecutorAllocationManager.
 */
class ExecutorAllocationManagerSuite extends SparkFunSuite {

  import ExecutorAllocationManager._
  import ExecutorAllocationManagerSuite._

  private val managers = new mutable.ListBuffer[ExecutorAllocationManager]()
  private var listenerBus: LiveListenerBus = _
  private var client: ExecutorAllocationClient = _

  override def beforeEach(): Unit = {
    super.beforeEach()
    managers.clear()
    listenerBus = new LiveListenerBus(new SparkConf())
    listenerBus.start(null, mock(classOf[MetricsSystem]))
    client = mock(classOf[ExecutorAllocationClient])
    when(client.isExecutorActive(any())).thenReturn(true)
  }

  override def afterEach(): Unit = {
    try {
      listenerBus.stop()
      managers.foreach(_.stop())
    } finally {
      listenerBus = null
      super.afterEach()
    }
  }

  private def post(event: SparkListenerEvent): Unit = {
    listenerBus.post(event)
    listenerBus.waitUntilEmpty()
  }

  test("initialize dynamic allocation in SparkContext") {
    val conf = createConf(0, 1, 0)
      .setMaster("local-cluster[1,1,1024]")
      .setAppName(getClass().getName())

    val sc0 = new SparkContext(conf)
    try {
      assert(sc0.executorAllocationManager.isDefined)
    } finally {
      sc0.stop()
    }
  }

  test("verify min/max executors") {
    // Min < 0
    intercept[SparkException] {
      createManager(createConf().set(config.DYN_ALLOCATION_MIN_EXECUTORS, -1))
    }

    // Max < 0
    intercept[SparkException] {
      createManager(createConf().set(config.DYN_ALLOCATION_MAX_EXECUTORS, -1))
    }

    // Both min and max, but min > max
    intercept[SparkException] {
      createManager(createConf(2, 1))
    }

    // Both min and max, and min == max
    createManager(createConf(1, 1))

    // Both min and max, and min < max
    createManager(createConf(1, 2))
  }

  test("starting state") {
    val manager = createManager(createConf())
    assert(numExecutorsTarget(manager) === 1)
    assert(executorsPendingToRemove(manager).isEmpty)
    assert(addTime(manager) === ExecutorAllocationManager.NOT_SET)
  }

  test("add executors") {
    val manager = createManager(createConf(1, 10, 1))
    post(SparkListenerStageSubmitted(createStageInfo(0, 1000)))

    // Keep adding until the limit is reached
    assert(numExecutorsTarget(manager) === 1)
    assert(numExecutorsToAdd(manager) === 1)
    assert(addExecutors(manager) === 1)
    assert(numExecutorsTarget(manager) === 2)
    assert(numExecutorsToAdd(manager) === 2)
    assert(addExecutors(manager) === 2)
    assert(numExecutorsTarget(manager) === 4)
    assert(numExecutorsToAdd(manager) === 4)
    assert(addExecutors(manager) === 4)
    assert(numExecutorsTarget(manager) === 8)
    assert(numExecutorsToAdd(manager) === 8)
    assert(addExecutors(manager) === 2) // reached the limit of 10
    assert(numExecutorsTarget(manager) === 10)
    assert(numExecutorsToAdd(manager) === 1)
    assert(addExecutors(manager) === 0)
    assert(numExecutorsTarget(manager) === 10)
    assert(numExecutorsToAdd(manager) === 1)

    // Register previously requested executors
    onExecutorAdded(manager, "first")
    assert(numExecutorsTarget(manager) === 10)
    onExecutorAdded(manager, "second")
    onExecutorAdded(manager, "third")
    onExecutorAdded(manager, "fourth")
    assert(numExecutorsTarget(manager) === 10)
    onExecutorAdded(manager, "first") // duplicates should not count
    onExecutorAdded(manager, "second")
    assert(numExecutorsTarget(manager) === 10)

    // Try adding again
    // This should still fail because the number pending + running is still at the limit
    assert(addExecutors(manager) === 0)
    assert(numExecutorsTarget(manager) === 10)
    assert(numExecutorsToAdd(manager) === 1)
    assert(addExecutors(manager) === 0)
    assert(numExecutorsTarget(manager) === 10)
    assert(numExecutorsToAdd(manager) === 1)
  }

  def testAllocationRatio(cores: Int, divisor: Double, expected: Int): Unit = {
    val conf = createConf(3, 15)
      .set(config.DYN_ALLOCATION_EXECUTOR_ALLOCATION_RATIO, divisor)
      .set(config.EXECUTOR_CORES, cores)
    val manager = createManager(conf)
    post(SparkListenerStageSubmitted(createStageInfo(0, 20)))
    for (i <- 0 to 5) {
      addExecutors(manager)
    }
    assert(numExecutorsTarget(manager) === expected)
  }

  test("executionAllocationRatio is correctly handled") {
    testAllocationRatio(1, 0.5, 10)
    testAllocationRatio(1, 1.0/3.0, 7)
    testAllocationRatio(2, 1.0/3.0, 4)
    testAllocationRatio(1, 0.385, 8)

    // max/min executors capping
    testAllocationRatio(1, 1.0, 15) // should be 20 but capped by max
    testAllocationRatio(4, 1.0/3.0, 3)  // should be 2 but elevated by min
  }


  test("add executors capped by num pending tasks") {
    val manager = createManager(createConf(0, 10, 0))
    post(SparkListenerStageSubmitted(createStageInfo(0, 5)))

    // Verify that we're capped at number of tasks in the stage
    assert(numExecutorsTarget(manager) === 0)
    assert(numExecutorsToAdd(manager) === 1)
    assert(addExecutors(manager) === 1)
    assert(numExecutorsTarget(manager) === 1)
    assert(numExecutorsToAdd(manager) === 2)
    assert(addExecutors(manager) === 2)
    assert(numExecutorsTarget(manager) === 3)
    assert(numExecutorsToAdd(manager) === 4)
    assert(addExecutors(manager) === 2)
    assert(numExecutorsTarget(manager) === 5)
    assert(numExecutorsToAdd(manager) === 1)

    // Verify that running a task doesn't affect the target
    post(SparkListenerStageSubmitted(createStageInfo(1, 3)))
    post(SparkListenerExecutorAdded(
      0L, "executor-1", new ExecutorInfo("host1", 1, Map.empty, Map.empty)))
    post(SparkListenerTaskStart(1, 0, createTaskInfo(0, 0, "executor-1")))
    assert(numExecutorsTarget(manager) === 5)
    assert(addExecutors(manager) === 1)
    assert(numExecutorsTarget(manager) === 6)
    assert(numExecutorsToAdd(manager) === 2)
    assert(addExecutors(manager) === 2)
    assert(numExecutorsTarget(manager) === 8)
    assert(numExecutorsToAdd(manager) === 4)
    assert(addExecutors(manager) === 0)
    assert(numExecutorsTarget(manager) === 8)
    assert(numExecutorsToAdd(manager) === 1)

    // Verify that re-running a task doesn't blow things up
    post(SparkListenerStageSubmitted(createStageInfo(2, 3)))
    post(SparkListenerTaskStart(2, 0, createTaskInfo(0, 0, "executor-1")))
    post(SparkListenerTaskStart(2, 0, createTaskInfo(1, 0, "executor-1")))
    assert(addExecutors(manager) === 1)
    assert(numExecutorsTarget(manager) === 9)
    assert(numExecutorsToAdd(manager) === 2)
    assert(addExecutors(manager) === 1)
    assert(numExecutorsTarget(manager) === 10)
    assert(numExecutorsToAdd(manager) === 1)

    // Verify that running a task once we're at our limit doesn't blow things up
    post(SparkListenerTaskStart(2, 0, createTaskInfo(0, 1, "executor-1")))
    assert(addExecutors(manager) === 0)
    assert(numExecutorsTarget(manager) === 10)
  }

  test("add executors when speculative tasks added") {
    val manager = createManager(createConf(0, 10, 0))

    // Verify that we're capped at number of tasks including the speculative ones in the stage
    post(SparkListenerSpeculativeTaskSubmitted(1))
    assert(numExecutorsTarget(manager) === 0)
    assert(numExecutorsToAdd(manager) === 1)
    assert(addExecutors(manager) === 1)
    post(SparkListenerSpeculativeTaskSubmitted(1))
    post(SparkListenerSpeculativeTaskSubmitted(1))
    post(SparkListenerStageSubmitted(createStageInfo(1, 2)))
    assert(numExecutorsTarget(manager) === 1)
    assert(numExecutorsToAdd(manager) === 2)
    assert(addExecutors(manager) === 2)
    assert(numExecutorsTarget(manager) === 3)
    assert(numExecutorsToAdd(manager) === 4)
    assert(addExecutors(manager) === 2)
    assert(numExecutorsTarget(manager) === 5)
    assert(numExecutorsToAdd(manager) === 1)

    // Verify that running a task doesn't affect the target
    post(SparkListenerTaskStart(1, 0, createTaskInfo(0, 0, "executor-1")))
    assert(numExecutorsTarget(manager) === 5)
    assert(addExecutors(manager) === 0)
    assert(numExecutorsToAdd(manager) === 1)

    // Verify that running a speculative task doesn't affect the target
    post(SparkListenerTaskStart(1, 0, createTaskInfo(1, 0, "executor-2", true)))
    assert(numExecutorsTarget(manager) === 5)
    assert(addExecutors(manager) === 0)
    assert(numExecutorsToAdd(manager) === 1)
  }

  test("SPARK-30511 remove executors when speculative tasks end") {
    val clock = new ManualClock()
    val stage = createStageInfo(0, 40)
    val manager = createManager(createConf(0, 10, 0).set(config.EXECUTOR_CORES, 4), clock = clock)

    post(SparkListenerStageSubmitted(stage))
    assert(addExecutors(manager) === 1)
    assert(addExecutors(manager) === 2)
    assert(addExecutors(manager) === 4)
    assert(addExecutors(manager) === 3)

    (0 to 9).foreach(execId => onExecutorAdded(manager, execId.toString))
    (0 to 39).map { i => createTaskInfo(i, i, executorId = s"${i / 4}")}.foreach {
      info => post(SparkListenerTaskStart(0, 0, info))
    }
    assert(numExecutorsTarget(manager) === 10)
    assert(maxNumExecutorsNeeded(manager) == 10)

    // 30 tasks (0 - 29) finished
    (0 to 29).map { i => createTaskInfo(i, i, executorId = s"${i / 4}")}.foreach {
      info => post(SparkListenerTaskEnd(0, 0, null, Success, info, new ExecutorMetrics, null)) }
    clock.advance(1000)
    manager invokePrivate _updateAndSyncNumExecutorsTarget(clock.nanoTime())
    assert(numExecutorsTarget(manager) === 3)
    assert(maxNumExecutorsNeeded(manager) == 3)
    (0 to 6).foreach { i => assert(removeExecutor(manager, i.toString))}
    (0 to 6).foreach { i => onExecutorRemoved(manager, i.toString)}

    // 10 speculative tasks (30 - 39) launch for the remaining tasks
    (30 to 39).foreach { _ => post(SparkListenerSpeculativeTaskSubmitted(0))}
    assert(addExecutors(manager) === 1)
    assert(addExecutors(manager) === 1)
    assert(numExecutorsTarget(manager) == 5)
    assert(maxNumExecutorsNeeded(manager) == 5)
    (10 to 12).foreach(execId => onExecutorAdded(manager, execId.toString))
    (40 to 49).map { i =>
      createTaskInfo(taskId = i, taskIndex = i - 10, executorId = s"${i / 4}", speculative = true)}
      .foreach { info => post(SparkListenerTaskStart(0, 0, info))}
    clock.advance(1000)
    manager invokePrivate _updateAndSyncNumExecutorsTarget(clock.nanoTime())
    assert(numExecutorsTarget(manager) == 5) // At this point, we still have 6 executors running
    assert(maxNumExecutorsNeeded(manager) == 5)

    // 6 speculative tasks (40 - 45) finish before the original tasks, with 4 speculative remaining
    (40 to 45).map { i =>
      createTaskInfo(taskId = i, taskIndex = i - 10, executorId = s"${i / 4}", speculative = true)}
      .foreach {
        info => post(SparkListenerTaskEnd(0, 0, null, Success, info, new ExecutorMetrics, null))}
    clock.advance(1000)
    manager invokePrivate _updateAndSyncNumExecutorsTarget(clock.nanoTime())
    assert(numExecutorsTarget(manager) === 4)
    assert(maxNumExecutorsNeeded(manager) == 4)
    assert(removeExecutor(manager, "10"))
    onExecutorRemoved(manager, "10")
    // At this point, we still have 5 executors running: ["7", "8", "9", "11", "12"]

    // 6 original tasks (30 - 35) are intentionally killed
    (30 to 35).map { i =>
      createTaskInfo(i, i, executorId = s"${i / 4}")}
      .foreach { info => post(
        SparkListenerTaskEnd(0, 0, null, TaskKilled("test"), info, new ExecutorMetrics, null))}
    clock.advance(1000)
    manager invokePrivate _updateAndSyncNumExecutorsTarget(clock.nanoTime())
    assert(numExecutorsTarget(manager) === 2)
    assert(maxNumExecutorsNeeded(manager) == 2)
    (7 to 8).foreach { i => assert(removeExecutor(manager, i.toString))}
    (7 to 8).foreach { i => onExecutorRemoved(manager, i.toString)}
    // At this point, we still have 3 executors running: ["9", "11", "12"]

    // Task 36 finishes before the speculative task 46, task 46 killed
    post(SparkListenerTaskEnd(0, 0, null, Success,
      createTaskInfo(36, 36, executorId = "9"), new ExecutorMetrics, null))
    post(SparkListenerTaskEnd(0, 0, null, TaskKilled("test"),
      createTaskInfo(46, 36, executorId = "11", speculative = true), new ExecutorMetrics, null))

    // We should have 3 original tasks (index 37, 38, 39) running, with corresponding 3 speculative
    // tasks running. Target lowers to 2, but still hold 3 executors ["9", "11", "12"]
    clock.advance(1000)
    manager invokePrivate _updateAndSyncNumExecutorsTarget(clock.nanoTime())
    assert(numExecutorsTarget(manager) === 2)
    assert(maxNumExecutorsNeeded(manager) == 2)
    // At this point, we still have 3 executors running: ["9", "11", "12"]

    // Task 37 and 47 succeed at the same time
    post(SparkListenerTaskEnd(0, 0, null, Success,
      createTaskInfo(37, 37, executorId = "9"), new ExecutorMetrics, null))
    post(SparkListenerTaskEnd(0, 0, null, Success,
      createTaskInfo(47, 37, executorId = "11", speculative = true), new ExecutorMetrics, null))

    // We should have 2 original tasks (index 38, 39) running, with corresponding 2 speculative
    // tasks running
    clock.advance(1000)
    manager invokePrivate _updateAndSyncNumExecutorsTarget(clock.nanoTime())
    assert(numExecutorsTarget(manager) === 1)
    assert(maxNumExecutorsNeeded(manager) == 1)
    assert(removeExecutor(manager, "11"))
    onExecutorRemoved(manager, "11")
    // At this point, we still have 2 executors running: ["9", "12"]

    // Task 38 fails and task 49 fails, new speculative task 50 is submitted to speculate on task 39
    post(SparkListenerTaskEnd(0, 0, null, UnknownReason,
      createTaskInfo(38, 38, executorId = "9"), new ExecutorMetrics, null))
    post(SparkListenerTaskEnd(0, 0, null, UnknownReason,
      createTaskInfo(49, 39, executorId = "12", speculative = true), new ExecutorMetrics, null))
    post(SparkListenerSpeculativeTaskSubmitted(0))
    clock.advance(1000)
    manager invokePrivate _updateAndSyncNumExecutorsTarget(clock.nanoTime())
    // maxNeeded = 1, allocate one more to satisfy speculation locality requirement
    assert(numExecutorsTarget(manager) === 2)
    assert(maxNumExecutorsNeeded(manager) == 2)
    post(SparkListenerTaskStart(0, 0,
      createTaskInfo(50, 39, executorId = "12", speculative = true)))
    clock.advance(1000)
    manager invokePrivate _updateAndSyncNumExecutorsTarget(clock.nanoTime())
    assert(numExecutorsTarget(manager) === 1)
    assert(maxNumExecutorsNeeded(manager) == 1)

    // Task 39 and 48 succeed, task 50 killed
    post(SparkListenerTaskEnd(0, 0, null, Success,
      createTaskInfo(39, 39, executorId = "9"), new ExecutorMetrics, null))
    post(SparkListenerTaskEnd(0, 0, null, Success,
      createTaskInfo(48, 38, executorId = "12", speculative = true), new ExecutorMetrics, null))
    post(SparkListenerTaskEnd(0, 0, null, TaskKilled("test"),
      createTaskInfo(50, 39, executorId = "12", speculative = true), new ExecutorMetrics, null))
    post(SparkListenerStageCompleted(stage))
    clock.advance(1000)
    manager invokePrivate _updateAndSyncNumExecutorsTarget(clock.nanoTime())
    assert(numExecutorsTarget(manager) === 0)
    assert(maxNumExecutorsNeeded(manager) == 0)
    assert(removeExecutor(manager, "9"))
    onExecutorRemoved(manager, "9")
    assert(removeExecutor(manager, "12"))
    onExecutorRemoved(manager, "12")
  }

  test("properly handle task end events from completed stages") {
    val manager = createManager(createConf(0, 10, 0))

    // We simulate having a stage fail, but with tasks still running.  Then another attempt for
    // that stage is started, and we get task completions from the first stage attempt.  Make sure
    // the value of `totalTasksRunning` is consistent as tasks finish from both attempts (we count
    // all running tasks, from the zombie & non-zombie attempts)
    val stage = createStageInfo(0, 5)
    post(SparkListenerStageSubmitted(stage))
    val taskInfo1 = createTaskInfo(0, 0, "executor-1")
    val taskInfo2 = createTaskInfo(1, 1, "executor-1")
    post(SparkListenerTaskStart(0, 0, taskInfo1))
    post(SparkListenerTaskStart(0, 0, taskInfo2))

    // The tasks in the zombie attempt haven't completed yet, so we still count them
    post(SparkListenerStageCompleted(stage))

    // There are still two tasks that belong to the zombie stage running.
    assert(totalRunningTasks(manager) === 2)

    // submit another attempt for the stage.  We count completions from the first zombie attempt
    val stageAttempt1 = createStageInfo(stage.stageId, 5, attemptId = 1)
    post(SparkListenerStageSubmitted(stageAttempt1))
    post(SparkListenerTaskEnd(0, 0, null, Success, taskInfo1, new ExecutorMetrics, null))
    assert(totalRunningTasks(manager) === 1)
    val attemptTaskInfo1 = createTaskInfo(3, 0, "executor-1")
    val attemptTaskInfo2 = createTaskInfo(4, 1, "executor-1")
    post(SparkListenerTaskStart(0, 1, attemptTaskInfo1))
    post(SparkListenerTaskStart(0, 1, attemptTaskInfo2))
    assert(totalRunningTasks(manager) === 3)
    post(SparkListenerTaskEnd(0, 1, null, Success, attemptTaskInfo1, new ExecutorMetrics, null))
    assert(totalRunningTasks(manager) === 2)
    post(SparkListenerTaskEnd(0, 0, null, Success, taskInfo2, new ExecutorMetrics, null))
    assert(totalRunningTasks(manager) === 1)
    post(SparkListenerTaskEnd(0, 1, null, Success, attemptTaskInfo2, new ExecutorMetrics, null))
    assert(totalRunningTasks(manager) === 0)
  }

  testRetry("cancel pending executors when no longer needed") {
    val manager = createManager(createConf(0, 10, 0))
    post(SparkListenerStageSubmitted(createStageInfo(2, 5)))

    assert(numExecutorsTarget(manager) === 0)
    assert(numExecutorsToAdd(manager) === 1)
    assert(addExecutors(manager) === 1)
    assert(numExecutorsTarget(manager) === 1)
    assert(numExecutorsToAdd(manager) === 2)
    assert(addExecutors(manager) === 2)
    assert(numExecutorsTarget(manager) === 3)

    val task1Info = createTaskInfo(0, 0, "executor-1")
    post(SparkListenerTaskStart(2, 0, task1Info))

    assert(numExecutorsToAdd(manager) === 4)
    assert(addExecutors(manager) === 2)

    val task2Info = createTaskInfo(1, 0, "executor-1")
    post(SparkListenerTaskStart(2, 0, task2Info))

    task1Info.markFinished(TaskState.FINISHED, System.currentTimeMillis())
    post(SparkListenerTaskEnd(2, 0, null, Success, task1Info, new ExecutorMetrics, null))

    task2Info.markFinished(TaskState.FINISHED, System.currentTimeMillis())
    post(SparkListenerTaskEnd(2, 0, null, Success, task2Info, new ExecutorMetrics, null))

    assert(adjustRequestedExecutors(manager) === -1)
  }

  test("remove executors") {
    val manager = createManager(createConf(5, 10, 5))
    (1 to 10).map(_.toString).foreach { id => onExecutorAdded(manager, id) }

    // Keep removing until the limit is reached
    assert(executorsPendingToRemove(manager).isEmpty)
    assert(removeExecutor(manager, "1"))
    assert(executorsPendingToRemove(manager).size === 1)
    assert(executorsPendingToRemove(manager).contains("1"))
    assert(removeExecutor(manager, "2"))
    assert(removeExecutor(manager, "3"))
    assert(executorsPendingToRemove(manager).size === 3)
    assert(executorsPendingToRemove(manager).contains("2"))
    assert(executorsPendingToRemove(manager).contains("3"))
    assert(executorsPendingToRemove(manager).size === 3)
    assert(removeExecutor(manager, "4"))
    assert(removeExecutor(manager, "5"))
    assert(!removeExecutor(manager, "6")) // reached the limit of 5
    assert(executorsPendingToRemove(manager).size === 5)
    assert(executorsPendingToRemove(manager).contains("4"))
    assert(executorsPendingToRemove(manager).contains("5"))
    assert(!executorsPendingToRemove(manager).contains("6"))

    // Kill executors previously requested to remove
    onExecutorRemoved(manager, "1")
    assert(executorsPendingToRemove(manager).size === 4)
    assert(!executorsPendingToRemove(manager).contains("1"))
    onExecutorRemoved(manager, "2")
    onExecutorRemoved(manager, "3")
    assert(executorsPendingToRemove(manager).size === 2)
    assert(!executorsPendingToRemove(manager).contains("2"))
    assert(!executorsPendingToRemove(manager).contains("3"))
    onExecutorRemoved(manager, "2") // duplicates should not count
    onExecutorRemoved(manager, "3")
    assert(executorsPendingToRemove(manager).size === 2)
    onExecutorRemoved(manager, "4")
    onExecutorRemoved(manager, "5")
    assert(executorsPendingToRemove(manager).isEmpty)

    // Try removing again
    // This should still fail because the number pending + running is still at the limit
    assert(!removeExecutor(manager, "7"))
    assert(executorsPendingToRemove(manager).isEmpty)
    assert(!removeExecutor(manager, "8"))
    assert(executorsPendingToRemove(manager).isEmpty)
  }

  test("remove multiple executors") {
    val manager = createManager(createConf(5, 10, 5))
    (1 to 10).map(_.toString).foreach { id => onExecutorAdded(manager, id) }

    // Keep removing until the limit is reached
    assert(executorsPendingToRemove(manager).isEmpty)
    assert(removeExecutors(manager, Seq("1")) === Seq("1"))
    assert(executorsPendingToRemove(manager).size === 1)
    assert(executorsPendingToRemove(manager).contains("1"))
    assert(removeExecutors(manager, Seq("2", "3")) === Seq("2", "3"))
    assert(executorsPendingToRemove(manager).size === 3)
    assert(executorsPendingToRemove(manager).contains("2"))
    assert(executorsPendingToRemove(manager).contains("3"))
    assert(executorsPendingToRemove(manager).size === 3)
    assert(removeExecutor(manager, "4"))
    assert(removeExecutors(manager, Seq("5")) === Seq("5"))
    assert(!removeExecutor(manager, "6")) // reached the limit of 5
    assert(executorsPendingToRemove(manager).size === 5)
    assert(executorsPendingToRemove(manager).contains("4"))
    assert(executorsPendingToRemove(manager).contains("5"))
    assert(!executorsPendingToRemove(manager).contains("6"))

    // Kill executors previously requested to remove
    onExecutorRemoved(manager, "1")
    assert(executorsPendingToRemove(manager).size === 4)
    assert(!executorsPendingToRemove(manager).contains("1"))
    onExecutorRemoved(manager, "2")
    onExecutorRemoved(manager, "3")
    assert(executorsPendingToRemove(manager).size === 2)
    assert(!executorsPendingToRemove(manager).contains("2"))
    assert(!executorsPendingToRemove(manager).contains("3"))
    onExecutorRemoved(manager, "2") // duplicates should not count
    onExecutorRemoved(manager, "3")
    assert(executorsPendingToRemove(manager).size === 2)
    onExecutorRemoved(manager, "4")
    onExecutorRemoved(manager, "5")
    assert(executorsPendingToRemove(manager).isEmpty)

    // Try removing again
    // This should still fail because the number pending + running is still at the limit
    assert(!removeExecutor(manager, "7"))
    assert(executorsPendingToRemove(manager).isEmpty)
    assert(removeExecutors(manager, Seq("8")) !== Seq("8"))
    assert(executorsPendingToRemove(manager).isEmpty)
  }

  test ("Removing with various numExecutorsTarget condition") {
    val manager = createManager(createConf(5, 12, 5))

    post(SparkListenerStageSubmitted(createStageInfo(0, 8)))

    // Remove when numExecutorsTarget is the same as the current number of executors
    assert(addExecutors(manager) === 1)
    assert(addExecutors(manager) === 2)
    (1 to 8).foreach(execId => onExecutorAdded(manager, execId.toString))
    (1 to 8).map { i => createTaskInfo(i, i, s"$i") }.foreach {
      info => post(SparkListenerTaskStart(0, 0, info)) }
    assert(manager.executorMonitor.executorCount === 8)
    assert(numExecutorsTarget(manager) === 8)
    assert(maxNumExecutorsNeeded(manager) == 8)
    assert(!removeExecutor(manager, "1")) // won't work since numExecutorsTarget == numExecutors

    // Remove executors when numExecutorsTarget is lower than current number of executors
    (1 to 3).map { i => createTaskInfo(i, i, s"$i") }.foreach { info =>
      post(SparkListenerTaskEnd(0, 0, null, Success, info, new ExecutorMetrics, null))
    }
    adjustRequestedExecutors(manager)
    assert(manager.executorMonitor.executorCount === 8)
    assert(numExecutorsTarget(manager) === 5)
    assert(maxNumExecutorsNeeded(manager) == 5)
    assert(removeExecutor(manager, "1"))
    assert(removeExecutors(manager, Seq("2", "3"))=== Seq("2", "3"))
    onExecutorRemoved(manager, "1")
    onExecutorRemoved(manager, "2")
    onExecutorRemoved(manager, "3")

    // numExecutorsTarget is lower than minNumExecutors
    post(SparkListenerTaskEnd(0, 0, null, Success, createTaskInfo(4, 4, "4"),
      new ExecutorMetrics, null))
    assert(manager.executorMonitor.executorCount === 5)
    assert(numExecutorsTarget(manager) === 5)
    assert(maxNumExecutorsNeeded(manager) == 4)
    assert(!removeExecutor(manager, "4")) // lower limit
    assert(addExecutors(manager) === 0) // upper limit
  }

  test ("interleaving add and remove") {
    val manager = createManager(createConf(5, 12, 5))
    post(SparkListenerStageSubmitted(createStageInfo(0, 1000)))

    // Add a few executors
    assert(addExecutors(manager) === 1)
    assert(addExecutors(manager) === 2)
    onExecutorAdded(manager, "1")
    onExecutorAdded(manager, "2")
    onExecutorAdded(manager, "3")
    onExecutorAdded(manager, "4")
    onExecutorAdded(manager, "5")
    onExecutorAdded(manager, "6")
    onExecutorAdded(manager, "7")
    onExecutorAdded(manager, "8")
    assert(manager.executorMonitor.executorCount === 8)
    assert(numExecutorsTarget(manager) === 8)


    // Remove when numTargetExecutors is equal to the current number of executors
    assert(!removeExecutor(manager, "1"))
    assert(removeExecutors(manager, Seq("2", "3")) !== Seq("2", "3"))

    // Remove until limit
    onExecutorAdded(manager, "9")
    onExecutorAdded(manager, "10")
    onExecutorAdded(manager, "11")
    onExecutorAdded(manager, "12")
    assert(manager.executorMonitor.executorCount === 12)
    assert(numExecutorsTarget(manager) === 8)

    assert(removeExecutor(manager, "1"))
    assert(removeExecutors(manager, Seq("2", "3", "4")) === Seq("2", "3", "4"))
    assert(!removeExecutor(manager, "5")) // lower limit reached
    assert(!removeExecutor(manager, "6"))
    onExecutorRemoved(manager, "1")
    onExecutorRemoved(manager, "2")
    onExecutorRemoved(manager, "3")
    onExecutorRemoved(manager, "4")
    assert(manager.executorMonitor.executorCount === 8)

    // Add until limit
    assert(!removeExecutor(manager, "7")) // still at lower limit
    assert((manager, Seq("8")) !== Seq("8"))
    onExecutorAdded(manager, "13")
    onExecutorAdded(manager, "14")
    onExecutorAdded(manager, "15")
    onExecutorAdded(manager, "16")
    assert(manager.executorMonitor.executorCount === 12)

    // Remove succeeds again, now that we are no longer at the lower limit
    assert(removeExecutors(manager, Seq("5", "6", "7")) === Seq("5", "6", "7"))
    assert(removeExecutor(manager, "8"))
    assert(manager.executorMonitor.executorCount === 12)
    onExecutorRemoved(manager, "5")
    onExecutorRemoved(manager, "6")
    assert(manager.executorMonitor.executorCount === 10)
    assert(numExecutorsToAdd(manager) === 4)
    onExecutorRemoved(manager, "9")
    onExecutorRemoved(manager, "10")
    assert(addExecutors(manager) === 4) // at upper limit
    onExecutorAdded(manager, "17")
    onExecutorAdded(manager, "18")
    assert(manager.executorMonitor.executorCount === 10)
    assert(addExecutors(manager) === 0) // still at upper limit
    onExecutorAdded(manager, "19")
    onExecutorAdded(manager, "20")
    assert(manager.executorMonitor.executorCount === 12)
    assert(numExecutorsTarget(manager) === 12)
  }

  test("starting/canceling add timer") {
    val clock = new ManualClock(8888L)
    val manager = createManager(createConf(2, 10, 2), clock = clock)

    // Starting add timer is idempotent
    assert(addTime(manager) === NOT_SET)
    onSchedulerBacklogged(manager)
    val firstAddTime = addTime(manager)
    assert(firstAddTime === clock.nanoTime() + TimeUnit.SECONDS.toNanos(schedulerBacklogTimeout))
    clock.advance(100L)
    onSchedulerBacklogged(manager)
    assert(addTime(manager) === firstAddTime) // timer is already started
    clock.advance(200L)
    onSchedulerBacklogged(manager)
    assert(addTime(manager) === firstAddTime)
    onSchedulerQueueEmpty(manager)

    // Restart add timer
    clock.advance(1000L)
    assert(addTime(manager) === NOT_SET)
    onSchedulerBacklogged(manager)
    val secondAddTime = addTime(manager)
    assert(secondAddTime === clock.nanoTime() + TimeUnit.SECONDS.toNanos(schedulerBacklogTimeout))
    clock.advance(100L)
    onSchedulerBacklogged(manager)
    assert(addTime(manager) === secondAddTime) // timer is already started
    assert(addTime(manager) !== firstAddTime)
    assert(firstAddTime !== secondAddTime)
  }

<<<<<<< HEAD
  test("starting/canceling remove timers") {
    sc = createSparkContext(2, 10, 2)
    val clock = new ManualClock(14444L)
    val manager = sc.executorAllocationManager.get
    manager.setClock(clock)

    executorIds(manager).asInstanceOf[mutable.Set[String]] ++= List("1", "2", "3")

    // Starting remove timer is idempotent for each executor
    assert(removeTimes(manager).isEmpty)
    onExecutorIdle(manager, "1")
    assert(removeTimes(manager).size === 1)
    assert(removeTimes(manager).contains("1"))
    val firstRemoveTime = removeTimes(manager)("1")
    assert(firstRemoveTime === clock.getTimeMillis + executorIdleTimeout * 1000)
    clock.advance(100L)
    onExecutorIdle(manager, "1")
    assert(removeTimes(manager)("1") === firstRemoveTime) // timer is already started
    clock.advance(200L)
    onExecutorIdle(manager, "1")
    assert(removeTimes(manager)("1") === firstRemoveTime)
    clock.advance(300L)
    onExecutorIdle(manager, "2")
    assert(removeTimes(manager)("2") !== firstRemoveTime) // different executor
    assert(removeTimes(manager)("2") === clock.getTimeMillis + executorIdleTimeout * 1000)
    clock.advance(400L)
    onExecutorIdle(manager, "3")
    assert(removeTimes(manager)("3") !== firstRemoveTime)
    assert(removeTimes(manager)("3") === clock.getTimeMillis + executorIdleTimeout * 1000)
    assert(removeTimes(manager).size === 3)
    assert(removeTimes(manager).contains("2"))
    assert(removeTimes(manager).contains("3"))

    // Restart remove timer
    clock.advance(1000L)
    onExecutorBusy(manager, "1")
    assert(removeTimes(manager).size === 2)
    onExecutorIdle(manager, "1")
    assert(removeTimes(manager).size === 3)
    assert(removeTimes(manager).contains("1"))
    val secondRemoveTime = removeTimes(manager)("1")
    assert(secondRemoveTime === clock.getTimeMillis + executorIdleTimeout * 1000)
    assert(removeTimes(manager)("1") === secondRemoveTime) // timer is already started
    assert(removeTimes(manager)("1") !== firstRemoveTime)
    assert(firstRemoveTime !== secondRemoveTime)
  }

  test("starting remove timers with cached/shuffle data") {
    val minExecutors = 1
    val initialExecutors = 1
    val maxExecutors = 2
    val conf = new SparkConf()
      .set("spark.dynamicAllocation.enabled", "true")
      .set("spark.dynamicAllocation.minExecutors", minExecutors.toString)
      .set("spark.dynamicAllocation.maxExecutors", maxExecutors.toString)
      .set("spark.dynamicAllocation.initialExecutors", initialExecutors.toString)
      .set("spark.dynamicAllocation.schedulerBacklogTimeout", "1000ms")
      .set("spark.dynamicAllocation.sustainedSchedulerBacklogTimeout", "1000ms")
      .set("spark.dynamicAllocation.executorIdleTimeout", s"${executorIdleTimeout}s")
      .set("spark.dynamicAllocation.cachedExecutorIdleTimeout", s"${cachedExecutorIdleTimeout}s")
      .set("spark.dynamicAllocation.inactiveShuffleExecutorIdleTimeout",
          s"${inactiveShuffleExecutorIdleTimeout}s")
    val mockAllocationClient = mock(classOf[ExecutorAllocationClient])
    val mockMOTM = mock(classOf[MapOutputTrackerMaster])
    val mockBMM = mock(classOf[BlockManagerMaster])
    val manager = new ExecutorAllocationManager(
      mockAllocationClient, mock(classOf[LiveListenerBus]), conf, mockMOTM, mockBMM)
    val clock = new ManualClock()
    manager.setClock(clock)

    // 1. No cache or shuffle data => gets normal timeout.
    when(mockBMM.hasCachedBlocks("executor-1")).thenReturn(false)
    when(mockMOTM.hasOutputsOnExecutor("executor-1")).thenReturn(false)
    when(mockMOTM.hasOutputsOnExecutor("executor-1", activeOnly = true)).thenReturn(false)
    onExecutorAdded(manager, "executor-1")
    onExecutorIdle(manager, "executor-1")
    assert(removeTimes(manager).contains("executor-1"))
    assert(removeTimes(manager)("executor-1") ===
      clock.getTimeMillis() + executorIdleTimeout * 1000)

    // 2. Cached data => gets cached executor timeout.
    when(mockBMM.hasCachedBlocks("executor-2")).thenReturn(true)
    when(mockMOTM.hasOutputsOnExecutor("executor-2")).thenReturn(false)
    when(mockMOTM.hasOutputsOnExecutor("executor-2", activeOnly = true)).thenReturn(false)
    onExecutorAdded(manager, "executor-2")
    onExecutorIdle(manager, "executor-2")
    assert(removeTimes(manager).contains("executor-2"))
    assert(removeTimes(manager)("executor-2") ===
      clock.getTimeMillis() + cachedExecutorIdleTimeout * 1000)

    // 3. Inactive shuffle data => gets inactive shuffle executor timeout.
    when(mockBMM.hasCachedBlocks("executor-3")).thenReturn(false)
    when(mockMOTM.hasOutputsOnExecutor("executor-3")).thenReturn(true)
    when(mockMOTM.hasOutputsOnExecutor("executor-3", activeOnly = true)).thenReturn(false)
    onExecutorAdded(manager, "executor-3")
    onExecutorIdle(manager, "executor-3")
    assert(removeTimes(manager).contains("executor-3"))
    assert(removeTimes(manager)("executor-3") ===
      clock.getTimeMillis() + inactiveShuffleExecutorIdleTimeout * 1000)

    // 4. Active shuffle data => not scheduled for removal.
    when(mockBMM.hasCachedBlocks("executor-4")).thenReturn(false)
    when(mockMOTM.hasOutputsOnExecutor("executor-4")).thenReturn(true)
    when(mockMOTM.hasOutputsOnExecutor("executor-4", activeOnly = true)).thenReturn(true)
    onExecutorAdded(manager, "executor-4")
    onExecutorIdle(manager, "executor-4")
    assert(!removeTimes(manager).contains("executor-4"))
  }

=======
>>>>>>> 74c910af
  test("mock polling loop with no events") {
    val clock = new ManualClock(2020L)
    val manager = createManager(createConf(0, 20, 0), clock = clock)

    // No events - we should not be adding or removing
    assert(numExecutorsTarget(manager) === 0)
    assert(executorsPendingToRemove(manager).isEmpty)
    schedule(manager)
    assert(numExecutorsTarget(manager) === 0)
    assert(executorsPendingToRemove(manager).isEmpty)
    clock.advance(100L)
    schedule(manager)
    assert(numExecutorsTarget(manager) === 0)
    assert(executorsPendingToRemove(manager).isEmpty)
    clock.advance(1000L)
    schedule(manager)
    assert(numExecutorsTarget(manager) === 0)
    assert(executorsPendingToRemove(manager).isEmpty)
    clock.advance(10000L)
    schedule(manager)
    assert(numExecutorsTarget(manager) === 0)
    assert(executorsPendingToRemove(manager).isEmpty)
  }

  test("mock polling loop add behavior") {
    val clock = new ManualClock(2020L)
    val manager = createManager(createConf(0, 20, 0), clock = clock)
    post(SparkListenerStageSubmitted(createStageInfo(0, 1000)))

    // Scheduler queue backlogged
    onSchedulerBacklogged(manager)
    clock.advance(schedulerBacklogTimeout * 1000 / 2)
    schedule(manager)
    assert(numExecutorsTarget(manager) === 0) // timer not exceeded yet
    clock.advance(schedulerBacklogTimeout * 1000)
    schedule(manager)
    assert(numExecutorsTarget(manager) === 1) // first timer exceeded
    clock.advance(sustainedSchedulerBacklogTimeout * 1000 / 2)
    schedule(manager)
    assert(numExecutorsTarget(manager) === 1) // second timer not exceeded yet
    clock.advance(sustainedSchedulerBacklogTimeout * 1000)
    schedule(manager)
    assert(numExecutorsTarget(manager) === 1 + 2) // second timer exceeded
    clock.advance(sustainedSchedulerBacklogTimeout * 1000)
    schedule(manager)
    assert(numExecutorsTarget(manager) === 1 + 2 + 4) // third timer exceeded

    // Scheduler queue drained
    onSchedulerQueueEmpty(manager)
    clock.advance(sustainedSchedulerBacklogTimeout * 1000)
    schedule(manager)
    assert(numExecutorsTarget(manager) === 7) // timer is canceled
    clock.advance(sustainedSchedulerBacklogTimeout * 1000)
    schedule(manager)
    assert(numExecutorsTarget(manager) === 7)

    // Scheduler queue backlogged again
    onSchedulerBacklogged(manager)
    clock.advance(schedulerBacklogTimeout * 1000)
    schedule(manager)
    assert(numExecutorsTarget(manager) === 7 + 1) // timer restarted
    clock.advance(sustainedSchedulerBacklogTimeout * 1000)
    schedule(manager)
    assert(numExecutorsTarget(manager) === 7 + 1 + 2)
    clock.advance(sustainedSchedulerBacklogTimeout * 1000)
    schedule(manager)
    assert(numExecutorsTarget(manager) === 7 + 1 + 2 + 4)
    clock.advance(sustainedSchedulerBacklogTimeout * 1000)
    schedule(manager)
    assert(numExecutorsTarget(manager) === 20) // limit reached
  }

  test("mock polling loop remove behavior") {
    val clock = new ManualClock(2020L)
    val manager = createManager(createConf(1, 20, 1), clock = clock)

    // Remove idle executors on timeout
    onExecutorAdded(manager, "executor-1")
    onExecutorAdded(manager, "executor-2")
    onExecutorAdded(manager, "executor-3")
    assert(executorsPendingToRemove(manager).isEmpty)

    // idle threshold not reached yet
    clock.advance(executorIdleTimeout * 1000 / 2)
    schedule(manager)
    assert(manager.executorMonitor.timedOutExecutors().isEmpty)
    assert(executorsPendingToRemove(manager).isEmpty)

    // idle threshold exceeded
    clock.advance(executorIdleTimeout * 1000)
    assert(manager.executorMonitor.timedOutExecutors().size === 3)
    schedule(manager)
    assert(executorsPendingToRemove(manager).size === 2) // limit reached (1 executor remaining)

    // Mark a subset as busy - only idle executors should be removed
    onExecutorAdded(manager, "executor-4")
    onExecutorAdded(manager, "executor-5")
    onExecutorAdded(manager, "executor-6")
    onExecutorAdded(manager, "executor-7")
    assert(manager.executorMonitor.executorCount === 7)
    assert(executorsPendingToRemove(manager).size === 2) // 2 pending to be removed
    onExecutorBusy(manager, "executor-4")
    onExecutorBusy(manager, "executor-5")
    onExecutorBusy(manager, "executor-6") // 3 busy and 2 idle (of the 5 active ones)

    // after scheduling, the previously timed out executor should be removed, since
    // there are new active ones.
    schedule(manager)
    assert(executorsPendingToRemove(manager).size === 3)

    // advance the clock so that idle executors should time out and move to the pending list
    clock.advance(executorIdleTimeout * 1000)
    schedule(manager)
    assert(executorsPendingToRemove(manager).size === 4)
    assert(!executorsPendingToRemove(manager).contains("executor-4"))
    assert(!executorsPendingToRemove(manager).contains("executor-5"))
    assert(!executorsPendingToRemove(manager).contains("executor-6"))

    // Busy executors are now idle and should be removed
    onExecutorIdle(manager, "executor-4")
    onExecutorIdle(manager, "executor-5")
    onExecutorIdle(manager, "executor-6")
    schedule(manager)
    assert(executorsPendingToRemove(manager).size === 4)
    clock.advance(executorIdleTimeout * 1000)
    schedule(manager)
    assert(executorsPendingToRemove(manager).size === 6) // limit reached (1 executor remaining)
  }

  test("listeners trigger add executors correctly") {
    val manager = createManager(createConf(1, 20, 1))
    assert(addTime(manager) === NOT_SET)

    // Starting a stage should start the add timer
    val numTasks = 10
    post(SparkListenerStageSubmitted(createStageInfo(0, numTasks)))
    assert(addTime(manager) !== NOT_SET)

    // Starting a subset of the tasks should not cancel the add timer
    val taskInfos = (0 to numTasks - 1).map { i => createTaskInfo(i, i, "executor-1") }
    taskInfos.tail.foreach { info => post(SparkListenerTaskStart(0, 0, info)) }
    assert(addTime(manager) !== NOT_SET)

    // Starting all remaining tasks should cancel the add timer
    post(SparkListenerTaskStart(0, 0, taskInfos.head))
    assert(addTime(manager) === NOT_SET)

    // Start two different stages
    // The add timer should be canceled only if all tasks in both stages start running
    post(SparkListenerStageSubmitted(createStageInfo(1, numTasks)))
    post(SparkListenerStageSubmitted(createStageInfo(2, numTasks)))
    assert(addTime(manager) !== NOT_SET)
    taskInfos.foreach { info => post(SparkListenerTaskStart(1, 0, info)) }
    assert(addTime(manager) !== NOT_SET)
    taskInfos.foreach { info => post(SparkListenerTaskStart(2, 0, info)) }
    assert(addTime(manager) === NOT_SET)
  }

  test("avoid ramp up when target < running executors") {
    val manager = createManager(createConf(0, 100000, 0))
    val stage1 = createStageInfo(0, 1000)
    post(SparkListenerStageSubmitted(stage1))

    assert(addExecutors(manager) === 1)
    assert(addExecutors(manager) === 2)
    assert(addExecutors(manager) === 4)
    assert(addExecutors(manager) === 8)
    assert(numExecutorsTarget(manager) === 15)
    (0 until 15).foreach { i =>
      onExecutorAdded(manager, s"executor-$i")
    }
    assert(manager.executorMonitor.executorCount === 15)
    post(SparkListenerStageCompleted(stage1))

    adjustRequestedExecutors(manager)
    assert(numExecutorsTarget(manager) === 0)

    post(SparkListenerStageSubmitted(createStageInfo(1, 1000)))
    addExecutors(manager)
    assert(numExecutorsTarget(manager) === 16)
  }

  test("avoid ramp down initial executors until first job is submitted") {
    val clock = new ManualClock(10000L)
    val manager = createManager(createConf(2, 5, 3), clock = clock)

    // Verify the initial number of executors
    assert(numExecutorsTarget(manager) === 3)
    schedule(manager)
    // Verify whether the initial number of executors is kept with no pending tasks
    assert(numExecutorsTarget(manager) === 3)

    post(SparkListenerStageSubmitted(createStageInfo(1, 2)))
    clock.advance(100L)

    assert(maxNumExecutorsNeeded(manager) === 2)
    schedule(manager)

    // Verify that current number of executors should be ramp down when first job is submitted
    assert(numExecutorsTarget(manager) === 2)
  }

  test("avoid ramp down initial executors until idle executor is timeout") {
    val clock = new ManualClock(10000L)
    val manager = createManager(createConf(2, 5, 3), clock = clock)

    // Verify the initial number of executors
    assert(numExecutorsTarget(manager) === 3)
    schedule(manager)
    // Verify the initial number of executors is kept when no pending tasks
    assert(numExecutorsTarget(manager) === 3)
    (0 until 3).foreach { i =>
      onExecutorAdded(manager, s"executor-$i")
    }

    clock.advance(executorIdleTimeout * 1000)

    assert(maxNumExecutorsNeeded(manager) === 0)
    schedule(manager)
    // Verify executor is timeout,numExecutorsTarget is recalculated
    assert(numExecutorsTarget(manager) === 2)
  }

  test("get pending task number and related locality preference") {
    val manager = createManager(createConf(2, 5, 3))

    val localityPreferences1 = Seq(
      Seq(TaskLocation("host1"), TaskLocation("host2"), TaskLocation("host3")),
      Seq(TaskLocation("host1"), TaskLocation("host2"), TaskLocation("host4")),
      Seq(TaskLocation("host2"), TaskLocation("host3"), TaskLocation("host4")),
      Seq.empty,
      Seq.empty
    )
    val stageInfo1 = createStageInfo(1, 5, localityPreferences1)
    post(SparkListenerStageSubmitted(stageInfo1))

    assert(localityAwareTasks(manager) === 3)
    assert(hostToLocalTaskCount(manager) ===
      Map("host1" -> 2, "host2" -> 3, "host3" -> 2, "host4" -> 2))

    val localityPreferences2 = Seq(
      Seq(TaskLocation("host2"), TaskLocation("host3"), TaskLocation("host5")),
      Seq(TaskLocation("host3"), TaskLocation("host4"), TaskLocation("host5")),
      Seq.empty
    )
    val stageInfo2 = createStageInfo(2, 3, localityPreferences2)
    post(SparkListenerStageSubmitted(stageInfo2))

    assert(localityAwareTasks(manager) === 5)
    assert(hostToLocalTaskCount(manager) ===
      Map("host1" -> 2, "host2" -> 4, "host3" -> 4, "host4" -> 3, "host5" -> 2))

    post(SparkListenerStageCompleted(stageInfo1))
    assert(localityAwareTasks(manager) === 2)
    assert(hostToLocalTaskCount(manager) ===
      Map("host2" -> 1, "host3" -> 2, "host4" -> 1, "host5" -> 2))
  }

  test("SPARK-8366: maxNumExecutorsNeeded should properly handle failed tasks") {
    val manager = createManager(createConf())
    assert(maxNumExecutorsNeeded(manager) === 0)

    post(SparkListenerStageSubmitted(createStageInfo(0, 1)))
    assert(maxNumExecutorsNeeded(manager) === 1)

    val taskInfo = createTaskInfo(1, 1, "executor-1")
    post(SparkListenerTaskStart(0, 0, taskInfo))
    assert(maxNumExecutorsNeeded(manager) === 1)

    // If the task is failed, we expect it to be resubmitted later.
    val taskEndReason = ExceptionFailure(null, null, null, null, None)
    post(SparkListenerTaskEnd(0, 0, null, taskEndReason, taskInfo, new ExecutorMetrics, null))
    assert(maxNumExecutorsNeeded(manager) === 1)
  }

  test("reset the state of allocation manager") {
    val manager = createManager(createConf())
    assert(numExecutorsTarget(manager) === 1)
    assert(numExecutorsToAdd(manager) === 1)

    // Allocation manager is reset when adding executor requests are sent without reporting back
    // executor added.
    post(SparkListenerStageSubmitted(createStageInfo(0, 10)))

    assert(addExecutors(manager) === 1)
    assert(numExecutorsTarget(manager) === 2)
    assert(addExecutors(manager) === 2)
    assert(numExecutorsTarget(manager) === 4)
    assert(addExecutors(manager) === 1)
    assert(numExecutorsTarget(manager) === 5)

    manager.reset()
    assert(numExecutorsTarget(manager) === 1)
    assert(numExecutorsToAdd(manager) === 1)
    assert(manager.executorMonitor.executorCount === 0)

    // Allocation manager is reset when executors are added.
    post(SparkListenerStageSubmitted(createStageInfo(0, 10)))

    addExecutors(manager)
    addExecutors(manager)
    addExecutors(manager)
    assert(numExecutorsTarget(manager) === 5)

    onExecutorAdded(manager, "first")
    onExecutorAdded(manager, "second")
    onExecutorAdded(manager, "third")
    onExecutorAdded(manager, "fourth")
    onExecutorAdded(manager, "fifth")
    assert(manager.executorMonitor.executorCount === 5)

    // Cluster manager lost will make all the live executors lost, so here simulate this behavior
    onExecutorRemoved(manager, "first")
    onExecutorRemoved(manager, "second")
    onExecutorRemoved(manager, "third")
    onExecutorRemoved(manager, "fourth")
    onExecutorRemoved(manager, "fifth")

    manager.reset()
    assert(numExecutorsTarget(manager) === 1)
    assert(numExecutorsToAdd(manager) === 1)
    assert(manager.executorMonitor.executorCount === 0)

    // Allocation manager is reset when executors are pending to remove
    addExecutors(manager)
    addExecutors(manager)
    addExecutors(manager)
    assert(numExecutorsTarget(manager) === 5)

    onExecutorAdded(manager, "first")
    onExecutorAdded(manager, "second")
    onExecutorAdded(manager, "third")
    onExecutorAdded(manager, "fourth")
    onExecutorAdded(manager, "fifth")
    onExecutorAdded(manager, "sixth")
    onExecutorAdded(manager, "seventh")
    onExecutorAdded(manager, "eighth")
    assert(manager.executorMonitor.executorCount === 8)

    removeExecutor(manager, "first")
    removeExecutors(manager, Seq("second", "third"))
    assert(executorsPendingToRemove(manager) === Set("first", "second", "third"))
    assert(manager.executorMonitor.executorCount === 8)


    // Cluster manager lost will make all the live executors lost, so here simulate this behavior
    onExecutorRemoved(manager, "first")
    onExecutorRemoved(manager, "second")
    onExecutorRemoved(manager, "third")
    onExecutorRemoved(manager, "fourth")
    onExecutorRemoved(manager, "fifth")

    manager.reset()

    assert(numExecutorsTarget(manager) === 1)
    assert(numExecutorsToAdd(manager) === 1)
    assert(executorsPendingToRemove(manager) === Set.empty)
    assert(manager.executorMonitor.executorCount === 0)
  }

  test("SPARK-23365 Don't update target num executors when killing idle executors") {
<<<<<<< HEAD
    val minExecutors = 1
    val initialExecutors = 1
    val maxExecutors = 2
    val conf = new SparkConf()
      .set(config.DYN_ALLOCATION_ENABLED, true)
      .set(config.SHUFFLE_SERVICE_ENABLED, true)
      .set(config.DYN_ALLOCATION_MIN_EXECUTORS, minExecutors)
      .set(config.DYN_ALLOCATION_MAX_EXECUTORS, maxExecutors)
      .set(config.DYN_ALLOCATION_INITIAL_EXECUTORS, initialExecutors)
      .set(config.DYN_ALLOCATION_SCHEDULER_BACKLOG_TIMEOUT.key, "1000ms")
      .set(config.DYN_ALLOCATION_SUSTAINED_SCHEDULER_BACKLOG_TIMEOUT.key, "1000ms")
      .set(config.DYN_ALLOCATION_EXECUTOR_IDLE_TIMEOUT.key, "3000ms")
    val mockAllocationClient = mock(classOf[ExecutorAllocationClient])
    val mockMOTM = mock(classOf[MapOutputTrackerMaster])
    val mockBMM = mock(classOf[BlockManagerMaster])
    val manager = new ExecutorAllocationManager(
      mockAllocationClient, mock(classOf[LiveListenerBus]), conf, mockMOTM, mockBMM)
=======
>>>>>>> 74c910af
    val clock = new ManualClock()
    val manager = createManager(
      createConf(1, 2, 1).set(config.DYN_ALLOCATION_TESTING, false),
      clock = clock)

    when(client.requestTotalExecutors(meq(2), any(), any())).thenReturn(true)
    // test setup -- job with 2 tasks, scale up to two executors
    assert(numExecutorsTarget(manager) === 1)
    post(SparkListenerExecutorAdded(
      clock.getTimeMillis(), "executor-1", new ExecutorInfo("host1", 1, Map.empty, Map.empty)))
    post(SparkListenerStageSubmitted(createStageInfo(0, 2)))
    clock.advance(1000)
    manager invokePrivate _updateAndSyncNumExecutorsTarget(clock.nanoTime())
    assert(numExecutorsTarget(manager) === 2)
    val taskInfo0 = createTaskInfo(0, 0, "executor-1")
    post(SparkListenerTaskStart(0, 0, taskInfo0))
    post(SparkListenerExecutorAdded(
      clock.getTimeMillis(), "executor-2", new ExecutorInfo("host1", 1, Map.empty, Map.empty)))
    val taskInfo1 = createTaskInfo(1, 1, "executor-2")
    post(SparkListenerTaskStart(0, 0, taskInfo1))
    assert(numExecutorsTarget(manager) === 2)

    // have one task finish -- we should adjust the target number of executors down
    // but we should *not* kill any executors yet
    post(SparkListenerTaskEnd(0, 0, null, Success, taskInfo0, new ExecutorMetrics, null))
    assert(maxNumExecutorsNeeded(manager) === 1)
    assert(numExecutorsTarget(manager) === 2)
    clock.advance(1000)
    manager invokePrivate _updateAndSyncNumExecutorsTarget(clock.nanoTime())
    assert(numExecutorsTarget(manager) === 1)
    verify(client, never).killExecutors(any(), any(), any(), any())

    // now we cross the idle timeout for executor-1, so we kill it.  the really important
    // thing here is that we do *not* ask the executor allocation client to adjust the target
    // number of executors down
    when(client.killExecutors(Seq("executor-1"), false, false, false))
      .thenReturn(Seq("executor-1"))
    clock.advance(3000)
    schedule(manager)
    assert(maxNumExecutorsNeeded(manager) === 1)
    assert(numExecutorsTarget(manager) === 1)
    // here's the important verify -- we did kill the executors, but did not adjust the target count
    verify(client).killExecutors(Seq("executor-1"), false, false, false)
  }

  test("SPARK-26758 check executor target number after idle time out ") {
    val clock = new ManualClock(10000L)
    val manager = createManager(createConf(1, 5, 3), clock = clock)
    assert(numExecutorsTarget(manager) === 3)
    post(SparkListenerExecutorAdded(
      clock.getTimeMillis(), "executor-1", new ExecutorInfo("host1", 1, Map.empty)))
    post(SparkListenerExecutorAdded(
      clock.getTimeMillis(), "executor-2", new ExecutorInfo("host1", 2, Map.empty)))
    post(SparkListenerExecutorAdded(
      clock.getTimeMillis(), "executor-3", new ExecutorInfo("host1", 3, Map.empty)))
    // make all the executors as idle, so that it will be killed
    clock.advance(executorIdleTimeout * 1000)
    schedule(manager)
    // once the schedule is run target executor number should be 1
    assert(numExecutorsTarget(manager) === 1)
  }

  private def createConf(
      minExecutors: Int = 1,
      maxExecutors: Int = 5,
      initialExecutors: Int = 1): SparkConf = {
    new SparkConf()
      .set(config.DYN_ALLOCATION_ENABLED, true)
      .set(config.DYN_ALLOCATION_MIN_EXECUTORS, minExecutors)
      .set(config.DYN_ALLOCATION_MAX_EXECUTORS, maxExecutors)
      .set(config.DYN_ALLOCATION_INITIAL_EXECUTORS, initialExecutors)
      .set(config.DYN_ALLOCATION_SCHEDULER_BACKLOG_TIMEOUT.key,
        s"${schedulerBacklogTimeout.toString}s")
      .set(config.DYN_ALLOCATION_SUSTAINED_SCHEDULER_BACKLOG_TIMEOUT.key,
        s"${sustainedSchedulerBacklogTimeout.toString}s")
      .set(config.DYN_ALLOCATION_EXECUTOR_IDLE_TIMEOUT.key, s"${executorIdleTimeout.toString}s")
      .set(config.SHUFFLE_SERVICE_ENABLED, true)
      .set(config.DYN_ALLOCATION_TESTING, true)
      .set(config.DYN_ALLOCATION_CACHED_EXECUTOR_IDLE_TIMEOUT.key,
          s"${cachedExecutorIdleTimeout.toString}s")
      // SPARK-22864: effectively disable the allocation schedule by setting the period to a
      // really long value.
      .set(TEST_SCHEDULE_INTERVAL, 10000L)
  }

  private def createManager(
      conf: SparkConf,
      clock: Clock = new SystemClock()): ExecutorAllocationManager = {
    val manager = new ExecutorAllocationManager(client, listenerBus, conf, clock = clock)
    managers += manager
    manager.start()
    manager
  }

  private val execInfo = new ExecutorInfo("host1", 1, Map.empty,
    Map.empty, Map.empty, DEFAULT_RESOURCE_PROFILE_ID)

  private def onExecutorAdded(manager: ExecutorAllocationManager, id: String): Unit = {
    post(SparkListenerExecutorAdded(0L, id, execInfo))
  }

  private def onExecutorRemoved(manager: ExecutorAllocationManager, id: String): Unit = {
    post(SparkListenerExecutorRemoved(0L, id, null))
  }

  private def onExecutorBusy(manager: ExecutorAllocationManager, id: String): Unit = {
    val info = new TaskInfo(1, 1, 1, 0, id, "foo.example.com", TaskLocality.PROCESS_LOCAL, false)
    post(SparkListenerTaskStart(1, 1, info))
  }

  private def onExecutorIdle(manager: ExecutorAllocationManager, id: String): Unit = {
    val info = new TaskInfo(1, 1, 1, 0, id, "foo.example.com", TaskLocality.PROCESS_LOCAL, false)
    info.markFinished(TaskState.FINISHED, 1)
    post(SparkListenerTaskEnd(1, 1, "foo", Success, info, new ExecutorMetrics, null))
  }

  private def removeExecutor(manager: ExecutorAllocationManager, executorId: String): Boolean = {
    val executorsRemoved = removeExecutors(manager, Seq(executorId))
    executorsRemoved.nonEmpty && executorsRemoved(0) == executorId
  }

  private def executorsPendingToRemove(manager: ExecutorAllocationManager): Set[String] = {
    manager.executorMonitor.executorsPendingToRemove()
  }
}

/**
 * Helper methods for testing ExecutorAllocationManager.
 * This includes methods to access private methods and fields in ExecutorAllocationManager.
 */
private object ExecutorAllocationManagerSuite extends PrivateMethodTester {
  private val schedulerBacklogTimeout = 1L
  private val sustainedSchedulerBacklogTimeout = 2L
  private val executorIdleTimeout = 3L
  private val cachedExecutorIdleTimeout = 4L
  private val inactiveShuffleExecutorIdleTimeout = 5L

  private def createStageInfo(
      stageId: Int,
      numTasks: Int,
      taskLocalityPreferences: Seq[Seq[TaskLocation]] = Seq.empty,
      attemptId: Int = 0
    ): StageInfo = {
    new StageInfo(stageId, attemptId, "name", numTasks, Seq.empty, Seq.empty, "no details",
      taskLocalityPreferences = taskLocalityPreferences)
  }

  private def createTaskInfo(
      taskId: Int,
      taskIndex: Int,
      executorId: String,
      speculative: Boolean = false): TaskInfo = {
    new TaskInfo(taskId, taskIndex, 0, 0, executorId, "", TaskLocality.ANY, speculative)
  }

  /* ------------------------------------------------------- *
   | Helper methods for accessing private methods and fields |
   * ------------------------------------------------------- */

  private val _numExecutorsToAdd = PrivateMethod[Int](Symbol("numExecutorsToAdd"))
  private val _numExecutorsTarget = PrivateMethod[Int](Symbol("numExecutorsTarget"))
  private val _maxNumExecutorsNeeded = PrivateMethod[Int](Symbol("maxNumExecutorsNeeded"))
  private val _addTime = PrivateMethod[Long](Symbol("addTime"))
  private val _schedule = PrivateMethod[Unit](Symbol("schedule"))
  private val _addExecutors = PrivateMethod[Int](Symbol("addExecutors"))
  private val _updateAndSyncNumExecutorsTarget =
    PrivateMethod[Int](Symbol("updateAndSyncNumExecutorsTarget"))
  private val _removeExecutors = PrivateMethod[Seq[String]](Symbol("removeExecutors"))
  private val _onSchedulerBacklogged = PrivateMethod[Unit](Symbol("onSchedulerBacklogged"))
  private val _onSchedulerQueueEmpty = PrivateMethod[Unit](Symbol("onSchedulerQueueEmpty"))
  private val _localityAwareTasks = PrivateMethod[Int](Symbol("localityAwareTasks"))
  private val _hostToLocalTaskCount =
    PrivateMethod[Map[String, Int]](Symbol("hostToLocalTaskCount"))
  private val _onSpeculativeTaskSubmitted =
    PrivateMethod[Unit](Symbol("onSpeculativeTaskSubmitted"))
  private val _totalRunningTasks = PrivateMethod[Int](Symbol("totalRunningTasks"))

  private def numExecutorsToAdd(manager: ExecutorAllocationManager): Int = {
    manager invokePrivate _numExecutorsToAdd()
  }

  private def numExecutorsTarget(manager: ExecutorAllocationManager): Int = {
    manager invokePrivate _numExecutorsTarget()
  }

  private def addTime(manager: ExecutorAllocationManager): Long = {
    manager invokePrivate _addTime()
  }

  private def schedule(manager: ExecutorAllocationManager): Unit = {
    manager invokePrivate _schedule()
  }

  private def maxNumExecutorsNeeded(manager: ExecutorAllocationManager): Int = {
    manager invokePrivate _maxNumExecutorsNeeded()
  }

  private def addExecutors(manager: ExecutorAllocationManager): Int = {
    val maxNumExecutorsNeeded = manager invokePrivate _maxNumExecutorsNeeded()
    manager invokePrivate _addExecutors(maxNumExecutorsNeeded)
  }

  private def adjustRequestedExecutors(manager: ExecutorAllocationManager): Int = {
    manager invokePrivate _updateAndSyncNumExecutorsTarget(0L)
  }

  private def removeExecutors(manager: ExecutorAllocationManager, ids: Seq[String]): Seq[String] = {
    manager invokePrivate _removeExecutors(ids)
  }

  private def onSchedulerBacklogged(manager: ExecutorAllocationManager): Unit = {
    manager invokePrivate _onSchedulerBacklogged()
  }

  private def onSchedulerQueueEmpty(manager: ExecutorAllocationManager): Unit = {
    manager invokePrivate _onSchedulerQueueEmpty()
  }

  private def onSpeculativeTaskSubmitted(manager: ExecutorAllocationManager, id: String) : Unit = {
    manager invokePrivate _onSpeculativeTaskSubmitted(id)
  }

  private def localityAwareTasks(manager: ExecutorAllocationManager): Int = {
    manager invokePrivate _localityAwareTasks()
  }

  private def totalRunningTasks(manager: ExecutorAllocationManager): Int = {
    manager invokePrivate _totalRunningTasks()
  }

  private def hostToLocalTaskCount(manager: ExecutorAllocationManager): Map[String, Int] = {
    manager invokePrivate _hostToLocalTaskCount()
  }
}<|MERGE_RESOLUTION|>--- conflicted
+++ resolved
@@ -699,54 +699,6 @@
     assert(addTime(manager) === secondAddTime) // timer is already started
     assert(addTime(manager) !== firstAddTime)
     assert(firstAddTime !== secondAddTime)
-  }
-
-<<<<<<< HEAD
-  test("starting/canceling remove timers") {
-    sc = createSparkContext(2, 10, 2)
-    val clock = new ManualClock(14444L)
-    val manager = sc.executorAllocationManager.get
-    manager.setClock(clock)
-
-    executorIds(manager).asInstanceOf[mutable.Set[String]] ++= List("1", "2", "3")
-
-    // Starting remove timer is idempotent for each executor
-    assert(removeTimes(manager).isEmpty)
-    onExecutorIdle(manager, "1")
-    assert(removeTimes(manager).size === 1)
-    assert(removeTimes(manager).contains("1"))
-    val firstRemoveTime = removeTimes(manager)("1")
-    assert(firstRemoveTime === clock.getTimeMillis + executorIdleTimeout * 1000)
-    clock.advance(100L)
-    onExecutorIdle(manager, "1")
-    assert(removeTimes(manager)("1") === firstRemoveTime) // timer is already started
-    clock.advance(200L)
-    onExecutorIdle(manager, "1")
-    assert(removeTimes(manager)("1") === firstRemoveTime)
-    clock.advance(300L)
-    onExecutorIdle(manager, "2")
-    assert(removeTimes(manager)("2") !== firstRemoveTime) // different executor
-    assert(removeTimes(manager)("2") === clock.getTimeMillis + executorIdleTimeout * 1000)
-    clock.advance(400L)
-    onExecutorIdle(manager, "3")
-    assert(removeTimes(manager)("3") !== firstRemoveTime)
-    assert(removeTimes(manager)("3") === clock.getTimeMillis + executorIdleTimeout * 1000)
-    assert(removeTimes(manager).size === 3)
-    assert(removeTimes(manager).contains("2"))
-    assert(removeTimes(manager).contains("3"))
-
-    // Restart remove timer
-    clock.advance(1000L)
-    onExecutorBusy(manager, "1")
-    assert(removeTimes(manager).size === 2)
-    onExecutorIdle(manager, "1")
-    assert(removeTimes(manager).size === 3)
-    assert(removeTimes(manager).contains("1"))
-    val secondRemoveTime = removeTimes(manager)("1")
-    assert(secondRemoveTime === clock.getTimeMillis + executorIdleTimeout * 1000)
-    assert(removeTimes(manager)("1") === secondRemoveTime) // timer is already started
-    assert(removeTimes(manager)("1") !== firstRemoveTime)
-    assert(firstRemoveTime !== secondRemoveTime)
   }
 
   test("starting remove timers with cached/shuffle data") {
@@ -811,8 +763,6 @@
     assert(!removeTimes(manager).contains("executor-4"))
   }
 
-=======
->>>>>>> 74c910af
   test("mock polling loop with no events") {
     val clock = new ManualClock(2020L)
     val manager = createManager(createConf(0, 20, 0), clock = clock)
@@ -1174,26 +1124,25 @@
   }
 
   test("SPARK-23365 Don't update target num executors when killing idle executors") {
-<<<<<<< HEAD
-    val minExecutors = 1
-    val initialExecutors = 1
-    val maxExecutors = 2
-    val conf = new SparkConf()
-      .set(config.DYN_ALLOCATION_ENABLED, true)
-      .set(config.SHUFFLE_SERVICE_ENABLED, true)
-      .set(config.DYN_ALLOCATION_MIN_EXECUTORS, minExecutors)
-      .set(config.DYN_ALLOCATION_MAX_EXECUTORS, maxExecutors)
-      .set(config.DYN_ALLOCATION_INITIAL_EXECUTORS, initialExecutors)
-      .set(config.DYN_ALLOCATION_SCHEDULER_BACKLOG_TIMEOUT.key, "1000ms")
-      .set(config.DYN_ALLOCATION_SUSTAINED_SCHEDULER_BACKLOG_TIMEOUT.key, "1000ms")
-      .set(config.DYN_ALLOCATION_EXECUTOR_IDLE_TIMEOUT.key, "3000ms")
-    val mockAllocationClient = mock(classOf[ExecutorAllocationClient])
-    val mockMOTM = mock(classOf[MapOutputTrackerMaster])
-    val mockBMM = mock(classOf[BlockManagerMaster])
-    val manager = new ExecutorAllocationManager(
-      mockAllocationClient, mock(classOf[LiveListenerBus]), conf, mockMOTM, mockBMM)
-=======
->>>>>>> 74c910af
+//    TODO(jcasale): support dynamic allocation without external shuffle service (#427)
+//    is this necessary?
+//    val minExecutors = 1
+//    val initialExecutors = 1
+//    val maxExecutors = 2
+//    val conf = new SparkConf()
+//      .set(config.DYN_ALLOCATION_ENABLED, true)
+//      .set(config.SHUFFLE_SERVICE_ENABLED, true)
+//      .set(config.DYN_ALLOCATION_MIN_EXECUTORS, minExecutors)
+//      .set(config.DYN_ALLOCATION_MAX_EXECUTORS, maxExecutors)
+//      .set(config.DYN_ALLOCATION_INITIAL_EXECUTORS, initialExecutors)
+//      .set(config.DYN_ALLOCATION_SCHEDULER_BACKLOG_TIMEOUT.key, "1000ms")
+//      .set(config.DYN_ALLOCATION_SUSTAINED_SCHEDULER_BACKLOG_TIMEOUT.key, "1000ms")
+//      .set(config.DYN_ALLOCATION_EXECUTOR_IDLE_TIMEOUT.key, "3000ms")
+//    val mockAllocationClient = mock(classOf[ExecutorAllocationClient])
+//    val mockMOTM = mock(classOf[MapOutputTrackerMaster])
+//    val mockBMM = mock(classOf[BlockManagerMaster])
+//    val manager = new ExecutorAllocationManager(
+//      mockAllocationClient, mock(classOf[LiveListenerBus]), conf, mockMOTM, mockBMM)
     val clock = new ManualClock()
     val manager = createManager(
       createConf(1, 2, 1).set(config.DYN_ALLOCATION_TESTING, false),
