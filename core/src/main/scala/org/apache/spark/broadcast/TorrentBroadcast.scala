/*
 * Licensed to the Apache Software Foundation (ASF) under one or more
 * contributor license agreements.  See the NOTICE file distributed with
 * this work for additional information regarding copyright ownership.
 * The ASF licenses this file to You under the Apache License, Version 2.0
 * (the "License"); you may not use this file except in compliance with
 * the License.  You may obtain a copy of the License at
 *
 *    http://www.apache.org/licenses/LICENSE-2.0
 *
 * Unless required by applicable law or agreed to in writing, software
 * distributed under the License is distributed on an "AS IS" BASIS,
 * WITHOUT WARRANTIES OR CONDITIONS OF ANY KIND, either express or implied.
 * See the License for the specific language governing permissions and
 * limitations under the License.
 */

package org.apache.spark.broadcast

import java.io._
import java.lang.ref.SoftReference
import java.nio.ByteBuffer
import java.util.zip.Adler32

import scala.collection.JavaConverters._
import scala.reflect.ClassTag
import scala.util.Random

import com.palantir.logsafe.SafeArg

import org.apache.spark._
import org.apache.spark.internal.SafeLogging
import org.apache.spark.internal.config
import org.apache.spark.io.CompressionCodec
import org.apache.spark.serializer.Serializer
import org.apache.spark.storage._
import org.apache.spark.util.{KeyLock, Utils}
import org.apache.spark.util.io.{ChunkedByteBuffer, ChunkedByteBufferOutputStream}

/**
 * A BitTorrent-like implementation of [[org.apache.spark.broadcast.Broadcast]].
 *
 * The mechanism is as follows:
 *
 * The driver divides the serialized object into small chunks and
 * stores those chunks in the BlockManager of the driver.
 *
 * On each executor, the executor first attempts to fetch the object from its BlockManager. If
 * it does not exist, it then uses remote fetches to fetch the small chunks from the driver and/or
 * other executors if available. Once it gets the chunks, it puts the chunks in its own
 * BlockManager, ready for other executors to fetch from.
 *
 * This prevents the driver from being the bottleneck in sending out multiple copies of the
 * broadcast data (one per executor).
 *
 * When initialized, TorrentBroadcast objects read SparkEnv.get.conf.
 *
 * @param obj object to broadcast
 * @param id A unique identifier for the broadcast variable.
 */
private[spark] class TorrentBroadcast[T: ClassTag](obj: T, id: Long)
  extends Broadcast[T](id) with SafeLogging with Serializable {

  /**
   * Value of the broadcast object on executors. This is reconstructed by [[readBroadcastBlock]],
   * which builds this value by reading blocks from the driver and/or other executors.
   *
   * On the driver, if the value is required, it is read lazily from the block manager. We hold
   * a soft reference so that it can be garbage collected if required, as we can always reconstruct
   * in the future.
   */
  @transient private var _value: SoftReference[T] = _

  /** The compression codec to use, or None if compression is disabled */
  @transient private var compressionCodec: Option[CompressionCodec] = _
  /** Size of each block. Default value is 4MB.  This value is only read by the broadcaster. */
  @transient private var blockSize: Int = _

  private def setConf(conf: SparkConf): Unit = {
    compressionCodec = if (conf.get(config.BROADCAST_COMPRESS)) {
      Some(CompressionCodec.createCodec(conf))
    } else {
      None
    }
    // Note: use getSizeAsKb (not bytes) to maintain compatibility if no units are provided
    blockSize = conf.get(config.BROADCAST_BLOCKSIZE).toInt * 1024
    checksumEnabled = conf.get(config.BROADCAST_CHECKSUM)
  }
  setConf(SparkEnv.get.conf)

  private val broadcastId = BroadcastBlockId(id)

  /** Total number of blocks this broadcast variable contains. */
  private val numBlocks: Int = writeBlocks(obj)

  /** Whether to generate checksum for blocks or not. */
  private var checksumEnabled: Boolean = false
  /** The checksum for all the blocks. */
  private var checksums: Array[Int] = _

  override protected def getValue() = synchronized {
    val memoized: T = if (_value == null) null.asInstanceOf[T] else _value.get
    if (memoized != null) {
      memoized
    } else {
      val newlyRead = readBroadcastBlock()
      _value = new SoftReference[T](newlyRead)
      newlyRead
    }
  }

  private def calcChecksum(block: ByteBuffer): Int = {
    val adler = new Adler32()
    if (block.hasArray) {
      adler.update(block.array, block.arrayOffset + block.position(), block.limit()
        - block.position())
    } else {
      val bytes = new Array[Byte](block.remaining())
      block.duplicate.get(bytes)
      adler.update(bytes)
    }
    adler.getValue.toInt
  }

  /**
   * Divide the object into multiple blocks and put those blocks in the block manager.
   *
   * @param value the object to divide
   * @return number of blocks this broadcast variable is divided into
   */
  private def writeBlocks(value: T): Int = {
    import StorageLevel._
    // Store a copy of the broadcast variable in the driver so that tasks run on the driver
    // do not create a duplicate copy of the broadcast variable's value.
    val blockManager = SparkEnv.get.blockManager
    if (!blockManager.putSingle(broadcastId, value, MEMORY_AND_DISK, tellMaster = false)) {
      throw new SparkException(s"Failed to store $broadcastId in BlockManager")
    }
    val blocks =
      TorrentBroadcast.blockifyObject(value, blockSize, SparkEnv.get.serializer, compressionCodec)
    if (checksumEnabled) {
      checksums = new Array[Int](blocks.length)
    }
    blocks.zipWithIndex.foreach { case (block, i) =>
      if (checksumEnabled) {
        checksums(i) = calcChecksum(block)
      }
      val pieceId = BroadcastBlockId(id, "piece" + i)
      val bytes = new ChunkedByteBuffer(block.duplicate())
      if (!blockManager.putBytes(pieceId, bytes, MEMORY_AND_DISK_SER, tellMaster = true)) {
        throw new SparkException(s"Failed to store $pieceId of $broadcastId in local BlockManager")
      }
    }
    blocks.length
  }

  /** Fetch torrent blocks from the driver and/or other executors. */
  private def readBlocks(): Array[BlockData] = {
    // Fetch chunks of data. Note that all these chunks are stored in the BlockManager and reported
    // to the driver, so other executors can pull these chunks from this executor as well.
    val blocks = new Array[BlockData](numBlocks)
    val bm = SparkEnv.get.blockManager

    for (pid <- Random.shuffle(Seq.range(0, numBlocks))) {
      val pieceId = BroadcastBlockId(id, "piece" + pid)
      safeLogDebug("Reading piece",
        SafeArg.of("pieceId", pieceId),
        SafeArg.of("broadcastId", broadcastId))
      // First try getLocalBytes because there is a chance that previous attempts to fetch the
      // broadcast blocks have already fetched some of the blocks. In that case, some blocks
      // would be available locally (on this executor).
      bm.getLocalBytes(pieceId) match {
        case Some(block) =>
          blocks(pid) = block
          releaseBlockManagerLock(pieceId)
        case None =>
          bm.getRemoteBytes(pieceId) match {
            case Some(b) =>
              if (checksumEnabled) {
                val sum = calcChecksum(b.chunks(0))
                if (sum != checksums(pid)) {
                  throw new SparkException(s"corrupt remote block $pieceId of $broadcastId:" +
                    s" $sum != ${checksums(pid)}")
                }
              }
              // We found the block from remote executors/driver's BlockManager, so put the block
              // in this executor's BlockManager.
              if (!bm.putBytes(pieceId, b, StorageLevel.MEMORY_AND_DISK_SER, tellMaster = true)) {
                throw new SparkException(
                  s"Failed to store $pieceId of $broadcastId in local BlockManager")
              }
              blocks(pid) = new ByteBufferBlockData(b, true)
            case None =>
              throw new SparkException(s"Failed to get $pieceId of $broadcastId")
          }
      }
    }
    blocks
  }

  /**
   * Remove all persisted state associated with this Torrent broadcast on the executors.
   */
  override protected def doUnpersist(blocking: Boolean): Unit = {
    TorrentBroadcast.unpersist(id, removeFromDriver = false, blocking)
  }

  /**
   * Remove all persisted state associated with this Torrent broadcast on the executors
   * and driver.
   */
  override protected def doDestroy(blocking: Boolean): Unit = {
    TorrentBroadcast.unpersist(id, removeFromDriver = true, blocking)
  }

  /** Used by the JVM when serializing this object. */
  private def writeObject(out: ObjectOutputStream): Unit = Utils.tryOrIOException {
    assertValid()
    out.defaultWriteObject()
  }

  private def readBroadcastBlock(): T = Utils.tryOrIOException {
    TorrentBroadcast.torrentBroadcastLock.withLock(broadcastId) {
      // As we only lock based on `broadcastId`, whenever using `broadcastCache`, we should only
      // touch `broadcastId`.
      val broadcastCache = SparkEnv.get.broadcastManager.cachedValues

      Option(broadcastCache.get(broadcastId)).map(_.asInstanceOf[T]).getOrElse {
        setConf(SparkEnv.get.conf)
        val blockManager = SparkEnv.get.blockManager
        blockManager.getLocalValues(broadcastId) match {
          case Some(blockResult) =>
            if (blockResult.data.hasNext) {
              val x = blockResult.data.next().asInstanceOf[T]
              releaseBlockManagerLock(broadcastId)

              if (x != null) {
                broadcastCache.put(broadcastId, x)
              }

              x
            } else {
              throw new SparkException(s"Failed to get locally stored broadcast data: $broadcastId")
            }
          case None =>
            val estimatedTotalSize = Utils.bytesToString(numBlocks * blockSize)
<<<<<<< HEAD
            safeLogInfo("Started reading broadcast variable",
              SafeArg.of("id", id),
              SafeArg.of("numBlocks", numBlocks),
              SafeArg.of("estimatedTotalSize", estimatedTotalSize))
            val startTimeMs = System.currentTimeMillis()
            val blocks = readBlocks()
            safeLogInfo("Reading broadcast variable finished",
              SafeArg.of("id", id),
              SafeArg.of("timeUsed", Utils.getUsedTimeMs(startTimeMs)))
=======
            logInfo(s"Started reading broadcast variable $id with $numBlocks pieces " +
              s"(estimated total size $estimatedTotalSize)")
            val startTimeNs = System.nanoTime()
            val blocks = readBlocks()
            logInfo(s"Reading broadcast variable $id took ${Utils.getUsedTimeNs(startTimeNs)}")
>>>>>>> 74c910af

            try {
              val obj = TorrentBroadcast.unBlockifyObject[T](
                blocks.map(_.toInputStream()), SparkEnv.get.serializer, compressionCodec)
              // Store the merged copy in BlockManager so other tasks on this executor don't
              // need to re-fetch it.
              val storageLevel = StorageLevel.MEMORY_AND_DISK
              if (!blockManager.putSingle(broadcastId, obj, storageLevel, tellMaster = false)) {
                throw new SparkException(s"Failed to store $broadcastId in BlockManager")
              }

              if (obj != null) {
                broadcastCache.put(broadcastId, obj)
              }

              obj
            } finally {
              blocks.foreach(_.dispose())
            }
        }
      }
    }
  }

  /**
   * If running in a task, register the given block's locks for release upon task completion.
   * Otherwise, if not running in a task then immediately release the lock.
   */
  private def releaseBlockManagerLock(blockId: BlockId): Unit = {
    val blockManager = SparkEnv.get.blockManager
    Option(TaskContext.get()) match {
      case Some(taskContext) =>
        taskContext.addTaskCompletionListener[Unit](_ => blockManager.releaseLock(blockId))
      case None =>
        // This should only happen on the driver, where broadcast variables may be accessed
        // outside of running tasks (e.g. when computing rdd.partitions()). In order to allow
        // broadcast variables to be garbage collected we need to free the reference here
        // which is slightly unsafe but is technically okay because broadcast variables aren't
        // stored off-heap.
        blockManager.releaseLock(blockId)
    }
  }

}


private object TorrentBroadcast extends SafeLogging {

  /**
   * A [[KeyLock]] whose key is [[BroadcastBlockId]] to ensure there is only one thread fetching
   * the same [[TorrentBroadcast]] block.
   */
  private val torrentBroadcastLock = new KeyLock[BroadcastBlockId]

  def blockifyObject[T: ClassTag](
      obj: T,
      blockSize: Int,
      serializer: Serializer,
      compressionCodec: Option[CompressionCodec]): Array[ByteBuffer] = {
    val cbbos = new ChunkedByteBufferOutputStream(blockSize, ByteBuffer.allocate)
    val out = compressionCodec.map(c => c.compressedOutputStream(cbbos)).getOrElse(cbbos)
    val ser = serializer.newInstance()
    val serOut = ser.serializeStream(out)
    Utils.tryWithSafeFinally {
      serOut.writeObject[T](obj)
    } {
      serOut.close()
    }
    cbbos.toChunkedByteBuffer.getChunks()
  }

  def unBlockifyObject[T: ClassTag](
      blocks: Array[InputStream],
      serializer: Serializer,
      compressionCodec: Option[CompressionCodec]): T = {
    require(blocks.nonEmpty, "Cannot unblockify an empty array of blocks")
    val is = new SequenceInputStream(blocks.iterator.asJavaEnumeration)
    val in: InputStream = compressionCodec.map(c => c.compressedInputStream(is)).getOrElse(is)
    val ser = serializer.newInstance()
    val serIn = ser.deserializeStream(in)
    val obj = Utils.tryWithSafeFinally {
      serIn.readObject[T]()
    } {
      serIn.close()
    }
    obj
  }

  /**
   * Remove all persisted blocks associated with this torrent broadcast on the executors.
   * If removeFromDriver is true, also remove these persisted blocks on the driver.
   */
  def unpersist(id: Long, removeFromDriver: Boolean, blocking: Boolean): Unit = {
    safeLogDebug("Unpersisting TorrentBroadcast", SafeArg.of("id", id))
    SparkEnv.get.blockManager.master.removeBroadcast(id, removeFromDriver, blocking)
  }
}<|MERGE_RESOLUTION|>--- conflicted
+++ resolved
@@ -244,23 +244,15 @@
             }
           case None =>
             val estimatedTotalSize = Utils.bytesToString(numBlocks * blockSize)
-<<<<<<< HEAD
             safeLogInfo("Started reading broadcast variable",
               SafeArg.of("id", id),
               SafeArg.of("numBlocks", numBlocks),
               SafeArg.of("estimatedTotalSize", estimatedTotalSize))
-            val startTimeMs = System.currentTimeMillis()
+            val startTimeNs = System.nanoTime()
             val blocks = readBlocks()
             safeLogInfo("Reading broadcast variable finished",
               SafeArg.of("id", id),
-              SafeArg.of("timeUsed", Utils.getUsedTimeMs(startTimeMs)))
-=======
-            logInfo(s"Started reading broadcast variable $id with $numBlocks pieces " +
-              s"(estimated total size $estimatedTotalSize)")
-            val startTimeNs = System.nanoTime()
-            val blocks = readBlocks()
-            logInfo(s"Reading broadcast variable $id took ${Utils.getUsedTimeNs(startTimeNs)}")
->>>>>>> 74c910af
+              SafeArg.of("timeUsed", Utils.getUsedTimeNs(startTimeMs)))
 
             try {
               val obj = TorrentBroadcast.unBlockifyObject[T](
