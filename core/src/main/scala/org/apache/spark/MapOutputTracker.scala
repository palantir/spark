/*
 * Licensed to the Apache Software Foundation (ASF) under one or more
 * contributor license agreements.  See the NOTICE file distributed with
 * this work for additional information regarding copyright ownership.
 * The ASF licenses this file to You under the Apache License, Version 2.0
 * (the "License"); you may not use this file except in compliance with
 * the License.  You may obtain a copy of the License at
 *
 *    http://www.apache.org/licenses/LICENSE-2.0
 *
 * Unless required by applicable law or agreed to in writing, software
 * distributed under the License is distributed on an "AS IS" BASIS,
 * WITHOUT WARRANTIES OR CONDITIONS OF ANY KIND, either express or implied.
 * See the License for the specific language governing permissions and
 * limitations under the License.
 */

package org.apache.spark

import java.io._
import java.util.concurrent.{ConcurrentHashMap, LinkedBlockingQueue, ThreadPoolExecutor, TimeUnit}
import java.util.zip.{GZIPInputStream, GZIPOutputStream}

import scala.collection.JavaConverters._
import scala.collection.mutable.{HashMap, HashSet, ListBuffer, Map}
import scala.concurrent.{ExecutionContext, Future}
import scala.concurrent.duration.Duration
import scala.reflect.ClassTag
import scala.util.control.NonFatal

import org.apache.spark.broadcast.{Broadcast, BroadcastManager}
import org.apache.spark.internal.Logging
import org.apache.spark.internal.config._
import org.apache.spark.rpc.{RpcCallContext, RpcEndpoint, RpcEndpointRef, RpcEnv}
import org.apache.spark.scheduler.MapStatus
import org.apache.spark.shuffle.MetadataFetchFailedException
import org.apache.spark.storage.{BlockId, BlockManagerId, ShuffleBlockAttemptId, ShuffleBlockId}
import org.apache.spark.util._

/**
 * Helper class used by the [[MapOutputTrackerMaster]] to perform bookkeeping for a single
 * ShuffleMapStage.
 *
 * This class maintains a mapping from mapIds to `MapStatus`. It also maintains a cache of
 * serialized map statuses in order to speed up tasks' requests for map output statuses.
 *
 * All public methods of this class are thread-safe.
 */
private class ShuffleStatus(numPartitions: Int) {

  // All accesses to the following state must be guarded with `this.synchronized`.

  /**
   * MapStatus for each partition. The index of the array is the map partition id.
   * Each value in the array is the MapStatus for a partition, or null if the partition
   * is not available. Even though in theory a task may run multiple times (due to speculation,
   * stage retries, etc.), in practice the likelihood of a map output being available at multiple
   * locations is so small that we choose to ignore that case and store only a single location
   * for each output.
   */
  // Exposed for testing
  val mapStatuses = new Array[MapStatus](numPartitions)

  /**
   * The cached result of serializing the map statuses array. This cache is lazily populated when
   * [[serializedMapStatus]] is called. The cache is invalidated when map outputs are removed.
   */
  private[this] var cachedSerializedMapStatus: Array[Byte] = _

  /**
   * Broadcast variable holding serialized map output statuses array. When [[serializedMapStatus]]
   * serializes the map statuses array it may detect that the result is too large to send in a
   * single RPC, in which case it places the serialized array into a broadcast variable and then
   * sends a serialized broadcast variable instead. This variable holds a reference to that
   * broadcast variable in order to keep it from being garbage collected and to allow for it to be
   * explicitly destroyed later on when the ShuffleMapStage is garbage-collected.
   */
  private[this] var cachedSerializedBroadcast: Broadcast[Array[Byte]] = _

  /**
   * Counter tracking the number of partitions that have output. This is a performance optimization
   * to avoid having to count the number of non-null entries in the `mapStatuses` array and should
   * be equivalent to`mapStatuses.count(_ ne null)`.
   */
  private[this] var _numAvailableOutputs: Int = 0

  /**
   * Register a map output. If there is already a registered location for the map output then it
   * will be replaced by the new location.
   */
  def addMapOutput(mapId: Int, status: MapStatus): Unit = synchronized {
    if (mapStatuses(mapId) == null) {
      _numAvailableOutputs += 1
      invalidateSerializedMapOutputStatusCache()
    }
    mapStatuses(mapId) = status
  }

  /**
   * Remove the map output which was served by the specified block manager.
   * This is a no-op if there is no registered map output or if the registered output is from a
   * different block manager.
   */
  def removeMapOutput(mapId: Int, bmAddress: BlockManagerId): Unit = synchronized {
    if (mapStatuses(mapId) != null && mapStatuses(mapId).location == bmAddress) {
      _numAvailableOutputs -= 1
      mapStatuses(mapId) = null
      invalidateSerializedMapOutputStatusCache()
    }
  }

  /**
   * Removes all shuffle outputs associated with this host. Note that this will also remove
   * outputs which are served by an external shuffle server (if one exists).
   */
  def removeOutputsOnHost(host: String): Unit = {
    removeOutputsByFilter(x => x.host == host)
  }

  /**
   * Removes all map outputs associated with the specified executor. Note that this will also
   * remove outputs which are served by an external shuffle server (if one exists), as they are
   * still registered with that execId.
   */
  def removeOutputsOnExecutor(execId: String): Unit = synchronized {
    removeOutputsByFilter(x => x.executorId == execId)
  }

  /**
   * Removes all shuffle outputs which satisfies the filter. Note that this will also
   * remove outputs which are served by an external shuffle server (if one exists).
   */
  def removeOutputsByFilter(f: (BlockManagerId) => Boolean): Unit = synchronized {
    for (mapId <- 0 until mapStatuses.length) {
      if (mapStatuses(mapId) != null && mapStatuses(mapId).location != null
        && f(mapStatuses(mapId).location)) {
        _numAvailableOutputs -= 1
        mapStatuses(mapId) = null
        invalidateSerializedMapOutputStatusCache()
      }
    }
  }

  /**
   * Number of partitions that have shuffle outputs.
   */
  def numAvailableOutputs: Int = synchronized {
    _numAvailableOutputs
  }

  /**
   * Returns the sequence of partition ids that are missing (i.e. needs to be computed).
   */
  def findMissingPartitions(): Seq[Int] = synchronized {
    val missing = (0 until numPartitions).filter(id => mapStatuses(id) == null)
    assert(missing.size == numPartitions - _numAvailableOutputs,
      s"${missing.size} missing, expected ${numPartitions - _numAvailableOutputs}")
    missing
  }

  /**
   * Serializes the mapStatuses array into an efficient compressed format. See the comments on
   * `MapOutputTracker.serializeMapStatuses()` for more details on the serialization format.
   *
   * This method is designed to be called multiple times and implements caching in order to speed
   * up subsequent requests. If the cache is empty and multiple threads concurrently attempt to
   * serialize the map statuses then serialization will only be performed in a single thread and all
   * other threads will block until the cache is populated.
   */
  def serializedMapStatus(
      broadcastManager: BroadcastManager,
      isLocal: Boolean,
      minBroadcastSize: Int): Array[Byte] = synchronized {
    if (cachedSerializedMapStatus eq null) {
      val serResult = MapOutputTracker.serializeMapStatuses(
          mapStatuses, broadcastManager, isLocal, minBroadcastSize)
      cachedSerializedMapStatus = serResult._1
      cachedSerializedBroadcast = serResult._2
    }
    cachedSerializedMapStatus
  }

  // Used in testing.
  def hasCachedSerializedBroadcast: Boolean = synchronized {
    cachedSerializedBroadcast != null
  }

  /**
   * Helper function which provides thread-safe access to the mapStatuses array.
   * The function should NOT mutate the array.
   */
  def withMapStatuses[T](f: Array[MapStatus] => T): T = synchronized {
    f(mapStatuses)
  }

  /**
   * Clears the cached serialized map output statuses.
   */
  def invalidateSerializedMapOutputStatusCache(): Unit = synchronized {
    if (cachedSerializedBroadcast != null) {
      // Prevent errors during broadcast cleanup from crashing the DAGScheduler (see SPARK-21444)
      Utils.tryLogNonFatalError {
        // Use `blocking = false` so that this operation doesn't hang while trying to send cleanup
        // RPCs to dead executors.
        cachedSerializedBroadcast.destroy()
      }
      cachedSerializedBroadcast = null
    }
    cachedSerializedMapStatus = null
  }
}

private[spark] sealed trait MapOutputTrackerMessage
private[spark] case class GetMapOutputStatuses(shuffleId: Int)
  extends MapOutputTrackerMessage
private[spark] case object StopMapOutputTracker extends MapOutputTrackerMessage

private[spark] case class GetMapOutputMessage(shuffleId: Int, context: RpcCallContext)

/** RpcEndpoint class for MapOutputTrackerMaster */
private[spark] class MapOutputTrackerMasterEndpoint(
    override val rpcEnv: RpcEnv, tracker: MapOutputTrackerMaster, conf: SparkConf)
  extends RpcEndpoint with Logging {

  logDebug("init") // force eager creation of logger

  override def receiveAndReply(context: RpcCallContext): PartialFunction[Any, Unit] = {
    case GetMapOutputStatuses(shuffleId: Int) =>
      val hostPort = context.senderAddress.hostPort
      logInfo("Asked to send map output locations for shuffle " + shuffleId + " to " + hostPort)
      val mapOutputStatuses = tracker.post(new GetMapOutputMessage(shuffleId, context))

    case StopMapOutputTracker =>
      logInfo("MapOutputTrackerMasterEndpoint stopped!")
      context.reply(true)
      stop()
  }
}

/**
 * Class that keeps track of the location of the map output of a stage. This is abstract because the
 * driver and executor have different versions of the MapOutputTracker. In principle the driver-
 * and executor-side classes don't need to share a common base class; the current shared base class
 * is maintained primarily for backwards-compatibility in order to avoid having to update existing
 * test code.
*/
private[spark] abstract class MapOutputTracker(conf: SparkConf) extends Logging {
  /** Set to the MapOutputTrackerMasterEndpoint living on the driver. */
  var trackerEndpoint: RpcEndpointRef = _

  /**
   * The driver-side counter is incremented every time that a map output is lost. This value is sent
   * to executors as part of tasks, where executors compare the new epoch number to the highest
   * epoch number that they received in the past. If the new epoch number is higher then executors
   * will clear their local caches of map output statuses and will re-fetch (possibly updated)
   * statuses from the driver.
   */
  protected var epoch: Long = 0
  protected val epochLock = new AnyRef

  /**
   * Send a message to the trackerEndpoint and get its result within a default timeout, or
   * throw a SparkException if this fails.
   */
  protected def askTracker[T: ClassTag](message: Any): T = {
    try {
      trackerEndpoint.askSync[T](message)
    } catch {
      case e: Exception =>
        logError("Error communicating with MapOutputTracker", e)
        throw new SparkException("Error communicating with MapOutputTracker", e)
    }
  }

  /** Send a one-way message to the trackerEndpoint, to which we expect it to reply with true. */
  protected def sendTracker(message: Any) {
    val response = askTracker[Boolean](message)
    if (response != true) {
      throw new SparkException(
        "Error reply received from MapOutputTracker. Expecting true, got " + response.toString)
    }
  }

  // For testing
  def getMapSizesByExecutorId(shuffleId: Int, reduceId: Int)
      : Iterator[(Option[BlockManagerId], Seq[(BlockId, Long)])] = {
    getMapSizesByExecutorId(shuffleId, reduceId, reduceId + 1)
  }

  /**
   * Called from executors to get the server URIs and output sizes for each shuffle block that
   * needs to be read from a given range of map output partitions (startPartition is included but
   * endPartition is excluded from the range).
   *
   * @return A sequence of 2-item tuples, where the first item in the tuple is a BlockManagerId,
   *         and the second item is a sequence of (shuffle block id, shuffle block size) tuples
   *         describing the shuffle blocks that are stored at that block manager.
   */
  def getMapSizesByExecutorId(shuffleId: Int, startPartition: Int, endPartition: Int)
      : Iterator[(Option[BlockManagerId], Seq[(BlockId, Long)])]

  /**
   * Deletes map output status information for the specified shuffle stage.
   */
  def unregisterShuffle(shuffleId: Int): Unit

  def stop() {}
}

/**
 * Driver-side class that keeps track of the location of the map output of a stage.
 *
 * The DAGScheduler uses this class to (de)register map output statuses and to look up statistics
 * for performing locality-aware reduce task scheduling.
 *
 * ShuffleMapStage uses this class for tracking available / missing outputs in order to determine
 * which tasks need to be run.
 */
private[spark] class MapOutputTrackerMaster(
    conf: SparkConf,
    broadcastManager: BroadcastManager,
    isLocal: Boolean)
  extends MapOutputTracker(conf) {

  // The size at which we use Broadcast to send the map output statuses to the executors
  private val minSizeForBroadcast = conf.get(SHUFFLE_MAPOUTPUT_MIN_SIZE_FOR_BROADCAST).toInt

  /** Whether to compute locality preferences for reduce tasks */
  private val shuffleLocalityEnabled = conf.get(SHUFFLE_REDUCE_LOCALITY_ENABLE)

  // Number of map and reduce tasks above which we do not assign preferred locations based on map
  // output sizes. We limit the size of jobs for which assign preferred locations as computing the
  // top locations by size becomes expensive.
  private val SHUFFLE_PREF_MAP_THRESHOLD = 1000
  // NOTE: This should be less than 2000 as we use HighlyCompressedMapStatus beyond that
  private val SHUFFLE_PREF_REDUCE_THRESHOLD = 1000

  // Fraction of total map output that must be at a location for it to considered as a preferred
  // location for a reduce task. Making this larger will focus on fewer locations where most data
  // can be read locally, but may lead to more delay in scheduling if those locations are busy.
  private val REDUCER_PREF_LOCS_FRACTION = 0.2

  // HashMap for storing shuffleStatuses in the driver.
  // Statuses are dropped only by explicit de-registering.
  // Exposed for testing
  val shuffleStatuses = new ConcurrentHashMap[Int, ShuffleStatus]().asScala

  private val maxRpcMessageSize = RpcUtils.maxMessageSizeBytes(conf)

  // requests for map output statuses
  private val mapOutputRequests = new LinkedBlockingQueue[GetMapOutputMessage]

  // Thread pool used for handling map output status requests. This is a separate thread pool
  // to ensure we don't block the normal dispatcher threads.
  private val threadpool: ThreadPoolExecutor = {
    val numThreads = conf.get(SHUFFLE_MAPOUTPUT_DISPATCHER_NUM_THREADS)
    val pool = ThreadUtils.newDaemonFixedThreadPool(numThreads, "map-output-dispatcher")
    for (i <- 0 until numThreads) {
      pool.execute(new MessageLoop)
    }
    pool
  }

  // Make sure that we aren't going to exceed the max RPC message size by making sure
  // we use broadcast to send large map output statuses.
  if (minSizeForBroadcast > maxRpcMessageSize) {
    val msg = s"${SHUFFLE_MAPOUTPUT_MIN_SIZE_FOR_BROADCAST.key} ($minSizeForBroadcast bytes) " +
      s"must be <= spark.rpc.message.maxSize ($maxRpcMessageSize bytes) to prevent sending an " +
      "rpc message that is too large."
    logError(msg)
    throw new IllegalArgumentException(msg)
  }

  def post(message: GetMapOutputMessage): Unit = {
    mapOutputRequests.offer(message)
  }

  /** Message loop used for dispatching messages. */
  private class MessageLoop extends Runnable {
    override def run(): Unit = {
      try {
        while (true) {
          try {
            val data = mapOutputRequests.take()
             if (data == PoisonPill) {
              // Put PoisonPill back so that other MessageLoops can see it.
              mapOutputRequests.offer(PoisonPill)
              return
            }
            val context = data.context
            val shuffleId = data.shuffleId
            val hostPort = context.senderAddress.hostPort
            logDebug("Handling request to send map output locations for shuffle " + shuffleId +
              " to " + hostPort)
            val shuffleStatus = shuffleStatuses.get(shuffleId).head
            context.reply(
              shuffleStatus.serializedMapStatus(broadcastManager, isLocal, minSizeForBroadcast))
          } catch {
            case NonFatal(e) => logError(e.getMessage, e)
          }
        }
      } catch {
        case ie: InterruptedException => // exit
      }
    }
  }

  /** A poison endpoint that indicates MessageLoop should exit its message loop. */
  private val PoisonPill = new GetMapOutputMessage(-99, null)

  // Used only in unit tests.
  private[spark] def getNumCachedSerializedBroadcast: Int = {
    shuffleStatuses.valuesIterator.count(_.hasCachedSerializedBroadcast)
  }

  def registerShuffle(shuffleId: Int, numMaps: Int) {
    if (shuffleStatuses.put(shuffleId, new ShuffleStatus(numMaps)).isDefined) {
      throw new IllegalArgumentException("Shuffle ID " + shuffleId + " registered twice")
    }
  }

  def registerMapOutput(shuffleId: Int, mapId: Int, status: MapStatus) {
    shuffleStatuses(shuffleId).addMapOutput(mapId, status)
  }

  /** Unregister map output information of the given shuffle, mapper and block manager */
  def unregisterMapOutput(shuffleId: Int, mapId: Int, bmAddress: BlockManagerId) {
    shuffleStatuses.get(shuffleId) match {
      case Some(shuffleStatus) =>
        shuffleStatus.removeMapOutput(mapId, bmAddress)
        incrementEpoch()
      case None =>
        throw new SparkException("unregisterMapOutput called for nonexistent shuffle ID")
    }
  }

  /** Unregister all map output information of the given shuffle. */
  def unregisterAllMapOutput(shuffleId: Int) {
    shuffleStatuses.get(shuffleId) match {
      case Some(shuffleStatus) =>
        shuffleStatus.removeOutputsByFilter(x => true)
        incrementEpoch()
      case None =>
        throw new SparkException(
          s"unregisterAllMapOutput called for nonexistent shuffle ID $shuffleId.")
    }
  }

  /** Unregister shuffle data */
  def unregisterShuffle(shuffleId: Int) {
    shuffleStatuses.remove(shuffleId).foreach { shuffleStatus =>
      shuffleStatus.invalidateSerializedMapOutputStatusCache()
    }
  }

  /**
   * Removes all shuffle outputs associated with this host. Note that this will also remove
   * outputs which are served by an external shuffle server (if one exists).
   */
  def removeOutputsOnHost(host: String): Unit = {
    shuffleStatuses.valuesIterator.foreach { _.removeOutputsOnHost(host) }
    incrementEpoch()
  }

  /**
   * Removes all shuffle outputs associated with this executor. Note that this will also remove
   * outputs which are served by an external shuffle server (if one exists), as they are still
   * registered with this execId.
   */
  def removeOutputsOnExecutor(execId: String): Unit = {
    shuffleStatuses.valuesIterator.foreach { _.removeOutputsOnExecutor(execId) }
    incrementEpoch()
  }

  /** Check if the given shuffle is being tracked */
  def containsShuffle(shuffleId: Int): Boolean = shuffleStatuses.contains(shuffleId)

  def getNumAvailableOutputs(shuffleId: Int): Int = {
    shuffleStatuses.get(shuffleId).map(_.numAvailableOutputs).getOrElse(0)
  }

  /**
   * Returns the sequence of partition ids that are missing (i.e. needs to be computed), or None
   * if the MapOutputTrackerMaster doesn't know about this shuffle.
   */
  def findMissingPartitions(shuffleId: Int): Option[Seq[Int]] = {
    shuffleStatuses.get(shuffleId).map(_.findMissingPartitions())
  }

  /**
   * Grouped function of Range, this is to avoid traverse of all elements of Range using
   * IterableLike's grouped function.
   */
  def rangeGrouped(range: Range, size: Int): Seq[Range] = {
    val start = range.start
    val step = range.step
    val end = range.end
    for (i <- start.until(end, size * step)) yield {
      i.until(i + size * step, step)
    }
  }

  /**
   * To equally divide n elements into m buckets, basically each bucket should have n/m elements,
   * for the remaining n%m elements, add one more element to the first n%m buckets each.
   */
  def equallyDivide(numElements: Int, numBuckets: Int): Seq[Seq[Int]] = {
    val elementsPerBucket = numElements / numBuckets
    val remaining = numElements % numBuckets
    val splitPoint = (elementsPerBucket + 1) * remaining
    if (elementsPerBucket == 0) {
      rangeGrouped(0.until(splitPoint), elementsPerBucket + 1)
    } else {
      rangeGrouped(0.until(splitPoint), elementsPerBucket + 1) ++
        rangeGrouped(splitPoint.until(numElements), elementsPerBucket)
    }
  }

  /**
   * Return statistics about all of the outputs for a given shuffle.
   */
  def getStatistics(dep: ShuffleDependency[_, _, _]): MapOutputStatistics = {
    shuffleStatuses(dep.shuffleId).withMapStatuses { statuses =>
      val totalSizes = new Array[Long](dep.partitioner.numPartitions)
      val parallelAggThreshold = conf.get(
        SHUFFLE_MAP_OUTPUT_PARALLEL_AGGREGATION_THRESHOLD)
      val parallelism = math.min(
        Runtime.getRuntime.availableProcessors(),
        statuses.length.toLong * totalSizes.length / parallelAggThreshold + 1).toInt
      if (parallelism <= 1) {
        for (s <- statuses) {
          for (i <- 0 until totalSizes.length) {
            totalSizes(i) += s.getSizeForBlock(i)
          }
        }
      } else {
        val threadPool = ThreadUtils.newDaemonFixedThreadPool(parallelism, "map-output-aggregate")
        try {
          implicit val executionContext = ExecutionContext.fromExecutor(threadPool)
          val mapStatusSubmitTasks = equallyDivide(totalSizes.length, parallelism).map {
            reduceIds => Future {
              for (s <- statuses; i <- reduceIds) {
                totalSizes(i) += s.getSizeForBlock(i)
              }
            }
          }
          ThreadUtils.awaitResult(Future.sequence(mapStatusSubmitTasks), Duration.Inf)
        } finally {
          threadPool.shutdown()
        }
      }
      new MapOutputStatistics(dep.shuffleId, totalSizes)
    }
  }

  /**
   * Return the preferred hosts on which to run the given map output partition in a given shuffle,
   * i.e. the nodes that the most outputs for that partition are on.
   *
   * @param dep shuffle dependency object
   * @param partitionId map output partition that we want to read
   * @return a sequence of host names
   */
  def getPreferredLocationsForShuffle(dep: ShuffleDependency[_, _, _], partitionId: Int)
      : Seq[String] = {
    if (shuffleLocalityEnabled && dep.rdd.partitions.length < SHUFFLE_PREF_MAP_THRESHOLD &&
        dep.partitioner.numPartitions < SHUFFLE_PREF_REDUCE_THRESHOLD) {
      val blockManagerIds = getLocationsWithLargestOutputs(dep.shuffleId, partitionId,
        dep.partitioner.numPartitions, REDUCER_PREF_LOCS_FRACTION)
      if (blockManagerIds.nonEmpty) {
        blockManagerIds.get.map(_.host)
      } else {
        Nil
      }
    } else {
      Nil
    }
  }

  /**
   * Return a list of locations that each have fraction of map output greater than the specified
   * threshold. Ignores shuffle blocks without location or executor id.
   *
   * @param shuffleId id of the shuffle
   * @param reducerId id of the reduce task
   * @param numReducers total number of reducers in the shuffle
   * @param fractionThreshold fraction of total map output size that a location must have
   *                          for it to be considered large.
   */
  def getLocationsWithLargestOutputs(
      shuffleId: Int,
      reducerId: Int,
      numReducers: Int,
      fractionThreshold: Double)
    : Option[Array[BlockManagerId]] = {

    val shuffleStatus = shuffleStatuses.get(shuffleId).orNull
    if (shuffleStatus != null) {
      shuffleStatus.withMapStatuses { statuses =>
        if (statuses.nonEmpty) {
          // HashMap to add up sizes of all blocks at the same location
          val locs = new HashMap[BlockManagerId, Long]
          var totalOutputSize = 0L
          var mapIdx = 0
          while (mapIdx < statuses.length) {
            val status = statuses(mapIdx)
            // status may be null here if we are called between registerShuffle, which creates an
            // array with null entries for each output, and registerMapOutputs, which populates it
            // with valid status entries. This is possible if one thread schedules a job which
            // depends on an RDD which is currently being computed by another thread.
            // This also ignores locations that are not on executors.
            if (status != null && status.location != null && status.location.executorId != null) {
              val blockSize = status.getSizeForBlock(reducerId)
              if (blockSize > 0) {
                locs(status.location) = locs.getOrElse(status.location, 0L) + blockSize
                totalOutputSize += blockSize
              }
            }
            mapIdx = mapIdx + 1
          }
          val topLocs = locs.filter { case (loc, size) =>
            size.toDouble / totalOutputSize >= fractionThreshold
          }
          // Return if we have any locations which satisfy the required threshold
          if (topLocs.nonEmpty) {
            return Some(topLocs.keys.toArray)
          }
        }
      }
    }
    None
  }

  def incrementEpoch() {
    epochLock.synchronized {
      epoch += 1
      logDebug("Increasing epoch to " + epoch)
    }
  }

  /** Called to get current epoch number. */
  def getEpoch: Long = {
    epochLock.synchronized {
      return epoch
    }
  }

  // Get blocks sizes by executor Id. Note that zero-sized blocks are excluded in the result.
  // This method is only called in local-mode.
  def getMapSizesByExecutorId(shuffleId: Int, startPartition: Int, endPartition: Int)
      : Iterator[(Option[BlockManagerId], Seq[(BlockId, Long)])] = {
    logDebug(s"Fetching outputs for shuffle $shuffleId, partitions $startPartition-$endPartition")
    shuffleStatuses.get(shuffleId) match {
      case Some (shuffleStatus) =>
        shuffleStatus.withMapStatuses { statuses =>
          MapOutputTracker.convertMapStatuses(shuffleId, startPartition, endPartition, statuses)
        }
      case None =>
        Iterator.empty
    }
  }

  override def stop() {
    mapOutputRequests.offer(PoisonPill)
    threadpool.shutdown()
    sendTracker(StopMapOutputTracker)
    trackerEndpoint = null
    shuffleStatuses.clear()
  }
}

/**
 * Executor-side client for fetching map output info from the driver's MapOutputTrackerMaster.
 * Note that this is not used in local-mode; instead, local-mode Executors access the
 * MapOutputTrackerMaster directly (which is possible because the master and worker share a comon
 * superclass).
 */
private[spark] class MapOutputTrackerWorker(conf: SparkConf) extends MapOutputTracker(conf) {

  val mapStatuses: Map[Int, Array[MapStatus]] =
    new ConcurrentHashMap[Int, Array[MapStatus]]().asScala

  /** Remembers which map output locations are currently being fetched on an executor. */
  private val fetching = new HashSet[Int]

  // Get blocks sizes by executor Id. Note that zero-sized blocks are excluded in the result.
  override def getMapSizesByExecutorId(shuffleId: Int, startPartition: Int, endPartition: Int)
      : Iterator[(Option[BlockManagerId], Seq[(BlockId, Long)])] = {
    logDebug(s"Fetching outputs for shuffle $shuffleId, partitions $startPartition-$endPartition")
    val statuses = getStatuses(shuffleId)
    try {
      MapOutputTracker.convertMapStatuses(shuffleId, startPartition, endPartition, statuses)
    } catch {
      case e: MetadataFetchFailedException =>
        // We experienced a fetch failure so our mapStatuses cache is outdated; clear it:
        mapStatuses.clear()
        throw e
    }
  }

  /**
   * Get or fetch the array of MapStatuses for a given shuffle ID. NOTE: clients MUST synchronize
   * on this array when reading it, because on the driver, we may be changing it in place.
   *
   * (It would be nice to remove this restriction in the future.)
   */
  private def getStatuses(shuffleId: Int): Array[MapStatus] = {
    val statuses = mapStatuses.get(shuffleId).orNull
    if (statuses == null) {
      logInfo("Don't have map outputs for shuffle " + shuffleId + ", fetching them")
      val startTimeNs = System.nanoTime()
      var fetchedStatuses: Array[MapStatus] = null
      fetching.synchronized {
        // Someone else is fetching it; wait for them to be done
        while (fetching.contains(shuffleId)) {
          try {
            fetching.wait()
          } catch {
            case e: InterruptedException =>
          }
        }

        // Either while we waited the fetch happened successfully, or
        // someone fetched it in between the get and the fetching.synchronized.
        fetchedStatuses = mapStatuses.get(shuffleId).orNull
        if (fetchedStatuses == null) {
          // We have to do the fetch, get others to wait for us.
          fetching += shuffleId
        }
      }

      if (fetchedStatuses == null) {
        // We won the race to fetch the statuses; do so
        logInfo("Doing the fetch; tracker endpoint = " + trackerEndpoint)
        // This try-finally prevents hangs due to timeouts:
        try {
          val fetchedBytes = askTracker[Array[Byte]](GetMapOutputStatuses(shuffleId))
          fetchedStatuses = MapOutputTracker.deserializeMapStatuses(fetchedBytes)
          logInfo("Got the output locations")
          mapStatuses.put(shuffleId, fetchedStatuses)
        } finally {
          fetching.synchronized {
            fetching -= shuffleId
            fetching.notifyAll()
          }
        }
      }
      logDebug(s"Fetching map output statuses for shuffle $shuffleId took " +
        s"${TimeUnit.NANOSECONDS.toMillis(System.nanoTime() - startTimeNs)} ms")

      if (fetchedStatuses != null) {
        fetchedStatuses
      } else {
        logError("Missing all output locations for shuffle " + shuffleId)
        throw new MetadataFetchFailedException(
          shuffleId, -1, "Missing all output locations for shuffle " + shuffleId)
      }
    } else {
      statuses
    }
  }


  /** Unregister shuffle data. */
  def unregisterShuffle(shuffleId: Int): Unit = {
    mapStatuses.remove(shuffleId)
  }

  /**
   * Called from executors to update the epoch number, potentially clearing old outputs
   * because of a fetch failure. Each executor task calls this with the latest epoch
   * number on the driver at the time it was created.
   */
  def updateEpoch(newEpoch: Long): Unit = {
    epochLock.synchronized {
      if (newEpoch > epoch) {
        logInfo("Updating epoch to " + newEpoch + " and clearing cache")
        epoch = newEpoch
        mapStatuses.clear()
      }
    }
  }
}

private[spark] object MapOutputTracker extends Logging {

  val ENDPOINT_NAME = "MapOutputTracker"
  private val DIRECT = 0
  private val BROADCAST = 1

  // Serialize an array of map output locations into an efficient byte format so that we can send
  // it to reduce tasks. We do this by compressing the serialized bytes using GZIP. They will
  // generally be pretty compressible because many map outputs will be on the same hostname.
  def serializeMapStatuses(statuses: Array[MapStatus], broadcastManager: BroadcastManager,
      isLocal: Boolean, minBroadcastSize: Int): (Array[Byte], Broadcast[Array[Byte]]) = {
    val out = new ByteArrayOutputStream
    out.write(DIRECT)
    val objOut = new ObjectOutputStream(new GZIPOutputStream(out))
    Utils.tryWithSafeFinally {
      // Since statuses can be modified in parallel, sync on it
      statuses.synchronized {
        objOut.writeObject(statuses)
      }
    } {
      objOut.close()
    }
    val arr = out.toByteArray
    if (arr.length >= minBroadcastSize) {
      // Use broadcast instead.
      // Important arr(0) is the tag == DIRECT, ignore that while deserializing !
      val bcast = broadcastManager.newBroadcast(arr, isLocal)
      // toByteArray creates copy, so we can reuse out
      out.reset()
      out.write(BROADCAST)
      val oos = new ObjectOutputStream(new GZIPOutputStream(out))
      oos.writeObject(bcast)
      oos.close()
      val outArr = out.toByteArray
      logInfo("Broadcast mapstatuses size = " + outArr.length + ", actual size = " + arr.length)
      (outArr, bcast)
    } else {
      (arr, null)
    }
  }

  // Opposite of serializeMapStatuses.
  def deserializeMapStatuses(bytes: Array[Byte]): Array[MapStatus] = {
    assert (bytes.length > 0)

    def deserializeObject(arr: Array[Byte], off: Int, len: Int): AnyRef = {
      val objIn = new ObjectInputStream(new GZIPInputStream(
        new ByteArrayInputStream(arr, off, len)))
      Utils.tryWithSafeFinally {
        objIn.readObject()
      } {
        objIn.close()
      }
    }

    bytes(0) match {
      case DIRECT =>
        deserializeObject(bytes, 1, bytes.length - 1).asInstanceOf[Array[MapStatus]]
      case BROADCAST =>
        // deserialize the Broadcast, pull .value array out of it, and then deserialize that
        val bcast = deserializeObject(bytes, 1, bytes.length - 1).
          asInstanceOf[Broadcast[Array[Byte]]]
        logInfo("Broadcast mapstatuses size = " + bytes.length +
          ", actual size = " + bcast.value.length)
        // Important - ignore the DIRECT tag ! Start from offset 1
        deserializeObject(bcast.value, 1, bcast.value.length - 1).asInstanceOf[Array[MapStatus]]
      case _ => throw new IllegalArgumentException("Unexpected byte tag = " + bytes(0))
    }
  }

  /**
   * Given an array of map statuses and a range of map output partitions, returns a sequence that,
   * for each block manager ID, lists the shuffle block IDs and corresponding shuffle block sizes
   * stored at that block manager.
   * Note that empty blocks are filtered in the result.
   *
   * If any of the statuses is null (indicating a missing location due to a failed mapper),
   * throws a FetchFailedException.
   *
   * @param shuffleId Identifier for the shuffle
   * @param startPartition Start of map output partition ID range (included in range)
   * @param endPartition End of map output partition ID range (excluded from range)
   * @param statuses List of map statuses, indexed by map ID.
   * @return A sequence of 2-item tuples, where the first item in the tuple is a BlockManagerId,
   *         and the second item is a sequence of (shuffle block ID, shuffle block size) tuples
   *         describing the shuffle blocks that are stored at that block manager.
   */
  def convertMapStatuses(
      shuffleId: Int,
      startPartition: Int,
      endPartition: Int,
      statuses: Array[MapStatus]): Iterator[(Option[BlockManagerId], Seq[(BlockId, Long)])] = {
    assert (statuses != null)
    val splitsByAddress = new HashMap[Option[BlockManagerId], ListBuffer[(BlockId, Long)]]
    for ((status, mapId) <- statuses.iterator.zipWithIndex) {
      if (status == null) {
        val errorMessage = s"Missing an output location for shuffle $shuffleId"
        logError(errorMessage)
        throw new MetadataFetchFailedException(shuffleId, startPartition, errorMessage)
      } else {
        for (part <- startPartition until endPartition) {
          val size = status.getSizeForBlock(part)
          if (size != 0) {
<<<<<<< HEAD
            if (status.location != null) {
              splitsByAddress.getOrElseUpdate(Option.apply(status.location), ListBuffer()) +=
                ((ShuffleBlockAttemptId(shuffleId, mapId, part, status.attemptId), size))
            } else {
              splitsByAddress.getOrElseUpdate(Option.empty, ListBuffer()) +=
                ((ShuffleBlockAttemptId(shuffleId, mapId, part, status.attemptId), size))
            }
=======
            splitsByAddress.getOrElseUpdate(status.location, ListBuffer()) +=
              ((ShuffleBlockAttemptId(shuffleId, mapId, part, status.mapTaskAttemptId), size))
>>>>>>> 0a2db1e0
          }
        }
      }
    }
    splitsByAddress.iterator
  }
}<|MERGE_RESOLUTION|>--- conflicted
+++ resolved
@@ -885,18 +885,13 @@
         for (part <- startPartition until endPartition) {
           val size = status.getSizeForBlock(part)
           if (size != 0) {
-<<<<<<< HEAD
             if (status.location != null) {
               splitsByAddress.getOrElseUpdate(Option.apply(status.location), ListBuffer()) +=
-                ((ShuffleBlockAttemptId(shuffleId, mapId, part, status.attemptId), size))
+                ((ShuffleBlockAttemptId(shuffleId, mapId, part, status.mapTaskAttemptId), size))
             } else {
               splitsByAddress.getOrElseUpdate(Option.empty, ListBuffer()) +=
-                ((ShuffleBlockAttemptId(shuffleId, mapId, part, status.attemptId), size))
+                ((ShuffleBlockAttemptId(shuffleId, mapId, part, status.mapTaskAttemptId), size))
             }
-=======
-            splitsByAddress.getOrElseUpdate(status.location, ListBuffer()) +=
-              ((ShuffleBlockAttemptId(shuffleId, mapId, part, status.mapTaskAttemptId), size))
->>>>>>> 0a2db1e0
           }
         }
       }
