/*
 * Licensed to the Apache Software Foundation (ASF) under one or more
 * contributor license agreements.  See the NOTICE file distributed with
 * this work for additional information regarding copyright ownership.
 * The ASF licenses this file to You under the Apache License, Version 2.0
 * (the "License"); you may not use this file except in compliance with
 * the License.  You may obtain a copy of the License at
 *
 *    http://www.apache.org/licenses/LICENSE-2.0
 *
 * Unless required by applicable law or agreed to in writing, software
 * distributed under the License is distributed on an "AS IS" BASIS,
 * WITHOUT WARRANTIES OR CONDITIONS OF ANY KIND, either express or implied.
 * See the License for the specific language governing permissions and
 * limitations under the License.
 */

package org.apache.spark.util.collection

import java.io._
import java.util.Comparator

import scala.collection.BufferedIterator
import scala.collection.mutable
import scala.collection.mutable.ArrayBuffer

import org.apache.spark.{Logging, SparkEnv}
import org.apache.spark.annotation.DeveloperApi
import org.apache.spark.serializer.{DeserializationStream, Serializer}
import org.apache.spark.storage.{DiskBlockObjectWriter, BlockId, BlockManager}
import org.apache.spark.util.collection.ExternalAppendOnlyMap.HashComparator

/**
 * :: DeveloperApi ::
 * An append-only map that spills sorted content to disk when there is insufficient space for it
 * to grow.
 *
 * This map takes two passes over the data:
 *
 *   (1) Values are merged into combiners, which are sorted and spilled to disk as necessary
 *   (2) Combiners are read from disk and merged together
 *
 * The setting of the spill threshold faces the following trade-off: If the spill threshold is
 * too high, the in-memory map may occupy more memory than is available, resulting in OOM.
 * However, if the spill threshold is too low, we spill frequently and incur unnecessary disk
 * writes. This may lead to a performance regression compared to the normal case of using the
 * non-spilling AppendOnlyMap.
 *
 * Two parameters control the memory threshold:
 *
 *   `spark.shuffle.memoryFraction` specifies the collective amount of memory used for storing
 *   these maps as a fraction of the executor's total memory. Since each concurrently running
 *   task maintains one map, the actual threshold for each map is this quantity divided by the
 *   number of running tasks.
 *
 *   `spark.shuffle.safetyFraction` specifies an additional margin of safety as a fraction of
 *   this threshold, in case map size estimation is not sufficiently accurate.
 */
@DeveloperApi
class ExternalAppendOnlyMap[K, V, C](
    createCombiner: V => C,
    mergeValue: (C, V) => C,
    mergeCombiners: (C, C) => C,
    serializer: Serializer = SparkEnv.get.serializer,
    blockManager: BlockManager = SparkEnv.get.blockManager)
  extends Iterable[(K, C)]
  with Serializable
  with Logging
  with SpillableCollection[(K, C), SizeTrackingAppendOnlyMap[K, C]] {

  private var currentMap = new SizeTrackingAppendOnlyMap[K, C]
  private val spilledMaps = new ArrayBuffer[DiskMapIterator]
<<<<<<< HEAD
=======
  private val sparkConf = SparkEnv.get.conf
  private val diskBlockManager = blockManager.diskBlockManager

  /**
   * Size of object batches when reading/writing from serializers.
   *
   * Objects are written in batches, with each batch using its own serialization stream. This
   * cuts down on the size of reference-tracking maps constructed when deserializing a stream.
   *
   * NOTE: Setting this too low can cause excessive copying when serializing, since some serializers
   * grow internal data structures by growing + copying every time the number of objects doubles.
   */
  private val serializerBatchSize = sparkConf.getLong("spark.shuffle.spill.batchSize", 10000)

  // Number of bytes spilled in total
  private var _diskBytesSpilled = 0L
  def diskBytesSpilled: Long = _diskBytesSpilled

  // Use getSizeAsKb (not bytes) to maintain backwards compatibility if no units are provided
  private val fileBufferSize =
    sparkConf.getSizeAsKb("spark.shuffle.file.buffer", "32k").toInt * 1024

  // Write metrics for current spill
  private var curWriteMetrics: ShuffleWriteMetrics = _

  // Peak size of the in-memory map observed so far, in bytes
  private var _peakMemoryUsedBytes: Long = 0L
  def peakMemoryUsedBytes: Long = _peakMemoryUsedBytes

>>>>>>> 6c5858bc
  private val keyComparator = new HashComparator[K]

  /**
   * Insert the given key and value into the map.
   */
  def insert(key: K, value: V): Unit = {
    insertAll(Iterator((key, value)))
  }

  /**
   * Insert the given iterator of keys and values into the map.
   *
   * When the underlying map needs to grow, check if the global pool of shuffle memory has
   * enough room for this to happen. If so, allocate the memory required to grow the map;
   * otherwise, spill the in-memory map to disk.
   *
   * The shuffle memory usage of the first trackMemoryThreshold entries is not tracked.
   */
  def insertAll(entries: Iterator[Product2[K, V]]): Unit = {
    // An update function for the map that we reuse across entries to avoid allocating
    // a new closure each time
    var curEntry: Product2[K, V] = null
    val update: (Boolean, C) => C = (hadVal, oldVal) => {
      if (hadVal) mergeValue(oldVal, curEntry._2) else createCombiner(curEntry._2)
    }

    while (entries.hasNext) {
      curEntry = entries.next()
      val estimatedSize = currentMap.estimateSize()
      if (estimatedSize > _peakMemoryUsedBytes) {
        _peakMemoryUsedBytes = estimatedSize
      }
      if (maybeSpill(currentMap, estimatedSize)) {
        currentMap = new SizeTrackingAppendOnlyMap[K, C]
      }
      currentMap.changeValue(curEntry._1, update)
      addElementsRead()
    }
  }

  /**
   * Insert the given iterable of keys and values into the map.
   *
   * When the underlying map needs to grow, check if the global pool of shuffle memory has
   * enough room for this to happen. If so, allocate the memory required to grow the map;
   * otherwise, spill the in-memory map to disk.
   *
   * The shuffle memory usage of the first trackMemoryThreshold entries is not tracked.
   */
  def insertAll(entries: Iterable[Product2[K, V]]): Unit = {
    insertAll(entries.iterator)
  }

<<<<<<< HEAD
  def diskBytesSpilled: Long = _diskBytesSpilled
=======
  /**
   * Sort the existing contents of the in-memory map and spill them to a temporary file on disk.
   */
  override protected[this] def spill(collection: SizeTracker): Unit = {
    val (blockId, file) = diskBlockManager.createTempLocalBlock()
    curWriteMetrics = new ShuffleWriteMetrics()
    var writer = blockManager.getDiskWriter(blockId, file, ser, fileBufferSize, curWriteMetrics)
    var objectsWritten = 0

    // List of batch sizes (bytes) in the order they are written to disk
    val batchSizes = new ArrayBuffer[Long]

    // Flush the disk writer's contents to disk, and update relevant variables
    def flush(): Unit = {
      val w = writer
      writer = null
      w.commitAndClose()
      _diskBytesSpilled += curWriteMetrics.shuffleBytesWritten
      batchSizes.append(curWriteMetrics.shuffleBytesWritten)
      objectsWritten = 0
    }

    var success = false
    try {
      val it = currentMap.destructiveSortedIterator(keyComparator)
      while (it.hasNext) {
        val kv = it.next()
        writer.write(kv._1, kv._2)
        objectsWritten += 1

        if (objectsWritten == serializerBatchSize) {
          flush()
          curWriteMetrics = new ShuffleWriteMetrics()
          writer = blockManager.getDiskWriter(blockId, file, ser, fileBufferSize, curWriteMetrics)
        }
      }
      if (objectsWritten > 0) {
        flush()
      } else if (writer != null) {
        val w = writer
        writer = null
        w.revertPartialWritesAndClose()
      }
      success = true
    } finally {
      if (!success) {
        // This code path only happens if an exception was thrown above before we set success;
        // close our stuff and let the exception be thrown further
        if (writer != null) {
          writer.revertPartialWritesAndClose()
        }
        if (file.exists()) {
          file.delete()
        }
      }
    }

    spilledMaps.append(new DiskMapIterator(file, blockId, batchSizes))
  }
>>>>>>> 6c5858bc

  /**
   * Return an iterator that merges the in-memory map with the spilled maps.
   * If no spill has occurred, simply return the in-memory map's iterator.
   */
  override def iterator: Iterator[(K, C)] = {
    if (spilledMaps.isEmpty) {
      currentMap.iterator
    } else {
      new ExternalIterator()
    }
  }

  /**
   * An iterator that sort-merges (K, C) pairs from the in-memory map and the spilled maps
   */
  private class ExternalIterator extends Iterator[(K, C)] {

    // A queue that maintains a buffer for each stream we are currently merging
    // This queue maintains the invariant that it only contains non-empty buffers
    private val mergeHeap = new mutable.PriorityQueue[StreamBuffer]

    // Input streams are derived both from the in-memory map and spilled maps on disk
    // The in-memory map is sorted in place, while the spilled maps are already in sorted order
    private val sortedMap = currentMap.destructiveSortedIterator(keyComparator)
    private val inputStreams = (Seq(sortedMap) ++ spilledMaps).map(it => it.buffered)

    inputStreams.foreach { it =>
      val kcPairs = new ArrayBuffer[(K, C)]
      readNextHashCode(it, kcPairs)
      if (kcPairs.length > 0) {
        mergeHeap.enqueue(new StreamBuffer(it, kcPairs))
      }
    }

    /**
     * Fill a buffer with the next set of keys with the same hash code from a given iterator. We
     * read streams one hash code at a time to ensure we don't miss elements when they are merged.
     *
     * Assumes the given iterator is in sorted order of hash code.
     *
     * @param it iterator to read from
     * @param buf buffer to write the results into
     */
    private def readNextHashCode(it: BufferedIterator[(K, C)], buf: ArrayBuffer[(K, C)]): Unit = {
      if (it.hasNext) {
        var kc = it.next()
        buf += kc
        val minHash = hashKey(kc)
        while (it.hasNext && it.head._1.hashCode() == minHash) {
          kc = it.next()
          buf += kc
        }
      }
    }

    /**
     * If the given buffer contains a value for the given key, merge that value into
     * baseCombiner and remove the corresponding (K, C) pair from the buffer.
     */
    private def mergeIfKeyExists(key: K, baseCombiner: C, buffer: StreamBuffer): C = {
      var i = 0
      while (i < buffer.pairs.length) {
        val pair = buffer.pairs(i)
        if (pair._1 == key) {
          // Note that there's at most one pair in the buffer with a given key, since we always
          // merge stuff in a map before spilling, so it's safe to return after the first we find
          removeFromBuffer(buffer.pairs, i)
          return mergeCombiners(baseCombiner, pair._2)
        }
        i += 1
      }
      baseCombiner
    }

    /**
     * Remove the index'th element from an ArrayBuffer in constant time, swapping another element
     * into its place. This is more efficient than the ArrayBuffer.remove method because it does
     * not have to shift all the elements in the array over. It works for our array buffers because
     * we don't care about the order of elements inside, we just want to search them for a key.
     */
    private def removeFromBuffer[T](buffer: ArrayBuffer[T], index: Int): T = {
      val elem = buffer(index)
      buffer(index) = buffer(buffer.size - 1)  // This also works if index == buffer.size - 1
      buffer.reduceToSize(buffer.size - 1)
      elem
    }

    /**
     * Return true if there exists an input stream that still has unvisited pairs.
     */
    override def hasNext: Boolean = mergeHeap.length > 0

    /**
     * Select a key with the minimum hash, then combine all values with the same key from all
     * input streams.
     */
    override def next(): (K, C) = {
      if (mergeHeap.length == 0) {
        throw new NoSuchElementException
      }
      // Select a key from the StreamBuffer that holds the lowest key hash
      val minBuffer = mergeHeap.dequeue()
      val minPairs = minBuffer.pairs
      val minHash = minBuffer.minKeyHash
      val minPair = removeFromBuffer(minPairs, 0)
      val minKey = minPair._1
      var minCombiner = minPair._2
      assert(hashKey(minPair) == minHash)

      // For all other streams that may have this key (i.e. have the same minimum key hash),
      // merge in the corresponding value (if any) from that stream
      val mergedBuffers = ArrayBuffer[StreamBuffer](minBuffer)
      while (mergeHeap.length > 0 && mergeHeap.head.minKeyHash == minHash) {
        val newBuffer = mergeHeap.dequeue()
        minCombiner = mergeIfKeyExists(minKey, minCombiner, newBuffer)
        mergedBuffers += newBuffer
      }

      // Repopulate each visited stream buffer and add it back to the queue if it is non-empty
      mergedBuffers.foreach { buffer =>
        if (buffer.isEmpty) {
          readNextHashCode(buffer.iterator, buffer.pairs)
        }
        if (!buffer.isEmpty) {
          mergeHeap.enqueue(buffer)
        }
      }

      (minKey, minCombiner)
    }

    /**
     * A buffer for streaming from a map iterator (in-memory or on-disk) sorted by key hash.
     * Each buffer maintains all of the key-value pairs with what is currently the lowest hash
     * code among keys in the stream. There may be multiple keys if there are hash collisions.
     * Note that because when we spill data out, we only spill one value for each key, there is
     * at most one element for each key.
     *
     * StreamBuffers are ordered by the minimum key hash currently available in their stream so
     * that we can put them into a heap and sort that.
     */
    private class StreamBuffer(
        val iterator: BufferedIterator[(K, C)],
        val pairs: ArrayBuffer[(K, C)])
      extends Comparable[StreamBuffer] {

      def isEmpty: Boolean = pairs.length == 0

      // Invalid if there are no more pairs in this stream
      def minKeyHash: Int = {
        assert(pairs.length > 0)
        hashKey(pairs.head)
      }

      override def compareTo(other: StreamBuffer): Int = {
        // descending order because mutable.PriorityQueue dequeues the max, not the min
        if (other.minKeyHash < minKeyHash) -1 else if (other.minKeyHash == minKeyHash) 0 else 1
      }
    }
  }

  /**
   * An iterator that returns (K, C) pairs in sorted order from an on-disk map
   */
  private class DiskMapIterator(file: File, blockId: BlockId, batchSizes: ArrayBuffer[Long])
    extends DiskIterator(file, blockId, batchSizes)
  {
    override protected def readNextItemFromStream(deserializeStream: DeserializationStream): (K, C) = {
      val k = deserializeStream.readKey().asInstanceOf[K]
      val v = deserializeStream.readValue().asInstanceOf[C]
      (k, v)
    }

    override protected def shouldCleanupFileAfterOneIteration(): Boolean = true
  }


  /** Convenience function to hash the given (K, C) pair by the key. */
  private def hashKey(kc: (K, C)): Int = ExternalAppendOnlyMap.hash(kc._1)

  override protected def getIteratorForCurrentSpillable(): Iterator[(K, C)] = currentMap.destructiveSortedIterator(keyComparator)

  override protected def writeNextObject(c: (K, C), writer: DiskBlockObjectWriter): Unit = {
    writer.write(c._1, c._2)
  }

  override protected def recordNextSpilledPart(file: File, blockId: BlockId, batchSizes: ArrayBuffer[Long]): Unit = {
    spilledMaps.append(new DiskMapIterator(file, blockId, batchSizes))
  }
}

private[spark] object ExternalAppendOnlyMap {

  /**
   * Return the hash code of the given object. If the object is null, return a special hash code.
   */
  private def hash[T](obj: T): Int = {
    if (obj == null) 0 else obj.hashCode()
  }

  /**
   * A comparator which sorts arbitrary keys based on their hash codes.
   */
  private class HashComparator[K] extends Comparator[K] {
    def compare(key1: K, key2: K): Int = {
      val hash1 = hash(key1)
      val hash2 = hash(key2)
      if (hash1 < hash2) -1 else if (hash1 == hash2) 0 else 1
    }
  }
}<|MERGE_RESOLUTION|>--- conflicted
+++ resolved
@@ -70,38 +70,11 @@
 
   private var currentMap = new SizeTrackingAppendOnlyMap[K, C]
   private val spilledMaps = new ArrayBuffer[DiskMapIterator]
-<<<<<<< HEAD
-=======
-  private val sparkConf = SparkEnv.get.conf
-  private val diskBlockManager = blockManager.diskBlockManager
-
-  /**
-   * Size of object batches when reading/writing from serializers.
-   *
-   * Objects are written in batches, with each batch using its own serialization stream. This
-   * cuts down on the size of reference-tracking maps constructed when deserializing a stream.
-   *
-   * NOTE: Setting this too low can cause excessive copying when serializing, since some serializers
-   * grow internal data structures by growing + copying every time the number of objects doubles.
-   */
-  private val serializerBatchSize = sparkConf.getLong("spark.shuffle.spill.batchSize", 10000)
-
-  // Number of bytes spilled in total
-  private var _diskBytesSpilled = 0L
-  def diskBytesSpilled: Long = _diskBytesSpilled
-
-  // Use getSizeAsKb (not bytes) to maintain backwards compatibility if no units are provided
-  private val fileBufferSize =
-    sparkConf.getSizeAsKb("spark.shuffle.file.buffer", "32k").toInt * 1024
-
-  // Write metrics for current spill
-  private var curWriteMetrics: ShuffleWriteMetrics = _
 
   // Peak size of the in-memory map observed so far, in bytes
   private var _peakMemoryUsedBytes: Long = 0L
   def peakMemoryUsedBytes: Long = _peakMemoryUsedBytes
 
->>>>>>> 6c5858bc
   private val keyComparator = new HashComparator[K]
 
   /**
@@ -154,70 +127,6 @@
   def insertAll(entries: Iterable[Product2[K, V]]): Unit = {
     insertAll(entries.iterator)
   }
-
-<<<<<<< HEAD
-  def diskBytesSpilled: Long = _diskBytesSpilled
-=======
-  /**
-   * Sort the existing contents of the in-memory map and spill them to a temporary file on disk.
-   */
-  override protected[this] def spill(collection: SizeTracker): Unit = {
-    val (blockId, file) = diskBlockManager.createTempLocalBlock()
-    curWriteMetrics = new ShuffleWriteMetrics()
-    var writer = blockManager.getDiskWriter(blockId, file, ser, fileBufferSize, curWriteMetrics)
-    var objectsWritten = 0
-
-    // List of batch sizes (bytes) in the order they are written to disk
-    val batchSizes = new ArrayBuffer[Long]
-
-    // Flush the disk writer's contents to disk, and update relevant variables
-    def flush(): Unit = {
-      val w = writer
-      writer = null
-      w.commitAndClose()
-      _diskBytesSpilled += curWriteMetrics.shuffleBytesWritten
-      batchSizes.append(curWriteMetrics.shuffleBytesWritten)
-      objectsWritten = 0
-    }
-
-    var success = false
-    try {
-      val it = currentMap.destructiveSortedIterator(keyComparator)
-      while (it.hasNext) {
-        val kv = it.next()
-        writer.write(kv._1, kv._2)
-        objectsWritten += 1
-
-        if (objectsWritten == serializerBatchSize) {
-          flush()
-          curWriteMetrics = new ShuffleWriteMetrics()
-          writer = blockManager.getDiskWriter(blockId, file, ser, fileBufferSize, curWriteMetrics)
-        }
-      }
-      if (objectsWritten > 0) {
-        flush()
-      } else if (writer != null) {
-        val w = writer
-        writer = null
-        w.revertPartialWritesAndClose()
-      }
-      success = true
-    } finally {
-      if (!success) {
-        // This code path only happens if an exception was thrown above before we set success;
-        // close our stuff and let the exception be thrown further
-        if (writer != null) {
-          writer.revertPartialWritesAndClose()
-        }
-        if (file.exists()) {
-          file.delete()
-        }
-      }
-    }
-
-    spilledMaps.append(new DiskMapIterator(file, blockId, batchSizes))
-  }
->>>>>>> 6c5858bc
 
   /**
    * Return an iterator that merges the in-memory map with the spilled maps.
