--- conflicted
+++ resolved
@@ -721,13 +721,6 @@
     lengths
   }
 
-<<<<<<< HEAD
-  private def writeEmptyPartition(mapOutputWriter: ShuffleMapOutputWriter): Unit = {
-    mapOutputWriter.getNextPartitionWriter
-  }
-
-=======
->>>>>>> 5398f3ba
   /**
    * Write all the data added into this ExternalSorter into a map output writer that pushes bytes
    * to some arbitrary backing store. This is called by the SortShuffleWriter.
