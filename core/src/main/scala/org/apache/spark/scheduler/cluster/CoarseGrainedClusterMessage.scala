/*
 * Licensed to the Apache Software Foundation (ASF) under one or more
 * contributor license agreements.  See the NOTICE file distributed with
 * this work for additional information regarding copyright ownership.
 * The ASF licenses this file to You under the Apache License, Version 2.0
 * (the "License"); you may not use this file except in compliance with
 * the License.  You may obtain a copy of the License at
 *
 *    http://www.apache.org/licenses/LICENSE-2.0
 *
 * Unless required by applicable law or agreed to in writing, software
 * distributed under the License is distributed on an "AS IS" BASIS,
 * WITHOUT WARRANTIES OR CONDITIONS OF ANY KIND, either express or implied.
 * See the License for the specific language governing permissions and
 * limitations under the License.
 */

package org.apache.spark.scheduler.cluster

import java.nio.ByteBuffer

import org.apache.spark.TaskState.TaskState
import org.apache.spark.resource.{ResourceInformation, ResourceProfile}
import org.apache.spark.rpc.RpcEndpointRef
import org.apache.spark.scheduler.ExecutorLossReason
import org.apache.spark.util.SerializableBuffer

private[spark] sealed trait CoarseGrainedClusterMessage extends Serializable

private[spark] object CoarseGrainedClusterMessages {

<<<<<<< HEAD
  case class RetrieveSparkAppConfig(executorId: String) extends CoarseGrainedClusterMessage
=======
  case class RetrieveSparkAppConfig(resourceProfileId: Int) extends CoarseGrainedClusterMessage
>>>>>>> 74c910af

  case class SparkAppConfig(
      sparkProperties: Seq[(String, String)],
      ioEncryptionKey: Option[Array[Byte]],
      hadoopDelegationCreds: Option[Array[Byte]],
      resourceProfile: ResourceProfile)
    extends CoarseGrainedClusterMessage

  case object RetrieveLastAllocatedExecutorId extends CoarseGrainedClusterMessage

  // Driver to executors
  case class LaunchTask(data: SerializableBuffer) extends CoarseGrainedClusterMessage

  case class KillTask(taskId: Long, executor: String, interruptThread: Boolean, reason: String)
    extends CoarseGrainedClusterMessage

  case class KillExecutorsOnHost(host: String)
    extends CoarseGrainedClusterMessage

  case class UpdateDelegationTokens(tokens: Array[Byte])
    extends CoarseGrainedClusterMessage

  // Executors to driver
  case class RegisterExecutor(
      executorId: String,
      executorRef: RpcEndpointRef,
      hostname: String,
      cores: Int,
      logUrls: Map[String, String],
      attributes: Map[String, String],
      resources: Map[String, ResourceInformation],
      resourceProfileId: Int)
    extends CoarseGrainedClusterMessage

  case class LaunchedExecutor(executorId: String) extends CoarseGrainedClusterMessage

  case class StatusUpdate(
      executorId: String,
      taskId: Long,
      state: TaskState,
      data: SerializableBuffer,
      resources: Map[String, ResourceInformation] = Map.empty)
    extends CoarseGrainedClusterMessage

  object StatusUpdate {
    /** Alternate factory method that takes a ByteBuffer directly for the data field */
    def apply(executorId: String, taskId: Long, state: TaskState, data: ByteBuffer,
        resources: Map[String, ResourceInformation]): StatusUpdate = {
      StatusUpdate(executorId, taskId, state, new SerializableBuffer(data), resources)
    }
  }

  // Internal messages in driver
  case object ReviveOffers extends CoarseGrainedClusterMessage

  case object StopDriver extends CoarseGrainedClusterMessage

  case object StopExecutor extends CoarseGrainedClusterMessage

  case object StopExecutors extends CoarseGrainedClusterMessage

  case class RemoveExecutor(executorId: String, reason: ExecutorLossReason)
    extends CoarseGrainedClusterMessage

  case class RemoveWorker(workerId: String, host: String, message: String)
    extends CoarseGrainedClusterMessage

  case class SetupDriver(driver: RpcEndpointRef) extends CoarseGrainedClusterMessage

  // Exchanged between the driver and the AM in Yarn client mode
  case class AddWebUIFilter(
      filterName: String, filterParams: Map[String, String], proxyBase: String)
    extends CoarseGrainedClusterMessage

  // Messages exchanged between the driver and the cluster manager for executor allocation
  // In Yarn mode, these are exchanged between the driver and the AM

  case class RegisterClusterManager(am: RpcEndpointRef) extends CoarseGrainedClusterMessage

  // Used by YARN's client mode AM to retrieve the current set of delegation tokens.
  object RetrieveDelegationTokens extends CoarseGrainedClusterMessage

  // Request executors by specifying the new total number of executors desired
  // This includes executors already pending or running
  case class RequestExecutors(
      requestedTotal: Int,
      localityAwareTasks: Int,
      hostToLocalTaskCount: Map[String, Int],
      nodeBlacklist: Set[String])
    extends CoarseGrainedClusterMessage

  // Check if an executor was force-killed but for a reason unrelated to the running tasks.
  // This could be the case if the executor is preempted, for instance.
  case class GetExecutorLossReason(executorId: String) extends CoarseGrainedClusterMessage

  case class KillExecutors(executorIds: Seq[String]) extends CoarseGrainedClusterMessage

  // Used internally by executors to shut themselves down.
  case object Shutdown extends CoarseGrainedClusterMessage

}<|MERGE_RESOLUTION|>--- conflicted
+++ resolved
@@ -29,11 +29,7 @@
 
 private[spark] object CoarseGrainedClusterMessages {
 
-<<<<<<< HEAD
-  case class RetrieveSparkAppConfig(executorId: String) extends CoarseGrainedClusterMessage
-=======
   case class RetrieveSparkAppConfig(resourceProfileId: Int) extends CoarseGrainedClusterMessage
->>>>>>> 74c910af
 
   case class SparkAppConfig(
       sparkProperties: Seq[(String, String)],
