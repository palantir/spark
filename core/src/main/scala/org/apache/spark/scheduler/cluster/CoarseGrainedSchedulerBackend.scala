--- conflicted
+++ resolved
@@ -220,15 +220,9 @@
           // If the cluster manager gives us an executor on a blacklisted node (because it
           // already started allocating those resources before we informed it of our blacklist,
           // or if it ignored our blacklist), then we reject that executor immediately.
-<<<<<<< HEAD
           safeLogInfo("Rejecting executorId as it has been blacklisted.",
             SafeArg.of("executorId", executorId))
-          executorRef.send(RegisterExecutorFailed(s"Executor is blacklisted: $executorId"))
-          context.reply(true)
-=======
-          logInfo(s"Rejecting $executorId as it has been blacklisted.")
           context.sendFailure(new IllegalStateException(s"Executor is blacklisted: $executorId"))
->>>>>>> 74c910af
         } else {
           // If the executor's rpc env is not listening for incoming connections, `hostPort`
           // will be null, and the client connection should be used to contact the executor.
@@ -288,15 +282,11 @@
         removeWorker(workerId, host, message)
         context.reply(true)
 
-<<<<<<< HEAD
-      case RetrieveSparkAppConfig(_) =>
-=======
       case RetrieveSparkAppConfig(resourceProfileId) =>
         // note this will be updated in later prs to get the ResourceProfile from a
         // ResourceProfileManager that matches the resource profile id
         // for now just use default profile
         val rp = ResourceProfile.getOrCreateDefaultProfile(conf)
->>>>>>> 74c910af
         val reply = SparkAppConfig(
           sparkProperties,
           SparkEnv.get.securityManager.getIOEncryptionKey(),
@@ -571,16 +561,10 @@
         SafeArg.of("minRegisteredRatio", minRegisteredRatio))
       return true
     }
-<<<<<<< HEAD
-    if ((System.currentTimeMillis() - createTime) >= maxRegisteredWaitingTimeMs) {
+    if ((System.nanoTime() - createTimeNs) >= maxRegisteredWaitingTimeNs) {
       safeLogInfo("SchedulerBackend is ready for scheduling beginning after " +
         "waiting maxRegisteredResourcesWaitingTime",
-        SafeArg.of("maxRegisteredResourcesWaitingTimeInMs", maxRegisteredWaitingTimeMs))
-=======
-    if ((System.nanoTime() - createTimeNs) >= maxRegisteredWaitingTimeNs) {
-      logInfo("SchedulerBackend is ready for scheduling beginning after waiting " +
-        s"maxRegisteredResourcesWaitingTime: $maxRegisteredWaitingTimeNs(ns)")
->>>>>>> 74c910af
+        SafeArg.of("maxRegisteredResourcesWaitingTimeInNs", maxRegisteredWaitingTimeNs))
       return true
     }
     false
