/*
 * Licensed to the Apache Software Foundation (ASF) under one or more
 * contributor license agreements.  See the NOTICE file distributed with
 * this work for additional information regarding copyright ownership.
 * The ASF licenses this file to You under the Apache License, Version 2.0
 * (the "License"); you may not use this file except in compliance with
 * the License.  You may obtain a copy of the License at
 *
 *    http://www.apache.org/licenses/LICENSE-2.0
 *
 * Unless required by applicable law or agreed to in writing, software
 * distributed under the License is distributed on an "AS IS" BASIS,
 * WITHOUT WARRANTIES OR CONDITIONS OF ANY KIND, either express or implied.
 * See the License for the specific language governing permissions and
 * limitations under the License.
 */

package org.apache.spark.executor

import java.io.File
import java.net.URL
import java.nio.ByteBuffer
import java.util.Locale
import java.util.concurrent.atomic.AtomicBoolean

import scala.collection.mutable
import scala.util.{Failure, Success}
import scala.util.control.NonFatal

<<<<<<< HEAD
import com.palantir.logsafe.{SafeArg, UnsafeArg}
=======
import org.json4s.DefaultFormats
>>>>>>> 74c910af

import org.apache.spark._
import org.apache.spark.TaskState.TaskState
import org.apache.spark.deploy.SparkHadoopUtil
import org.apache.spark.deploy.worker.WorkerWatcher
<<<<<<< HEAD
import org.apache.spark.internal.{Logging, SafeLogging}
=======
import org.apache.spark.internal.Logging
import org.apache.spark.internal.config._
import org.apache.spark.resource.ResourceInformation
import org.apache.spark.resource.ResourceProfile
import org.apache.spark.resource.ResourceProfile._
import org.apache.spark.resource.ResourceUtils._
>>>>>>> 74c910af
import org.apache.spark.rpc._
import org.apache.spark.scheduler.{ExecutorLossReason, TaskDescription}
import org.apache.spark.scheduler.cluster.CoarseGrainedClusterMessages._
import org.apache.spark.serializer.SerializerInstance
import org.apache.spark.util.{ChildFirstURLClassLoader, MutableURLClassLoader, ThreadUtils, Utils}

private[spark] class CoarseGrainedExecutorBackend(
    override val rpcEnv: RpcEnv,
    driverUrl: String,
    executorId: String,
    bindAddress: String,
    hostname: String,
    cores: Int,
    userClassPath: Seq[URL],
<<<<<<< HEAD
    env: SparkEnv)
  extends ThreadSafeRpcEndpoint with ExecutorBackend with SafeLogging {
=======
    env: SparkEnv,
    resourcesFileOpt: Option[String],
    resourceProfile: ResourceProfile)
  extends IsolatedRpcEndpoint with ExecutorBackend with Logging {

  import CoarseGrainedExecutorBackend._

  private implicit val formats = DefaultFormats
>>>>>>> 74c910af

  private[this] val stopping = new AtomicBoolean(false)
  var executor: Executor = null
  @volatile var driver: Option[RpcEndpointRef] = None

  // If this CoarseGrainedExecutorBackend is changed to support multiple threads, then this may need
  // to be changed so that we don't share the serializer instance across threads
  private[this] val ser: SerializerInstance = env.closureSerializer.newInstance()

<<<<<<< HEAD
  override def onStart() {
    safeLogInfo("Connecting to driver", UnsafeArg.of("driverUrl", driverUrl))
=======
  private var _resources = Map.empty[String, ResourceInformation]

  /**
   * Map each taskId to the information about the resource allocated to it, Please refer to
   * [[ResourceInformation]] for specifics.
   * Exposed for testing only.
   */
  private[executor] val taskResources = new mutable.HashMap[Long, Map[String, ResourceInformation]]

  override def onStart(): Unit = {
    logInfo("Connecting to driver: " + driverUrl)
    try {
      _resources = parseOrFindResources(resourcesFileOpt)
    } catch {
      case NonFatal(e) =>
        exitExecutor(1, "Unable to create executor due to " + e.getMessage, e)
    }
>>>>>>> 74c910af
    rpcEnv.asyncSetupEndpointRefByURI(driverUrl).flatMap { ref =>
      // This is a very fast action so we can use "ThreadUtils.sameThread"
      driver = Some(ref)
      ref.ask[Boolean](RegisterExecutor(executorId, self, hostname, cores, extractLogUrls,
        extractAttributes, _resources, resourceProfile.id))
    }(ThreadUtils.sameThread).onComplete {
      case Success(_) =>
        self.send(RegisteredExecutor)
      case Failure(e) =>
        exitExecutor(1, s"Cannot register with driver: $driverUrl", e, notifyDriver = false)
    }(ThreadUtils.sameThread)
  }

  /**
   * Create a classLoader for use for resource discovery. The user could provide a class
   * as a substitute for the default one so we have to be able to load it from a user specified
   * jar.
   */
  private def createClassLoader(): MutableURLClassLoader = {
    val currentLoader = Utils.getContextOrSparkClassLoader
    val urls = userClassPath.toArray
    if (env.conf.get(EXECUTOR_USER_CLASS_PATH_FIRST)) {
      new ChildFirstURLClassLoader(urls, currentLoader)
    } else {
      new MutableURLClassLoader(urls, currentLoader)
    }
  }

  // visible for testing
  def parseOrFindResources(resourcesFileOpt: Option[String]): Map[String, ResourceInformation] = {
    // use a classloader that includes the user classpath in case they specified a class for
    // resource discovery
    val urlClassLoader = createClassLoader()
    logDebug(s"Resource profile id is: ${resourceProfile.id}")
    Utils.withContextClassLoader(urlClassLoader) {
      val resources = getOrDiscoverAllResourcesForResourceProfile(
        resourcesFileOpt,
        SPARK_EXECUTOR_PREFIX,
        resourceProfile,
        env.conf)
      logResourceInfo(SPARK_EXECUTOR_PREFIX, resources)
      resources
    }
  }

  def extractLogUrls: Map[String, String] = {
    val prefix = "SPARK_LOG_URL_"
    sys.env.filterKeys(_.startsWith(prefix))
      .map(e => (e._1.substring(prefix.length).toLowerCase(Locale.ROOT), e._2))
  }

  def extractAttributes: Map[String, String] = {
    val prefix = "SPARK_EXECUTOR_ATTRIBUTE_"
    sys.env.filterKeys(_.startsWith(prefix))
      .map(e => (e._1.substring(prefix.length).toUpperCase(Locale.ROOT), e._2))
  }

  override def receive: PartialFunction[Any, Unit] = {
    case RegisteredExecutor =>
      safeLogInfo("Successfully registered with driver")
      try {
        executor = new Executor(executorId, hostname, env, userClassPath, isLocal = false,
          resources = _resources)
        driver.get.send(LaunchedExecutor(executorId))
      } catch {
        case NonFatal(e) =>
          exitExecutor(1, "Unable to create executor due to " + e.getMessage, e)
      }

    case LaunchTask(data) =>
      if (executor == null) {
        exitExecutor(1, "Received LaunchTask command but executor was null")
      } else {
        val taskDesc = TaskDescription.decode(data.value)
<<<<<<< HEAD
        safeLogInfo("Got assigned task", SafeArg.of("taskId", taskDesc.taskId))
=======
        logInfo("Got assigned task " + taskDesc.taskId)
        taskResources(taskDesc.taskId) = taskDesc.resources
>>>>>>> 74c910af
        executor.launchTask(this, taskDesc)
      }

    case KillTask(taskId, _, interruptThread, reason) =>
      if (executor == null) {
        exitExecutor(1, "Received KillTask command but executor was null")
      } else {
        executor.killTask(taskId, interruptThread, reason)
      }

    case StopExecutor =>
      stopping.set(true)
      safeLogInfo("Driver commanded a shutdown")
      // Cannot shutdown here because an ack may need to be sent back to the caller. So send
      // a message to self to actually do the shutdown.
      self.send(Shutdown)

    case Shutdown =>
      stopping.set(true)
      new Thread("CoarseGrainedExecutorBackend-stop-executor") {
        override def run(): Unit = {
          // executor.stop() will call `SparkEnv.stop()` which waits until RpcEnv stops totally.
          // However, if `executor.stop()` runs in some thread of RpcEnv, RpcEnv won't be able to
          // stop until `executor.stop()` returns, which becomes a dead-lock (See SPARK-14180).
          // Therefore, we put this line in a new thread.
          executor.stop()
        }
      }.start()

    case UpdateDelegationTokens(tokenBytes) =>
      safeLogInfo("Received tokens", UnsafeArg.of("tokenBytesLength", tokenBytes.length))
      SparkHadoopUtil.get.addDelegationTokens(tokenBytes, env.conf)
  }

  override def onDisconnected(remoteAddress: RpcAddress): Unit = {
    if (stopping.get()) {
      safeLogInfo("Driver disconnected during shutdown",
        UnsafeArg.of("remoteAddress", remoteAddress))
    } else if (driver.exists(_.address == remoteAddress)) {
      exitExecutor(1, s"Driver $remoteAddress disassociated! Shutting down.", null,
        notifyDriver = false)
    } else {
      safeLogWarning("An unknown driver disconnected.",
        UnsafeArg.of("remoteAddress", remoteAddress))
    }
  }

  override def statusUpdate(taskId: Long, state: TaskState, data: ByteBuffer): Unit = {
    val resources = taskResources.getOrElse(taskId, Map.empty[String, ResourceInformation])
    val msg = StatusUpdate(executorId, taskId, state, data, resources)
    if (TaskState.isFinished(state)) {
      taskResources.remove(taskId)
    }
    driver match {
      case Some(driverRef) => driverRef.send(msg)
      case None => safeLogWarning("Drop message because has not yet connected to driver",
        UnsafeArg.of("msg", msg))
    }
  }

  /**
   * This function can be overloaded by other child classes to handle
   * executor exits differently. For e.g. when an executor goes down,
   * back-end may not want to take the parent process down.
   */
  protected def exitExecutor(code: Int,
                             reason: String,
                             throwable: Throwable = null,
                             notifyDriver: Boolean = true) = {
    val message = "Executor self-exiting"
    if (throwable != null) {
      safeLogError(message, throwable, UnsafeArg.of("reason", reason))
    } else {
      safeLogError(message, UnsafeArg.of("reason", reason))
    }

    if (notifyDriver && driver.nonEmpty) {
      driver.get.send(RemoveExecutor(executorId, new ExecutorLossReason(reason)))
    }

    System.exit(code)
  }
}

private[spark] object CoarseGrainedExecutorBackend extends Logging {

  // Message used internally to start the executor when the driver successfully accepted the
  // registration request.
  case object RegisteredExecutor

  case class Arguments(
      driverUrl: String,
      executorId: String,
      bindAddress: String,
      hostname: String,
      cores: Int,
      appId: String,
      workerUrl: Option[String],
      userClassPath: mutable.ListBuffer[URL],
      resourcesFileOpt: Option[String],
      resourceProfileId: Int)

  def main(args: Array[String]): Unit = {
    val createFn: (RpcEnv, Arguments, SparkEnv, ResourceProfile) =>
      CoarseGrainedExecutorBackend = { case (rpcEnv, arguments, env, resourceProfile) =>
      new CoarseGrainedExecutorBackend(rpcEnv, arguments.driverUrl, arguments.executorId,
        arguments.bindAddress, arguments.hostname, arguments.cores, arguments.userClassPath, env,
        arguments.resourcesFileOpt, resourceProfile)
    }
    run(parseArguments(args, this.getClass.getCanonicalName.stripSuffix("$")), createFn)
    System.exit(0)
  }

  def run(
      arguments: Arguments,
      backendCreateFn: (RpcEnv, Arguments, SparkEnv, ResourceProfile) =>
        CoarseGrainedExecutorBackend): Unit = {

    Utils.initDaemon(log)

    SparkHadoopUtil.get.runAsSparkUser { () =>
      // Debug code
      Utils.checkHost(arguments.hostname)

      // Bootstrap to fetch the driver's Spark properties.
      val executorConf = new SparkConf
      val fetcher = RpcEnv.create(
        "driverPropsFetcher",
        arguments.bindAddress,
        arguments.hostname,
        -1,
        executorConf,
        new SecurityManager(executorConf),
        numUsableCores = 0,
        clientMode = true)
<<<<<<< HEAD
      val driver = fetcher.setupEndpointRefByURI(driverUrl)
      val cfg = driver.askSync[SparkAppConfig](RetrieveSparkAppConfig(executorId))
      val props = cfg.sparkProperties ++ Seq[(String, String)](("spark.app.id", appId))
=======

      var driver: RpcEndpointRef = null
      val nTries = 3
      for (i <- 0 until nTries if driver == null) {
        try {
          driver = fetcher.setupEndpointRefByURI(arguments.driverUrl)
        } catch {
          case e: Throwable => if (i == nTries - 1) {
            throw e
          }
        }
      }

      val cfg = driver.askSync[SparkAppConfig](RetrieveSparkAppConfig(arguments.resourceProfileId))
      val props = cfg.sparkProperties ++ Seq[(String, String)](("spark.app.id", arguments.appId))
>>>>>>> 74c910af
      fetcher.shutdown()

      // Create SparkEnv using properties we fetched from the driver.
      val driverConf = new SparkConf()
      for ((key, value) <- props) {
        // this is required for SSL in standalone mode
        if (SparkConf.isExecutorStartupConf(key)) {
          driverConf.setIfMissing(key, value)
        } else {
          driverConf.set(key, value)
        }
      }

      cfg.hadoopDelegationCreds.foreach { tokens =>
        SparkHadoopUtil.get.addDelegationTokens(tokens, driverConf)
      }

      driverConf.set(EXECUTOR_ID, arguments.executorId)
      val env = SparkEnv.createExecutorEnv(driverConf, arguments.executorId, arguments.bindAddress,
        arguments.hostname, arguments.cores, cfg.ioEncryptionKey, isLocal = false)

      env.rpcEnv.setupEndpoint("Executor",
        backendCreateFn(env.rpcEnv, arguments, env, cfg.resourceProfile))
      arguments.workerUrl.foreach { url =>
        env.rpcEnv.setupEndpoint("WorkerWatcher", new WorkerWatcher(env.rpcEnv, url))
      }
      env.rpcEnv.awaitTermination()
    }
  }

  def parseArguments(args: Array[String], classNameForEntry: String): Arguments = {
    var driverUrl: String = null
    var executorId: String = null
    var bindAddress: String = null
    var hostname: String = null
    var cores: Int = 0
    var resourcesFileOpt: Option[String] = None
    var appId: String = null
    var workerUrl: Option[String] = None
    val userClassPath = new mutable.ListBuffer[URL]()
    var resourceProfileId: Int = DEFAULT_RESOURCE_PROFILE_ID

    var argv = args.toList
    while (!argv.isEmpty) {
      argv match {
        case ("--driver-url") :: value :: tail =>
          driverUrl = value
          argv = tail
        case ("--executor-id") :: value :: tail =>
          executorId = value
          argv = tail
        case ("--bind-address") :: value :: tail =>
          bindAddress = value
          argv = tail
        case ("--hostname") :: value :: tail =>
          hostname = value
          argv = tail
        case ("--cores") :: value :: tail =>
          cores = value.toInt
          argv = tail
        case ("--resourcesFile") :: value :: tail =>
          resourcesFileOpt = Some(value)
          argv = tail
        case ("--app-id") :: value :: tail =>
          appId = value
          argv = tail
        case ("--worker-url") :: value :: tail =>
          // Worker url is used in spark standalone mode to enforce fate-sharing with worker
          workerUrl = Some(value)
          argv = tail
        case ("--user-class-path") :: value :: tail =>
          userClassPath += new URL(value)
          argv = tail
        case ("--resourceProfileId") :: value :: tail =>
          resourceProfileId = value.toInt
          argv = tail
        case Nil =>
        case tail =>
          // scalastyle:off println
          System.err.println(s"Unrecognized options: ${tail.mkString(" ")}")
          // scalastyle:on println
          printUsageAndExit(classNameForEntry)
      }
    }

    if (hostname == null) {
      hostname = Utils.localHostName()
      log.info(s"Executor hostname is not provided, will use '$hostname' to advertise itself")
    }

    if (driverUrl == null || executorId == null || cores <= 0 || appId == null) {
      printUsageAndExit(classNameForEntry)
    }

    if (bindAddress == null) {
      bindAddress = hostname
    }

    Arguments(driverUrl, executorId, bindAddress, hostname, cores, appId, workerUrl,
      userClassPath, resourcesFileOpt, resourceProfileId)
  }

  private def printUsageAndExit(classNameForEntry: String): Unit = {
    // scalastyle:off println
    System.err.println(
      s"""
      |Usage: $classNameForEntry [options]
      |
      | Options are:
      |   --driver-url <driverUrl>
      |   --executor-id <executorId>
      |   --bind-address <bindAddress>
      |   --hostname <hostname>
      |   --cores <cores>
      |   --resourcesFile <fileWithJSONResourceInformation>
      |   --app-id <appid>
      |   --worker-url <workerUrl>
      |   --user-class-path <url>
      |   --resourceProfileId <id>
      |""".stripMargin)
    // scalastyle:on println
    System.exit(1)
  }
}<|MERGE_RESOLUTION|>--- conflicted
+++ resolved
@@ -27,26 +27,20 @@
 import scala.util.{Failure, Success}
 import scala.util.control.NonFatal
 
-<<<<<<< HEAD
 import com.palantir.logsafe.{SafeArg, UnsafeArg}
-=======
+
 import org.json4s.DefaultFormats
->>>>>>> 74c910af
 
 import org.apache.spark._
 import org.apache.spark.TaskState.TaskState
 import org.apache.spark.deploy.SparkHadoopUtil
 import org.apache.spark.deploy.worker.WorkerWatcher
-<<<<<<< HEAD
 import org.apache.spark.internal.{Logging, SafeLogging}
-=======
-import org.apache.spark.internal.Logging
 import org.apache.spark.internal.config._
 import org.apache.spark.resource.ResourceInformation
 import org.apache.spark.resource.ResourceProfile
 import org.apache.spark.resource.ResourceProfile._
 import org.apache.spark.resource.ResourceUtils._
->>>>>>> 74c910af
 import org.apache.spark.rpc._
 import org.apache.spark.scheduler.{ExecutorLossReason, TaskDescription}
 import org.apache.spark.scheduler.cluster.CoarseGrainedClusterMessages._
@@ -61,19 +55,14 @@
     hostname: String,
     cores: Int,
     userClassPath: Seq[URL],
-<<<<<<< HEAD
-    env: SparkEnv)
-  extends ThreadSafeRpcEndpoint with ExecutorBackend with SafeLogging {
-=======
     env: SparkEnv,
     resourcesFileOpt: Option[String],
     resourceProfile: ResourceProfile)
-  extends IsolatedRpcEndpoint with ExecutorBackend with Logging {
+  extends IsolatedRpcEndpoint with ExecutorBackend with SafeLogging {
 
   import CoarseGrainedExecutorBackend._
 
   private implicit val formats = DefaultFormats
->>>>>>> 74c910af
 
   private[this] val stopping = new AtomicBoolean(false)
   var executor: Executor = null
@@ -83,10 +72,6 @@
   // to be changed so that we don't share the serializer instance across threads
   private[this] val ser: SerializerInstance = env.closureSerializer.newInstance()
 
-<<<<<<< HEAD
-  override def onStart() {
-    safeLogInfo("Connecting to driver", UnsafeArg.of("driverUrl", driverUrl))
-=======
   private var _resources = Map.empty[String, ResourceInformation]
 
   /**
@@ -97,14 +82,13 @@
   private[executor] val taskResources = new mutable.HashMap[Long, Map[String, ResourceInformation]]
 
   override def onStart(): Unit = {
-    logInfo("Connecting to driver: " + driverUrl)
+    safeLogInfo("Connecting to driver", UnsafeArg.of("driverUrl", driverUrl))
     try {
       _resources = parseOrFindResources(resourcesFileOpt)
     } catch {
       case NonFatal(e) =>
         exitExecutor(1, "Unable to create executor due to " + e.getMessage, e)
     }
->>>>>>> 74c910af
     rpcEnv.asyncSetupEndpointRefByURI(driverUrl).flatMap { ref =>
       // This is a very fast action so we can use "ThreadUtils.sameThread"
       driver = Some(ref)
@@ -179,12 +163,8 @@
         exitExecutor(1, "Received LaunchTask command but executor was null")
       } else {
         val taskDesc = TaskDescription.decode(data.value)
-<<<<<<< HEAD
         safeLogInfo("Got assigned task", SafeArg.of("taskId", taskDesc.taskId))
-=======
-        logInfo("Got assigned task " + taskDesc.taskId)
         taskResources(taskDesc.taskId) = taskDesc.resources
->>>>>>> 74c910af
         executor.launchTask(this, taskDesc)
       }
 
@@ -320,11 +300,6 @@
         new SecurityManager(executorConf),
         numUsableCores = 0,
         clientMode = true)
-<<<<<<< HEAD
-      val driver = fetcher.setupEndpointRefByURI(driverUrl)
-      val cfg = driver.askSync[SparkAppConfig](RetrieveSparkAppConfig(executorId))
-      val props = cfg.sparkProperties ++ Seq[(String, String)](("spark.app.id", appId))
-=======
 
       var driver: RpcEndpointRef = null
       val nTries = 3
@@ -340,7 +315,6 @@
 
       val cfg = driver.askSync[SparkAppConfig](RetrieveSparkAppConfig(arguments.resourceProfileId))
       val props = cfg.sparkProperties ++ Seq[(String, String)](("spark.app.id", arguments.appId))
->>>>>>> 74c910af
       fetcher.shutdown()
 
       // Create SparkEnv using properties we fetched from the driver.
