/*
 * Licensed to the Apache Software Foundation (ASF) under one or more
 * contributor license agreements.  See the NOTICE file distributed with
 * this work for additional information regarding copyright ownership.
 * The ASF licenses this file to You under the Apache License, Version 2.0
 * (the "License"); you may not use this file except in compliance with
 * the License.  You may obtain a copy of the License at
 *
 *    http://www.apache.org/licenses/LICENSE-2.0
 *
 * Unless required by applicable law or agreed to in writing, software
 * distributed under the License is distributed on an "AS IS" BASIS,
 * WITHOUT WARRANTIES OR CONDITIONS OF ANY KIND, either express or implied.
 * See the License for the specific language governing permissions and
 * limitations under the License.
 */

package org.apache.spark.api.r

import java.io._

import org.apache.spark._
import org.apache.spark.api.conda.CondaEnvironment.CondaSetupInstructions
import org.apache.spark.api.conda.CondaEnvironmentManager
import org.apache.spark.broadcast.Broadcast
<<<<<<< HEAD
import org.apache.spark.deploy.Common.Provenance
import org.apache.spark.internal.Logging
import org.apache.spark.internal.config.BUFFER_SIZE
import org.apache.spark.internal.config.CONDA_PRE_INSTALLED_PATH
import org.apache.spark.internal.config.R._
import org.apache.spark.util.Utils
=======
>>>>>>> 74c910af

/**
 * A helper class to run R UDFs in Spark.
 */
private[spark] class RRunner[IN, OUT](
    func: Array[Byte],
    deserializer: String,
    serializer: String,
    packageNames: Array[Byte],
    broadcastVars: Array[Broadcast[Object]],
    condaSetupInstructions: Option[CondaSetupInstructions],
    numPartitions: Int = -1,
    isDataFrame: Boolean = false,
    colNames: Array[String] = null,
    mode: Int = RRunnerModes.RDD)
<<<<<<< HEAD
  extends Logging {
  protected var bootTime: Double = _
  private var dataStream: DataInputStream = _
  val readData = numPartitions match {
    case -1 =>
      serializer match {
        case SerializationFormats.STRING => readStringData _
        case _ => readByteArrayData _
=======
  extends BaseRRunner[IN, OUT](
    func,
    deserializer,
    serializer,
    packageNames,
    broadcastVars,
    numPartitions,
    isDataFrame,
    colNames,
    mode) {

  protected def newReaderIterator(
      dataStream: DataInputStream, errThread: BufferedStreamThread): ReaderIterator = {
    new ReaderIterator(dataStream, errThread) {
      private val readData = numPartitions match {
        case -1 =>
          serializer match {
            case SerializationFormats.STRING => readStringData _
            case _ => readByteArrayData _
          }
        case _ => readShuffledData _
>>>>>>> 74c910af
      }

<<<<<<< HEAD
    // The stdout/stderr is shared by multiple tasks, because we use one daemon
    // to launch child process as worker.
    val errThread = RRunner.createRWorker(condaSetupInstructions, listenPort, SparkEnv.get)

    // We use two sockets to separate input and output, then it's easy to manage
    // the lifecycle of them to avoid deadlock.
    // TODO: optimize it to use one socket

    // the socket used to send out the input of task
    serverSocket.setSoTimeout(10000)
    dataStream = try {
      val inSocket = serverSocket.accept()
      RRunner.authHelper.authClient(inSocket)
      startStdinThread(inSocket.getOutputStream(), inputIterator, partitionIndex)

      // the socket used to receive the output of task
      val outSocket = serverSocket.accept()
      RRunner.authHelper.authClient(outSocket)
      val inputStream = new BufferedInputStream(outSocket.getInputStream)
      new DataInputStream(inputStream)
    } finally {
      serverSocket.close()
    }

    try {
      newReaderIterator(dataStream, errThread)
    } catch {
      case e: Exception =>
        throw new SparkException("R computation failed with\n " + errThread.getLines(), e)
    }
  }

  protected def newReaderIterator(
      dataStream: DataInputStream, errThread: BufferedStreamThread): Iterator[U] = {
    new Iterator[U] {
      def next(): U = {
        val obj = _nextObj
        if (hasNext()) {
          _nextObj = read()
        }
        obj
      }

      private var _nextObj = read()

      def hasNext(): Boolean = {
        val hasMore = _nextObj != null
        if (!hasMore) {
          dataStream.close()
        }
        hasMore
      }
    }
  }

  protected def writeData(
      dataOut: DataOutputStream,
      printOut: PrintStream,
      iter: Iterator[_]): Unit = {
    def writeElem(elem: Any): Unit = {
      if (deserializer == SerializationFormats.BYTE) {
        val elemArr = elem.asInstanceOf[Array[Byte]]
        dataOut.writeInt(elemArr.length)
        dataOut.write(elemArr)
      } else if (deserializer == SerializationFormats.ROW) {
        dataOut.write(elem.asInstanceOf[Array[Byte]])
      } else if (deserializer == SerializationFormats.STRING) {
        // write string(for StringRRDD)
        // scalastyle:off println
        printOut.println(elem)
        // scalastyle:on println
      }
    }

    for (elem <- iter) {
      elem match {
        case (key, innerIter: Iterator[_]) =>
          for (innerElem <- innerIter) {
            writeElem(innerElem)
          }
          // Writes key which can be used as a boundary in group-aggregate
          dataOut.writeByte('r')
          writeElem(key)
        case (key, value) =>
          writeElem(key)
          writeElem(value)
        case _ =>
          writeElem(elem)
=======
      private def readShuffledData(length: Int): (Int, Array[Byte]) = {
        length match {
          case length if length == 2 =>
            val hashedKey = dataStream.readInt()
            val contentPairsLength = dataStream.readInt()
            val contentPairs = new Array[Byte](contentPairsLength)
            dataStream.readFully(contentPairs)
            (hashedKey, contentPairs)
          case _ => null
        }
      }

      private def readByteArrayData(length: Int): Array[Byte] = {
        length match {
          case length if length > 0 =>
            val obj = new Array[Byte](length)
            dataStream.readFully(obj)
            obj
          case _ => null
        }
      }

      private def readStringData(length: Int): String = {
        length match {
          case length if length > 0 =>
            SerDe.readStringBytes(dataStream, length)
          case _ => null
        }
      }

      /**
       * Reads next object from the stream.
       * When the stream reaches end of data, needs to process the following sections,
       * and then returns null.
       */
      override protected def read(): OUT = {
        try {
          val length = dataStream.readInt()

          length match {
            case SpecialLengths.TIMING_DATA =>
              // Timing data from R worker
              val boot = dataStream.readDouble - bootTime
              val init = dataStream.readDouble
              val broadcast = dataStream.readDouble
              val input = dataStream.readDouble
              val compute = dataStream.readDouble
              val output = dataStream.readDouble
              logInfo(
                ("Times: boot = %.3f s, init = %.3f s, broadcast = %.3f s, " +
                  "read-input = %.3f s, compute = %.3f s, write-output = %.3f s, " +
                  "total = %.3f s").format(
                  boot,
                  init,
                  broadcast,
                  input,
                  compute,
                  output,
                  boot + init + broadcast + input + compute + output))
              read()
            case length if length > 0 =>
              readData(length).asInstanceOf[OUT]
            case length if length == 0 =>
              // End of stream
              eos = true
              null.asInstanceOf[OUT]
          }
        } catch handleException
>>>>>>> 74c910af
      }
    }
  }

  /**
   * Start a thread to write RDD data to the R process.
   */
  protected override def newWriterThread(
      output: OutputStream,
      iter: Iterator[IN],
      partitionIndex: Int): WriterThread = {
    new WriterThread(output, iter, partitionIndex) {

      /**
       * Writes input data to the stream connected to the R worker.
       */
      override protected def writeIteratorToStream(dataOut: DataOutputStream): Unit = {
        def writeElem(elem: Any): Unit = {
          if (deserializer == SerializationFormats.BYTE) {
            val elemArr = elem.asInstanceOf[Array[Byte]]
            dataOut.writeInt(elemArr.length)
            dataOut.write(elemArr)
          } else if (deserializer == SerializationFormats.ROW) {
            dataOut.write(elem.asInstanceOf[Array[Byte]])
          } else if (deserializer == SerializationFormats.STRING) {
            // write string(for StringRRDD)
            // scalastyle:off println
            printOut.println(elem)
            // scalastyle:on println
          }
<<<<<<< HEAD

          val printOut = new PrintStream(stream)

          writeData(dataOut, printOut, iter)

          stream.flush()
        } catch {
          // TODO: We should propagate this error to the task thread
          case e: Exception =>
            logError("R Writer thread got an exception", e)
        } finally {
          Try(output.close())
=======
>>>>>>> 74c910af
        }

<<<<<<< HEAD
  private def read(): U = {
    try {
      val length = dataStream.readInt()

      length match {
        case SpecialLengths.TIMING_DATA =>
          // Timing data from R worker
          val boot = dataStream.readDouble - bootTime
          val init = dataStream.readDouble
          val broadcast = dataStream.readDouble
          val input = dataStream.readDouble
          val compute = dataStream.readDouble
          val output = dataStream.readDouble
          logInfo(
            ("Times: boot = %.3f s, init = %.3f s, broadcast = %.3f s, " +
              "read-input = %.3f s, compute = %.3f s, write-output = %.3f s, " +
              "total = %.3f s").format(
                boot,
                init,
                broadcast,
                input,
                compute,
                output,
                boot + init + broadcast + input + compute + output))
          read()
        case length if length >= 0 =>
          readData(length).asInstanceOf[U]
      }
    } catch {
      case eof: EOFException =>
        throw new SparkException("R worker exited unexpectedly (cranshed)", eof)
    }
  }

  private def readShuffledData(length: Int): (Int, Array[Byte]) = {
    length match {
      case length if length == 2 =>
        val hashedKey = dataStream.readInt()
        val contentPairsLength = dataStream.readInt()
        val contentPairs = new Array[Byte](contentPairsLength)
        dataStream.readFully(contentPairs)
        (hashedKey, contentPairs)
      case _ => null
    }
  }

  protected def readByteArrayData(length: Int): Array[Byte] = {
    length match {
      case length if length > 0 =>
        val obj = new Array[Byte](length)
        dataStream.readFully(obj)
        obj
      case _ => null
    }
  }

  private def readStringData(length: Int): String = {
    length match {
      case length if length > 0 =>
        SerDe.readStringBytes(dataStream, length)
      case _ => null
    }
  }
}

private[spark] object SpecialLengths {
  val TIMING_DATA = -1
}

private[spark] object RRunnerModes {
  val RDD = 0
  val DATAFRAME_DAPPLY = 1
  val DATAFRAME_GAPPLY = 2
}

private[spark] class BufferedStreamThread(
    in: InputStream,
    name: String,
    errBufferSize: Int) extends Thread(name) with Logging {
  val lines = new Array[String](errBufferSize)
  var lineIdx = 0
  override def run() {
    for (line <- Source.fromInputStream(in).getLines) {
      synchronized {
        lines(lineIdx) = line
        lineIdx = (lineIdx + 1) % errBufferSize
      }
      logInfo(line)
    }
  }

  def getLines(): String = synchronized {
    (0 until errBufferSize).filter { x =>
      lines((x + lineIdx) % errBufferSize) != null
    }.map { x =>
      lines((x + lineIdx) % errBufferSize)
    }.mkString("\n")
  }
}

private[r] object RRunner {
  // Because forking processes from Java is expensive, we prefer to launch
  // a single R daemon (daemon.R) and tell it to fork new workers for our tasks.
  // This daemon currently only works on UNIX-based systems now, so we should
  // also fall back to launching workers (worker.R) directly.
  private[this] var errThread: BufferedStreamThread = _

  private lazy val authHelper = {
    val conf = Option(SparkEnv.get).map(_.conf).getOrElse(new SparkConf())
    new RAuthHelper(conf)
  }

  /**
   * Start a thread to print the process's stderr to ours
   */
  private def startStdoutThread(proc: Process): BufferedStreamThread = {
    val BUFFER_SIZE = 100
    val thread = new BufferedStreamThread(proc.getInputStream, "stdout reader for R", BUFFER_SIZE)
    thread.setDaemon(true)
    thread.start()
    thread
  }

  private def createRProcess(
      condaSetupInstructions: Option[CondaSetupInstructions], port: Int, script: String)
  : BufferedStreamThread = {
    import collection.JavaConverters._
    // "spark.sparkr.r.command" is deprecated and replaced by "spark.r.command",
    // but kept here for backward compatibility.
    val sparkConf = SparkEnv.get.conf
    val requestedRCommand = Provenance.fromConfOpt(sparkConf, R_COMMAND)
      .getOrElse(Provenance.fromConf(sparkConf, SPARKR_COMMAND))
    val preInstalledCondaPath = Provenance.fromConfOpt(sparkConf, CONDA_PRE_INSTALLED_PATH)
    val condaEnv = condaSetupInstructions.map(CondaEnvironmentManager.getOrCreateCondaEnvironment)
    val rCommand = condaEnv.map { conda =>
      if (requestedRCommand.value != SPARKR_COMMAND.defaultValue.get) {
        sys.error(s"It's forbidden to set the r executable " +
          s"when using conda, but found: ${requestedRCommand.value}")
      }

      conda.condaEnvDir + "/bin/Rscript"
    }.getOrElse(requestedRCommand.value)

    val rConnectionTimeout = sparkConf.get(R_BACKEND_CONNECTION_TIMEOUT)
    val rOptions = "--vanilla"
    val rLibPath = "/lib/R/library"
    val rLibDir = condaEnv.map(conda =>
      RUtils.sparkRPackagePath(isDriver = false) :+ (conda.condaEnvDir + rLibPath))
      .getOrElse({
        val sparkRPackagePaths = RUtils.sparkRPackagePath(isDriver = false)
        if (preInstalledCondaPath.isDefined) {
          sparkRPackagePaths :+ (preInstalledCondaPath.get + rLibPath)
        } else {
          sparkRPackagePaths
        }
      })
      .filter(dir => new File(dir).exists)
    if (rLibDir.isEmpty) {
      throw new SparkException("SparkR package is not installed on executor.")
    }
    val rExecScript = RUtils.getSparkRScript(rLibDir, "/SparkR/worker/" + script)
    val pb = new ProcessBuilder(Arrays.asList(rCommand, rOptions, rExecScript))
    // Activate the conda environment by setting the right env variables if applicable.
    condaEnv.map(_.activatedEnvironment()).map(_.asJava).foreach(pb.environment().putAll)
    // Unset the R_TESTS environment variable for workers.
    // This is set by R CMD check as startup.Rs
    // (http://svn.r-project.org/R/trunk/src/library/tools/R/testing.R)
    // and confuses worker script which tries to load a non-existent file
    pb.environment().put("R_TESTS", "")
    pb.environment().put("SPARKR_RLIBDIR", rLibDir.mkString(","))
    pb.environment().put("SPARKR_WORKER_PORT", port.toString)
    pb.environment().put("SPARKR_BACKEND_CONNECTION_TIMEOUT", rConnectionTimeout.toString)
    pb.environment().put("SPARKR_SPARKFILES_ROOT_DIR", SparkFiles.getRootDirectory())
    pb.environment().put("SPARKR_IS_RUNNING_ON_WORKER", "TRUE")
    pb.environment().put("SPARKR_WORKER_SECRET", authHelper.secret)
    pb.redirectErrorStream(true)  // redirect stderr into stdout
    val proc = pb.start()
    val errThread = startStdoutThread(proc)
    errThread
  }

  /**
   * ProcessBuilder used to launch worker R processes.
   */
  def createRWorker(condaSetupInstructions: Option[CondaSetupInstructions],
                    port: Int, env: SparkEnv)
      : BufferedStreamThread = {
    val useDaemon = SparkEnv.get.conf.getBoolean("spark.sparkr.use.daemon", true)
    if (!Utils.isWindows && useDaemon) {
      synchronized {
        if (!env.rDaemonExists()) {
          // we expect one connections
          val serverSocket = new ServerSocket(0, 1, InetAddress.getByName("localhost"))
          val daemonPort = serverSocket.getLocalPort
          errThread = createRProcess(condaSetupInstructions, daemonPort, "daemon.R")
          // the socket used to send out the input of task
          serverSocket.setSoTimeout(10000)
          val sock = serverSocket.accept()
          try {
            authHelper.authClient(sock)
            env.setRDaemonChannel(
              new DataOutputStream(new BufferedOutputStream(sock.getOutputStream)))
          } finally {
            serverSocket.close()
          }
        }
        try {
          env.createRWorkerFromDaemon(port)
        } catch {
          case e: IOException =>
            // daemon process died
            errThread = null
            // fail the current task, retry by scheduler
            throw e
        }
        errThread
      }
    } else {
      createRProcess(condaSetupInstructions, port, "worker.R")
=======
        for (elem <- iter) {
          elem match {
            case (key, innerIter: Iterator[_]) =>
              for (innerElem <- innerIter) {
                writeElem(innerElem)
              }
              // Writes key which can be used as a boundary in group-aggregate
              dataOut.writeByte('r')
              writeElem(key)
            case (key, value) =>
              writeElem(key)
              writeElem(value)
            case _ =>
              writeElem(elem)
          }
        }
      }
>>>>>>> 74c910af
    }
  }
}<|MERGE_RESOLUTION|>--- conflicted
+++ resolved
@@ -20,18 +20,7 @@
 import java.io._
 
 import org.apache.spark._
-import org.apache.spark.api.conda.CondaEnvironment.CondaSetupInstructions
-import org.apache.spark.api.conda.CondaEnvironmentManager
 import org.apache.spark.broadcast.Broadcast
-<<<<<<< HEAD
-import org.apache.spark.deploy.Common.Provenance
-import org.apache.spark.internal.Logging
-import org.apache.spark.internal.config.BUFFER_SIZE
-import org.apache.spark.internal.config.CONDA_PRE_INSTALLED_PATH
-import org.apache.spark.internal.config.R._
-import org.apache.spark.util.Utils
-=======
->>>>>>> 74c910af
 
 /**
  * A helper class to run R UDFs in Spark.
@@ -42,21 +31,10 @@
     serializer: String,
     packageNames: Array[Byte],
     broadcastVars: Array[Broadcast[Object]],
-    condaSetupInstructions: Option[CondaSetupInstructions],
     numPartitions: Int = -1,
     isDataFrame: Boolean = false,
     colNames: Array[String] = null,
     mode: Int = RRunnerModes.RDD)
-<<<<<<< HEAD
-  extends Logging {
-  protected var bootTime: Double = _
-  private var dataStream: DataInputStream = _
-  val readData = numPartitions match {
-    case -1 =>
-      serializer match {
-        case SerializationFormats.STRING => readStringData _
-        case _ => readByteArrayData _
-=======
   extends BaseRRunner[IN, OUT](
     func,
     deserializer,
@@ -78,99 +56,8 @@
             case _ => readByteArrayData _
           }
         case _ => readShuffledData _
->>>>>>> 74c910af
       }
 
-<<<<<<< HEAD
-    // The stdout/stderr is shared by multiple tasks, because we use one daemon
-    // to launch child process as worker.
-    val errThread = RRunner.createRWorker(condaSetupInstructions, listenPort, SparkEnv.get)
-
-    // We use two sockets to separate input and output, then it's easy to manage
-    // the lifecycle of them to avoid deadlock.
-    // TODO: optimize it to use one socket
-
-    // the socket used to send out the input of task
-    serverSocket.setSoTimeout(10000)
-    dataStream = try {
-      val inSocket = serverSocket.accept()
-      RRunner.authHelper.authClient(inSocket)
-      startStdinThread(inSocket.getOutputStream(), inputIterator, partitionIndex)
-
-      // the socket used to receive the output of task
-      val outSocket = serverSocket.accept()
-      RRunner.authHelper.authClient(outSocket)
-      val inputStream = new BufferedInputStream(outSocket.getInputStream)
-      new DataInputStream(inputStream)
-    } finally {
-      serverSocket.close()
-    }
-
-    try {
-      newReaderIterator(dataStream, errThread)
-    } catch {
-      case e: Exception =>
-        throw new SparkException("R computation failed with\n " + errThread.getLines(), e)
-    }
-  }
-
-  protected def newReaderIterator(
-      dataStream: DataInputStream, errThread: BufferedStreamThread): Iterator[U] = {
-    new Iterator[U] {
-      def next(): U = {
-        val obj = _nextObj
-        if (hasNext()) {
-          _nextObj = read()
-        }
-        obj
-      }
-
-      private var _nextObj = read()
-
-      def hasNext(): Boolean = {
-        val hasMore = _nextObj != null
-        if (!hasMore) {
-          dataStream.close()
-        }
-        hasMore
-      }
-    }
-  }
-
-  protected def writeData(
-      dataOut: DataOutputStream,
-      printOut: PrintStream,
-      iter: Iterator[_]): Unit = {
-    def writeElem(elem: Any): Unit = {
-      if (deserializer == SerializationFormats.BYTE) {
-        val elemArr = elem.asInstanceOf[Array[Byte]]
-        dataOut.writeInt(elemArr.length)
-        dataOut.write(elemArr)
-      } else if (deserializer == SerializationFormats.ROW) {
-        dataOut.write(elem.asInstanceOf[Array[Byte]])
-      } else if (deserializer == SerializationFormats.STRING) {
-        // write string(for StringRRDD)
-        // scalastyle:off println
-        printOut.println(elem)
-        // scalastyle:on println
-      }
-    }
-
-    for (elem <- iter) {
-      elem match {
-        case (key, innerIter: Iterator[_]) =>
-          for (innerElem <- innerIter) {
-            writeElem(innerElem)
-          }
-          // Writes key which can be used as a boundary in group-aggregate
-          dataOut.writeByte('r')
-          writeElem(key)
-        case (key, value) =>
-          writeElem(key)
-          writeElem(value)
-        case _ =>
-          writeElem(elem)
-=======
       private def readShuffledData(length: Int): (Int, Array[Byte]) = {
         length match {
           case length if length == 2 =>
@@ -239,7 +126,6 @@
               null.asInstanceOf[OUT]
           }
         } catch handleException
->>>>>>> 74c910af
       }
     }
   }
@@ -270,244 +156,8 @@
             printOut.println(elem)
             // scalastyle:on println
           }
-<<<<<<< HEAD
-
-          val printOut = new PrintStream(stream)
-
-          writeData(dataOut, printOut, iter)
-
-          stream.flush()
-        } catch {
-          // TODO: We should propagate this error to the task thread
-          case e: Exception =>
-            logError("R Writer thread got an exception", e)
-        } finally {
-          Try(output.close())
-=======
->>>>>>> 74c910af
         }
 
-<<<<<<< HEAD
-  private def read(): U = {
-    try {
-      val length = dataStream.readInt()
-
-      length match {
-        case SpecialLengths.TIMING_DATA =>
-          // Timing data from R worker
-          val boot = dataStream.readDouble - bootTime
-          val init = dataStream.readDouble
-          val broadcast = dataStream.readDouble
-          val input = dataStream.readDouble
-          val compute = dataStream.readDouble
-          val output = dataStream.readDouble
-          logInfo(
-            ("Times: boot = %.3f s, init = %.3f s, broadcast = %.3f s, " +
-              "read-input = %.3f s, compute = %.3f s, write-output = %.3f s, " +
-              "total = %.3f s").format(
-                boot,
-                init,
-                broadcast,
-                input,
-                compute,
-                output,
-                boot + init + broadcast + input + compute + output))
-          read()
-        case length if length >= 0 =>
-          readData(length).asInstanceOf[U]
-      }
-    } catch {
-      case eof: EOFException =>
-        throw new SparkException("R worker exited unexpectedly (cranshed)", eof)
-    }
-  }
-
-  private def readShuffledData(length: Int): (Int, Array[Byte]) = {
-    length match {
-      case length if length == 2 =>
-        val hashedKey = dataStream.readInt()
-        val contentPairsLength = dataStream.readInt()
-        val contentPairs = new Array[Byte](contentPairsLength)
-        dataStream.readFully(contentPairs)
-        (hashedKey, contentPairs)
-      case _ => null
-    }
-  }
-
-  protected def readByteArrayData(length: Int): Array[Byte] = {
-    length match {
-      case length if length > 0 =>
-        val obj = new Array[Byte](length)
-        dataStream.readFully(obj)
-        obj
-      case _ => null
-    }
-  }
-
-  private def readStringData(length: Int): String = {
-    length match {
-      case length if length > 0 =>
-        SerDe.readStringBytes(dataStream, length)
-      case _ => null
-    }
-  }
-}
-
-private[spark] object SpecialLengths {
-  val TIMING_DATA = -1
-}
-
-private[spark] object RRunnerModes {
-  val RDD = 0
-  val DATAFRAME_DAPPLY = 1
-  val DATAFRAME_GAPPLY = 2
-}
-
-private[spark] class BufferedStreamThread(
-    in: InputStream,
-    name: String,
-    errBufferSize: Int) extends Thread(name) with Logging {
-  val lines = new Array[String](errBufferSize)
-  var lineIdx = 0
-  override def run() {
-    for (line <- Source.fromInputStream(in).getLines) {
-      synchronized {
-        lines(lineIdx) = line
-        lineIdx = (lineIdx + 1) % errBufferSize
-      }
-      logInfo(line)
-    }
-  }
-
-  def getLines(): String = synchronized {
-    (0 until errBufferSize).filter { x =>
-      lines((x + lineIdx) % errBufferSize) != null
-    }.map { x =>
-      lines((x + lineIdx) % errBufferSize)
-    }.mkString("\n")
-  }
-}
-
-private[r] object RRunner {
-  // Because forking processes from Java is expensive, we prefer to launch
-  // a single R daemon (daemon.R) and tell it to fork new workers for our tasks.
-  // This daemon currently only works on UNIX-based systems now, so we should
-  // also fall back to launching workers (worker.R) directly.
-  private[this] var errThread: BufferedStreamThread = _
-
-  private lazy val authHelper = {
-    val conf = Option(SparkEnv.get).map(_.conf).getOrElse(new SparkConf())
-    new RAuthHelper(conf)
-  }
-
-  /**
-   * Start a thread to print the process's stderr to ours
-   */
-  private def startStdoutThread(proc: Process): BufferedStreamThread = {
-    val BUFFER_SIZE = 100
-    val thread = new BufferedStreamThread(proc.getInputStream, "stdout reader for R", BUFFER_SIZE)
-    thread.setDaemon(true)
-    thread.start()
-    thread
-  }
-
-  private def createRProcess(
-      condaSetupInstructions: Option[CondaSetupInstructions], port: Int, script: String)
-  : BufferedStreamThread = {
-    import collection.JavaConverters._
-    // "spark.sparkr.r.command" is deprecated and replaced by "spark.r.command",
-    // but kept here for backward compatibility.
-    val sparkConf = SparkEnv.get.conf
-    val requestedRCommand = Provenance.fromConfOpt(sparkConf, R_COMMAND)
-      .getOrElse(Provenance.fromConf(sparkConf, SPARKR_COMMAND))
-    val preInstalledCondaPath = Provenance.fromConfOpt(sparkConf, CONDA_PRE_INSTALLED_PATH)
-    val condaEnv = condaSetupInstructions.map(CondaEnvironmentManager.getOrCreateCondaEnvironment)
-    val rCommand = condaEnv.map { conda =>
-      if (requestedRCommand.value != SPARKR_COMMAND.defaultValue.get) {
-        sys.error(s"It's forbidden to set the r executable " +
-          s"when using conda, but found: ${requestedRCommand.value}")
-      }
-
-      conda.condaEnvDir + "/bin/Rscript"
-    }.getOrElse(requestedRCommand.value)
-
-    val rConnectionTimeout = sparkConf.get(R_BACKEND_CONNECTION_TIMEOUT)
-    val rOptions = "--vanilla"
-    val rLibPath = "/lib/R/library"
-    val rLibDir = condaEnv.map(conda =>
-      RUtils.sparkRPackagePath(isDriver = false) :+ (conda.condaEnvDir + rLibPath))
-      .getOrElse({
-        val sparkRPackagePaths = RUtils.sparkRPackagePath(isDriver = false)
-        if (preInstalledCondaPath.isDefined) {
-          sparkRPackagePaths :+ (preInstalledCondaPath.get + rLibPath)
-        } else {
-          sparkRPackagePaths
-        }
-      })
-      .filter(dir => new File(dir).exists)
-    if (rLibDir.isEmpty) {
-      throw new SparkException("SparkR package is not installed on executor.")
-    }
-    val rExecScript = RUtils.getSparkRScript(rLibDir, "/SparkR/worker/" + script)
-    val pb = new ProcessBuilder(Arrays.asList(rCommand, rOptions, rExecScript))
-    // Activate the conda environment by setting the right env variables if applicable.
-    condaEnv.map(_.activatedEnvironment()).map(_.asJava).foreach(pb.environment().putAll)
-    // Unset the R_TESTS environment variable for workers.
-    // This is set by R CMD check as startup.Rs
-    // (http://svn.r-project.org/R/trunk/src/library/tools/R/testing.R)
-    // and confuses worker script which tries to load a non-existent file
-    pb.environment().put("R_TESTS", "")
-    pb.environment().put("SPARKR_RLIBDIR", rLibDir.mkString(","))
-    pb.environment().put("SPARKR_WORKER_PORT", port.toString)
-    pb.environment().put("SPARKR_BACKEND_CONNECTION_TIMEOUT", rConnectionTimeout.toString)
-    pb.environment().put("SPARKR_SPARKFILES_ROOT_DIR", SparkFiles.getRootDirectory())
-    pb.environment().put("SPARKR_IS_RUNNING_ON_WORKER", "TRUE")
-    pb.environment().put("SPARKR_WORKER_SECRET", authHelper.secret)
-    pb.redirectErrorStream(true)  // redirect stderr into stdout
-    val proc = pb.start()
-    val errThread = startStdoutThread(proc)
-    errThread
-  }
-
-  /**
-   * ProcessBuilder used to launch worker R processes.
-   */
-  def createRWorker(condaSetupInstructions: Option[CondaSetupInstructions],
-                    port: Int, env: SparkEnv)
-      : BufferedStreamThread = {
-    val useDaemon = SparkEnv.get.conf.getBoolean("spark.sparkr.use.daemon", true)
-    if (!Utils.isWindows && useDaemon) {
-      synchronized {
-        if (!env.rDaemonExists()) {
-          // we expect one connections
-          val serverSocket = new ServerSocket(0, 1, InetAddress.getByName("localhost"))
-          val daemonPort = serverSocket.getLocalPort
-          errThread = createRProcess(condaSetupInstructions, daemonPort, "daemon.R")
-          // the socket used to send out the input of task
-          serverSocket.setSoTimeout(10000)
-          val sock = serverSocket.accept()
-          try {
-            authHelper.authClient(sock)
-            env.setRDaemonChannel(
-              new DataOutputStream(new BufferedOutputStream(sock.getOutputStream)))
-          } finally {
-            serverSocket.close()
-          }
-        }
-        try {
-          env.createRWorkerFromDaemon(port)
-        } catch {
-          case e: IOException =>
-            // daemon process died
-            errThread = null
-            // fail the current task, retry by scheduler
-            throw e
-        }
-        errThread
-      }
-    } else {
-      createRProcess(condaSetupInstructions, port, "worker.R")
-=======
         for (elem <- iter) {
           elem match {
             case (key, innerIter: Iterator[_]) =>
@@ -525,7 +175,6 @@
           }
         }
       }
->>>>>>> 74c910af
     }
   }
 }