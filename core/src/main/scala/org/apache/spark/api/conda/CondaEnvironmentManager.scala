--- conflicted
+++ resolved
@@ -37,18 +37,13 @@
 import org.apache.spark.SparkException
 import org.apache.spark.internal.Logging
 import org.apache.spark.internal.config.CONDA_BINARY_PATH
-import org.apache.spark.internal.config.CONDA_CHANNEL_URLS
 import org.apache.spark.internal.config.CONDA_GLOBAL_PACKAGE_DIRS
 import org.apache.spark.internal.config.CONDA_VERBOSITY
 import org.apache.spark.util.Utils
 
-<<<<<<< HEAD
-final class CondaEnvironmentManager(condaBinaryPath: String, condaChannelUrls: Seq[String],
-                                    verbosity: Int = 0, packageDirs: Seq[String] = Nil)
-  extends Logging {
-=======
-final class CondaEnvironmentManager(condaBinaryPath: String, verbosity: Int = 0) extends Logging {
->>>>>>> ad4ca638
+final class CondaEnvironmentManager(condaBinaryPath: String,
+                                    verbosity: Int = 0,
+                                    packageDirs: Seq[String] = Nil) extends Logging {
 
   require(verbosity >= 0 && verbosity <= 3, "Verbosity must be between 0 and 3 inclusively")
 
@@ -98,15 +93,9 @@
       linkedBaseDir,
       List("create", "-n", name, "-y", "--no-default-packages")
         ::: verbosityFlags
-<<<<<<< HEAD
-        ::: "--" :: bootstrapPackages.toList,
+        ::: "--" :: condaPackages.toList,
       description = "create conda env",
       channels = condaChannelUrls.toList
-=======
-        ::: condaChannelUrls.flatMap(Iterator("--channel", _)).toList
-        ::: "--" :: condaPackages.toList,
-      description = "create conda env"
->>>>>>> ad4ca638
     )
 
     new CondaEnvironment(this, linkedBaseDir, name, condaPackages, condaChannelUrls)
@@ -195,11 +184,7 @@
     val condaBinaryPath = sparkConf.get(CONDA_BINARY_PATH).getOrElse(
       sys.error(s"Expected config ${CONDA_BINARY_PATH.key} to be set"))
     val verbosity = sparkConf.get(CONDA_VERBOSITY)
-<<<<<<< HEAD
     val packageDirs = sparkConf.get(CONDA_GLOBAL_PACKAGE_DIRS)
-    new CondaEnvironmentManager(condaBinaryPath, condaChannelUrls, verbosity, packageDirs)
-=======
-    new CondaEnvironmentManager(condaBinaryPath, verbosity)
->>>>>>> ad4ca638
+    new CondaEnvironmentManager(condaBinaryPath, verbosity, packageDirs)
   }
 }