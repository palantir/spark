/*
 * Licensed to the Apache Software Foundation (ASF) under one or more
 * contributor license agreements.  See the NOTICE file distributed with
 * this work for additional information regarding copyright ownership.
 * The ASF licenses this file to You under the Apache License, Version 2.0
 * (the "License"); you may not use this file except in compliance with
 * the License.  You may obtain a copy of the License at
 *
 *    http://www.apache.org/licenses/LICENSE-2.0
 *
 * Unless required by applicable law or agreed to in writing, software
 * distributed under the License is distributed on an "AS IS" BASIS,
 * WITHOUT WARRANTIES OR CONDITIONS OF ANY KIND, either express or implied.
 * See the License for the specific language governing permissions and
 * limitations under the License.
 */

package org.apache.spark.api.r

import java.io.{File, OutputStream}
import java.net.Socket
import java.util.{Map => JMap}

import scala.collection.JavaConverters._
import scala.reflect.ClassTag

import org.apache.spark._
import org.apache.spark.api.conda.CondaEnvironment.CondaSetupInstructions
import org.apache.spark.api.java.{JavaPairRDD, JavaRDD, JavaSparkContext}
import org.apache.spark.broadcast.Broadcast
import org.apache.spark.internal.Logging
import org.apache.spark.rdd.RDD
import org.apache.spark.security.SocketAuthServer

private abstract class BaseRRDD[T: ClassTag, U: ClassTag](
    parent: RDD[T],
    numPartitions: Int,
    func: Array[Byte],
    deserializer: String,
    serializer: String,
    packageNames: Array[Byte],
    broadcastVars: Array[Broadcast[Object]])
  extends RDD[U](parent) with Logging {

  /**
   * Get the conda instructions eagerly - when the RDD is created.
   */
  val condaInstructions: Option[CondaSetupInstructions] = context.buildCondaInstructions()

  override def getPartitions: Array[Partition] = parent.partitions

  override def compute(partition: Partition, context: TaskContext): Iterator[U] = {
<<<<<<< HEAD
    val runner = new RRunner[U](
      func, deserializer, serializer, packageNames, broadcastVars, condaInstructions, numPartitions)
=======
    val runner = new RRunner[T, U](
      func, deserializer, serializer, packageNames, broadcastVars, numPartitions)
>>>>>>> 74c910af

    // The parent may be also an RRDD, so we should launch it first.
    val parentIterator = firstParent[T].iterator(partition, context)

    runner.compute(parentIterator, partition.index)
  }
}

/**
 * Form an RDD[(Int, Array[Byte])] from key-value pairs returned from R.
 * This is used by SparkR's shuffle operations.
 */
private class PairwiseRRDD[T: ClassTag](
    parent: RDD[T],
    numPartitions: Int,
    hashFunc: Array[Byte],
    deserializer: String,
    packageNames: Array[Byte],
    broadcastVars: Array[Object])
  extends BaseRRDD[T, (Int, Array[Byte])](
    parent, numPartitions, hashFunc, deserializer,
    SerializationFormats.BYTE, packageNames,
    broadcastVars.map(x => x.asInstanceOf[Broadcast[Object]])) {
  lazy val asJavaPairRDD : JavaPairRDD[Int, Array[Byte]] = JavaPairRDD.fromRDD(this)
}

/**
 * An RDD that stores serialized R objects as Array[Byte].
 */
private class RRDD[T: ClassTag](
    parent: RDD[T],
    func: Array[Byte],
    deserializer: String,
    serializer: String,
    packageNames: Array[Byte],
    condaSetupInstructions: Option[CondaSetupInstructions],
    broadcastVars: Array[Object])
  extends BaseRRDD[T, Array[Byte]](
    parent, -1, func, deserializer, serializer, packageNames,
    broadcastVars.map(x => x.asInstanceOf[Broadcast[Object]])) {
  lazy val asJavaRDD : JavaRDD[Array[Byte]] = JavaRDD.fromRDD(this)
}

/**
 * An RDD that stores R objects as Array[String].
 */
private class StringRRDD[T: ClassTag](
    parent: RDD[T],
    func: Array[Byte],
    deserializer: String,
    packageNames: Array[Byte],
    condaSetupInstructions: Option[CondaSetupInstructions],
    broadcastVars: Array[Object])
  extends BaseRRDD[T, String](
    parent, -1, func, deserializer, SerializationFormats.STRING, packageNames,
    broadcastVars.map(x => x.asInstanceOf[Broadcast[Object]])) {
  lazy val asJavaRDD : JavaRDD[String] = JavaRDD.fromRDD(this)
}

private[spark] object RRDD {
  def createSparkContext(
      master: String,
      appName: String,
      sparkHome: String,
      jars: Array[String],
      sparkEnvirMap: JMap[Object, Object],
      sparkExecutorEnvMap: JMap[Object, Object]): JavaSparkContext = {
    val sparkConf = new SparkConf().setAppName(appName)
                                   .setSparkHome(sparkHome)

    // Override `master` if we have a user-specified value
    if (master != "") {
      sparkConf.setMaster(master)
    } else {
      // If conf has no master set it to "local" to maintain
      // backwards compatibility
      sparkConf.setIfMissing("spark.master", "local")
    }

    for ((name, value) <- sparkEnvirMap.asScala) {
      sparkConf.set(name.toString, value.toString)
    }
    for ((name, value) <- sparkExecutorEnvMap.asScala) {
      sparkConf.setExecutorEnv(name.toString, value.toString)
    }

    if (sparkEnvirMap.containsKey("spark.r.sql.derby.temp.dir") &&
        System.getProperty("derby.stream.error.file") == null) {
      // This must be set before SparkContext is instantiated.
      System.setProperty("derby.stream.error.file",
                         Seq(sparkEnvirMap.get("spark.r.sql.derby.temp.dir").toString, "derby.log")
                         .mkString(File.separator))
    }

    val jsc = new JavaSparkContext(SparkContext.getOrCreate(sparkConf))
    jars.foreach { jar =>
      jsc.addJar(jar)
    }
    jsc
  }

  /**
   * Create an RRDD given a sequence of byte arrays. Used to create RRDD when `parallelize` is
   * called from R.
   */
  def createRDDFromArray(jsc: JavaSparkContext, arr: Array[Array[Byte]]): JavaRDD[Array[Byte]] = {
    JavaRDD.fromRDD(jsc.sc.parallelize(arr, arr.length))
  }

  /**
   * Create an RRDD given a temporary file name. This is used to create RRDD when parallelize is
   * called on large R objects.
   *
   * @param fileName name of temporary file on driver machine
   * @param parallelism number of slices defaults to 4
   */
  def createRDDFromFile(jsc: JavaSparkContext, fileName: String, parallelism: Int):
  JavaRDD[Array[Byte]] = {
    JavaRDD.readRDDFromFile(jsc, fileName, parallelism)
  }

  private[spark] def serveToStream(
      threadName: String)(writeFunc: OutputStream => Unit): Array[Any] = {
    SocketAuthServer.serveToStream(threadName, new RAuthHelper(SparkEnv.get.conf))(writeFunc)
  }
}

/**
 * Helper for making RDD[Array[Byte]] from some R data, by reading the data from R
 * over a socket. This is used in preference to writing data to a file when encryption is enabled.
 */
private[spark] class RParallelizeServer(sc: JavaSparkContext, parallelism: Int)
    extends SocketAuthServer[JavaRDD[Array[Byte]]](
      new RAuthHelper(SparkEnv.get.conf), "sparkr-parallelize-server") {

  override def handleConnection(sock: Socket): JavaRDD[Array[Byte]] = {
    val in = sock.getInputStream()
    JavaRDD.readRDDFromInputStream(sc.sc, in, parallelism)
  }
}<|MERGE_RESOLUTION|>--- conflicted
+++ resolved
@@ -50,13 +50,8 @@
   override def getPartitions: Array[Partition] = parent.partitions
 
   override def compute(partition: Partition, context: TaskContext): Iterator[U] = {
-<<<<<<< HEAD
-    val runner = new RRunner[U](
+    val runner = new RRunner[T, U](
       func, deserializer, serializer, packageNames, broadcastVars, condaInstructions, numPartitions)
-=======
-    val runner = new RRunner[T, U](
-      func, deserializer, serializer, packageNames, broadcastVars, numPartitions)
->>>>>>> 74c910af
 
     // The parent may be also an RRDD, so we should launch it first.
     val parentIterator = firstParent[T].iterator(partition, context)
