/*
 * Licensed to the Apache Software Foundation (ASF) under one or more
 * contributor license agreements.  See the NOTICE file distributed with
 * this work for additional information regarding copyright ownership.
 * The ASF licenses this file to You under the Apache License, Version 2.0
 * (the "License"); you may not use this file except in compliance with
 * the License.  You may obtain a copy of the License at
 *
 *    http://www.apache.org/licenses/LICENSE-2.0
 *
 * Unless required by applicable law or agreed to in writing, software
 * distributed under the License is distributed on an "AS IS" BASIS,
 * WITHOUT WARRANTIES OR CONDITIONS OF ANY KIND, either express or implied.
 * See the License for the specific language governing permissions and
 * limitations under the License.
 */

package org.apache.spark

import org.apache.spark.util.Utils

import scala.collection.mutable.{ArrayBuffer, SynchronizedBuffer}

import org.apache.spark.broadcast.Broadcast
<<<<<<< HEAD
import org.apache.spark.rdd.{RDDCheckpointData, RDD}
import org.apache.spark.util.cleanup._
=======
import org.apache.spark.rdd.{RDD, ReliableRDDCheckpointData}
import org.apache.spark.util.Utils

/**
 * Classes that represent cleaning tasks.
 */
private sealed trait CleanupTask
private case class CleanRDD(rddId: Int) extends CleanupTask
private case class CleanShuffle(shuffleId: Int) extends CleanupTask
private case class CleanBroadcast(broadcastId: Long) extends CleanupTask
private case class CleanAccum(accId: Long) extends CleanupTask
private case class CleanCheckpoint(rddId: Int) extends CleanupTask

/**
 * A WeakReference associated with a CleanupTask.
 *
 * When the referent object becomes only weakly reachable, the corresponding
 * CleanupTaskWeakReference is automatically added to the given reference queue.
 */
private class CleanupTaskWeakReference(
    val task: CleanupTask,
    referent: AnyRef,
    referenceQueue: ReferenceQueue[AnyRef])
  extends WeakReference(referent, referenceQueue)
>>>>>>> 6c5858bc

/**
 * An asynchronous cleaner for RDD, shuffle, and broadcast state.
 *
 * This maintains a weak reference for each RDD, ShuffleDependency, and Broadcast of interest,
 * to be processed when the associated object goes out of scope of the application. Actual
 * cleanup is performed in a separate daemon thread.
 */
private[spark] class ContextCleaner(sc: SparkContext) extends WeakReferenceCleaner {

  private val listeners = new ArrayBuffer[CleanerListener]
    with SynchronizedBuffer[CleanerListener]

  /**
   * Whether the cleaning thread will block on cleanup tasks (other than shuffle, which
   * is controlled by the `spark.cleaner.referenceTracking.blocking.shuffle` parameter).
   *
   * Due to SPARK-3015, this is set to true by default. This is intended to be only a temporary
   * workaround for the issue, which is ultimately caused by the way the BlockManager actors
   * issue inter-dependent blocking Akka messages to each other at high frequencies. This happens,
   * for instance, when the driver performs a GC and cleans up all broadcast blocks that are no
   * longer in scope.
   */
  private val blockOnCleanupTasks = sc.conf.getBoolean(
    "spark.cleaner.referenceTracking.blocking", true)

  /**
   * Whether the cleaning thread will block on shuffle cleanup tasks.
   *
   * When context cleaner is configured to block on every delete request, it can throw timeout
   * exceptions on cleanup of shuffle blocks, as reported in SPARK-3139. To avoid that, this
   * parameter by default disables blocking on shuffle cleanups. Note that this does not affect
   * the cleanup of RDDs and broadcasts. This is intended to be a temporary workaround,
   * until the real Akka issue (referred to in the comment above `blockOnCleanupTasks`) is
   * resolved.
   */
  private val blockOnShuffleCleanupTasks = sc.conf.getBoolean(
    "spark.cleaner.referenceTracking.blocking.shuffle", false)

  /** Attach a listener object to get information of when objects are cleaned. */
  def attachListener(listener: CleanerListener): Unit = {
    listeners += listener
  }

  /** Register a RDD for cleanup when it is garbage collected. */
  def registerRDDForCleanup(rdd: RDD[_]): Unit = {
    registerForCleanup(rdd, CleanRDD(rdd.id))
  }

  def registerAccumulatorForCleanup(a: Accumulable[_, _]): Unit = {
    registerForCleanup(a, CleanAccum(a.id))
  }

  /** Register a ShuffleDependency for cleanup when it is garbage collected. */
  def registerShuffleForCleanup(shuffleDependency: ShuffleDependency[_, _, _]): Unit = {
    registerForCleanup(shuffleDependency, CleanShuffle(shuffleDependency.shuffleId))
  }

  /** Register a Broadcast for cleanup when it is garbage collected. */
  def registerBroadcastForCleanup[T](broadcast: Broadcast[T]): Unit = {
    registerForCleanup(broadcast, CleanBroadcast(broadcast.id))
  }

  /** Register a RDDCheckpointData for cleanup when it is garbage collected. */
  def registerRDDCheckpointDataForCleanup[T](rdd: RDD[_], parentId: Int): Unit = {
    registerForCleanup(rdd, CleanCheckpoint(parentId))
  }

  /** Keep cleaning RDD, shuffle, and broadcast state. */
  override protected def keepCleaning(): Unit = Utils.tryOrStopSparkContext(sc) {
    super.keepCleaning()
  }

  protected def handleCleanupForSpecificTask(task: CleanupTask): Unit = {
    task match {
      case CleanRDD(rddId) =>
        doCleanupRDD(rddId, blocking = blockOnCleanupTasks)
      case CleanShuffle(shuffleId) =>
        doCleanupShuffle(shuffleId, blocking = blockOnShuffleCleanupTasks)
      case CleanBroadcast(broadcastId) =>
        doCleanupBroadcast(broadcastId, blocking = blockOnCleanupTasks)
      case CleanAccum(accId) =>
        doCleanupAccum(accId, blocking = blockOnCleanupTasks)
      case CleanCheckpoint(rddId) =>
        doCleanCheckpoint(rddId)
      case unknown =>
        logWarning(s"Got a cleanup task $unknown that cannot be handled by ContextCleaner,")
    }
  }

  protected def cleanupThreadName(): String = "Context Cleaner"

  /** Perform RDD cleanup. */
  def doCleanupRDD(rddId: Int, blocking: Boolean): Unit = {
    try {
      logDebug("Cleaning RDD " + rddId)
      sc.unpersistRDD(rddId, blocking)
      listeners.foreach(_.rddCleaned(rddId))
      logInfo("Cleaned RDD " + rddId)
    } catch {
      case e: Exception => logError("Error cleaning RDD " + rddId, e)
    }
  }

  /** Perform shuffle cleanup, asynchronously. */
  def doCleanupShuffle(shuffleId: Int, blocking: Boolean): Unit = {
    try {
      logDebug("Cleaning shuffle " + shuffleId)
      mapOutputTrackerMaster.unregisterShuffle(shuffleId)
      blockManagerMaster.removeShuffle(shuffleId, blocking)
      listeners.foreach(_.shuffleCleaned(shuffleId))
      logInfo("Cleaned shuffle " + shuffleId)
    } catch {
      case e: Exception => logError("Error cleaning shuffle " + shuffleId, e)
    }
  }

  /** Perform broadcast cleanup. */
  def doCleanupBroadcast(broadcastId: Long, blocking: Boolean): Unit = {
    try {
      logDebug(s"Cleaning broadcast $broadcastId")
      broadcastManager.unbroadcast(broadcastId, true, blocking)
      listeners.foreach(_.broadcastCleaned(broadcastId))
      logDebug(s"Cleaned broadcast $broadcastId")
    } catch {
      case e: Exception => logError("Error cleaning broadcast " + broadcastId, e)
    }
  }

  /** Perform accumulator cleanup. */
  def doCleanupAccum(accId: Long, blocking: Boolean): Unit = {
    try {
      logDebug("Cleaning accumulator " + accId)
      Accumulators.remove(accId)
      listeners.foreach(_.accumCleaned(accId))
      logInfo("Cleaned accumulator " + accId)
    } catch {
      case e: Exception => logError("Error cleaning accumulator " + accId, e)
    }
  }

  /**
   * Clean up checkpoint files written to a reliable storage.
   * Locally checkpointed files are cleaned up separately through RDD cleanups.
   */
  def doCleanCheckpoint(rddId: Int): Unit = {
    try {
      logDebug("Cleaning rdd checkpoint data " + rddId)
      ReliableRDDCheckpointData.cleanCheckpoint(sc, rddId)
      listeners.foreach(_.checkpointCleaned(rddId))
      logInfo("Cleaned rdd checkpoint data " + rddId)
    }
    catch {
      case e: Exception => logError("Error cleaning rdd checkpoint data " + rddId, e)
    }
  }

  private def blockManagerMaster = sc.env.blockManager.master
  private def broadcastManager = sc.env.broadcastManager
  private def mapOutputTrackerMaster = sc.env.mapOutputTracker.asInstanceOf[MapOutputTrackerMaster]
}

/**
 * Listener class used for testing when any item has been cleaned by the Cleaner class.
 */
private[spark] trait CleanerListener {
  def rddCleaned(rddId: Int)
  def shuffleCleaned(shuffleId: Int)
  def broadcastCleaned(broadcastId: Long)
  def accumCleaned(accId: Long)
  def checkpointCleaned(rddId: Long)
}<|MERGE_RESOLUTION|>--- conflicted
+++ resolved
@@ -22,35 +22,8 @@
 import scala.collection.mutable.{ArrayBuffer, SynchronizedBuffer}
 
 import org.apache.spark.broadcast.Broadcast
-<<<<<<< HEAD
-import org.apache.spark.rdd.{RDDCheckpointData, RDD}
-import org.apache.spark.util.cleanup._
-=======
 import org.apache.spark.rdd.{RDD, ReliableRDDCheckpointData}
 import org.apache.spark.util.Utils
-
-/**
- * Classes that represent cleaning tasks.
- */
-private sealed trait CleanupTask
-private case class CleanRDD(rddId: Int) extends CleanupTask
-private case class CleanShuffle(shuffleId: Int) extends CleanupTask
-private case class CleanBroadcast(broadcastId: Long) extends CleanupTask
-private case class CleanAccum(accId: Long) extends CleanupTask
-private case class CleanCheckpoint(rddId: Int) extends CleanupTask
-
-/**
- * A WeakReference associated with a CleanupTask.
- *
- * When the referent object becomes only weakly reachable, the corresponding
- * CleanupTaskWeakReference is automatically added to the given reference queue.
- */
-private class CleanupTaskWeakReference(
-    val task: CleanupTask,
-    referent: AnyRef,
-    referenceQueue: ReferenceQueue[AnyRef])
-  extends WeakReference(referent, referenceQueue)
->>>>>>> 6c5858bc
 
 /**
  * An asynchronous cleaner for RDD, shuffle, and broadcast state.
