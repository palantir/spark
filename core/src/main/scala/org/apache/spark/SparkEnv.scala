/*
 * Licensed to the Apache Software Foundation (ASF) under one or more
 * contributor license agreements.  See the NOTICE file distributed with
 * this work for additional information regarding copyright ownership.
 * The ASF licenses this file to You under the Apache License, Version 2.0
 * (the "License"); you may not use this file except in compliance with
 * the License.  You may obtain a copy of the License at
 *
 *    http://www.apache.org/licenses/LICENSE-2.0
 *
 * Unless required by applicable law or agreed to in writing, software
 * distributed under the License is distributed on an "AS IS" BASIS,
 * WITHOUT WARRANTIES OR CONDITIONS OF ANY KIND, either express or implied.
 * See the License for the specific language governing permissions and
 * limitations under the License.
 */

package org.apache.spark

import java.io.{DataOutputStream, File, IOException}
import java.net.Socket
import java.util.Locale

import scala.collection.JavaConverters._
import scala.collection.concurrent
import scala.collection.mutable
import scala.util.Properties

import com.google.common.cache.CacheBuilder
import org.apache.hadoop.conf.Configuration

import org.apache.spark.annotation.DeveloperApi
import org.apache.spark.api.conda.CondaEnvironment.CondaSetupInstructions
import org.apache.spark.api.python.PythonWorkerFactory
import org.apache.spark.broadcast.BroadcastManager
import org.apache.spark.internal.{config, Logging}
import org.apache.spark.internal.config._
import org.apache.spark.memory.{MemoryManager, UnifiedMemoryManager}
import org.apache.spark.metrics.{MetricsSystem, MetricsSystemInstances}
import org.apache.spark.network.netty.{NettyBlockTransferService, SparkTransportConf}
import org.apache.spark.network.shuffle.ExternalBlockStoreClient
import org.apache.spark.rpc.{RpcEndpoint, RpcEndpointRef, RpcEnv}
import org.apache.spark.scheduler.{LiveListenerBus, OutputCommitCoordinator}
import org.apache.spark.scheduler.OutputCommitCoordinator.OutputCommitCoordinatorEndpoint
import org.apache.spark.security.CryptoStreamUtils
import org.apache.spark.serializer.{JavaSerializer, Serializer, SerializerManager}
import org.apache.spark.shuffle.ShuffleManager
import org.apache.spark.storage._
import org.apache.spark.util.{RpcUtils, Utils}

/**
 * :: DeveloperApi ::
 * Holds all the runtime environment objects for a running Spark instance (either master or worker),
 * including the serializer, RpcEnv, block manager, map output tracker, etc. Currently
 * Spark code finds the SparkEnv through a global variable, so all the threads can access the same
 * SparkEnv. It can be accessed by SparkEnv.get (e.g. after creating a SparkContext).
 */
@DeveloperApi
class SparkEnv (
    val executorId: String,
    private[spark] val rpcEnv: RpcEnv,
    val serializer: Serializer,
    val closureSerializer: Serializer,
    val serializerManager: SerializerManager,
    val mapOutputTracker: MapOutputTracker,
    val shuffleManager: ShuffleManager,
    val broadcastManager: BroadcastManager,
    val blockManager: BlockManager,
    val securityManager: SecurityManager,
    val metricsSystem: MetricsSystem,
    val memoryManager: MemoryManager,
    val outputCommitCoordinator: OutputCommitCoordinator,
    val conf: SparkConf) extends Logging {

<<<<<<< HEAD
  private[spark] var isStopped = false

  case class PythonWorkerKey(pythonExec: Option[String], envVars: Map[String, String],
                             condaInstructions: Option[CondaSetupInstructions])
  private val pythonWorkers = mutable.HashMap[PythonWorkerKey, PythonWorkerFactory]()
  private var rDaemonChannel: DataOutputStream = _
=======
  @volatile private[spark] var isStopped = false
  private val pythonWorkers = mutable.HashMap[(String, Map[String, String]), PythonWorkerFactory]()
>>>>>>> 74c910af

  // A general, soft-reference map for metadata needed during HadoopRDD split computation
  // (e.g., HadoopFileRDD uses this to cache JobConfs and InputFormats).
  private[spark] val hadoopJobMetadata =
    CacheBuilder.newBuilder().softValues().build[String, AnyRef]().asMap()

  private[spark] var driverTmpDir: Option[String] = None

  private[spark] def stop(): Unit = {

    if (!isStopped) {
      isStopped = true
      pythonWorkers.values.foreach(_.stop())
      destroyRDaemonChannel()
      mapOutputTracker.stop()
      shuffleManager.stop()
      broadcastManager.stop()
      blockManager.stop()
      blockManager.master.stop()
      metricsSystem.stop()
      outputCommitCoordinator.stop()
      rpcEnv.shutdown()
      rpcEnv.awaitTermination()

      // If we only stop sc, but the driver process still run as a services then we need to delete
      // the tmp dir, if not, it will create too many tmp dirs.
      // We only need to delete the tmp dir create by driver
      driverTmpDir match {
        case Some(path) =>
          try {
            Utils.deleteRecursively(new File(path))
          } catch {
            case e: Exception =>
              logWarning(s"Exception while deleting Spark temp dir: $path", e)
          }
        case None => // We just need to delete tmp dir created by driver, so do nothing on executor
      }
    }
  }

  private[spark] def setRDaemonChannel(daemonChannel: DataOutputStream) {
    rDaemonChannel = daemonChannel
  }

  private[spark] def rDaemonExists(): Boolean = {
    rDaemonChannel != null
  }

  private[spark] def destroyRDaemonChannel(): Unit = {
    if (rDaemonChannel != null) {
      rDaemonChannel.close()
      rDaemonChannel = null
    }
  }

  private[spark] def createRWorkerFromDaemon(port: Int) {
    try {
      rDaemonChannel.writeInt(port)
      rDaemonChannel.flush()
    } catch {
      case e: IOException =>
        // daemon process died
        destroyRDaemonChannel()
        // fail the current task, retry by scheduler
        throw e
    }
  }

  private[spark]
  def createPythonWorker(pythonExec: Option[String], envVars: Map[String, String],
                         condaInstructions: Option[CondaSetupInstructions]): java.net.Socket = {
    synchronized {
      val key = PythonWorkerKey(pythonExec, envVars, condaInstructions)
      pythonWorkers.getOrElseUpdate(key,
        new PythonWorkerFactory(pythonExec, envVars, condaInstructions)).create()
    }
  }

  private[spark]
<<<<<<< HEAD
  def destroyPythonWorker(pythonExec: Option[String], envVars: Map[String, String],
                          condaInstructions: Option[CondaSetupInstructions], worker: Socket) {
=======
  def destroyPythonWorker(pythonExec: String,
      envVars: Map[String, String], worker: Socket): Unit = {
>>>>>>> 74c910af
    synchronized {
      val key = PythonWorkerKey(pythonExec, envVars, condaInstructions)
      pythonWorkers.get(key).foreach(_.stopWorker(worker))
    }
  }

  private[spark]
<<<<<<< HEAD
  def releasePythonWorker(pythonExec: Option[String], envVars: Map[String, String],
                          condaInstructions: Option[CondaSetupInstructions], worker: Socket) {
=======
  def releasePythonWorker(pythonExec: String,
      envVars: Map[String, String], worker: Socket): Unit = {
>>>>>>> 74c910af
    synchronized {
      val key = PythonWorkerKey(pythonExec, envVars, condaInstructions)
      pythonWorkers.get(key).foreach(_.releaseWorker(worker))
    }
  }
}

object SparkEnv extends Logging {
  @volatile private var env: SparkEnv = _

  private[spark] val driverSystemName = "sparkDriver"
  private[spark] val executorSystemName = "sparkExecutor"

  def set(e: SparkEnv): Unit = {
    env = e
  }

  /**
   * Returns the SparkEnv.
   */
  def get: SparkEnv = {
    env
  }

  /**
   * Create a SparkEnv for the driver.
   */
  private[spark] def createDriverEnv(
      conf: SparkConf,
      isLocal: Boolean,
      listenerBus: LiveListenerBus,
      numCores: Int,
      mockOutputCommitCoordinator: Option[OutputCommitCoordinator] = None): SparkEnv = {
    assert(conf.contains(DRIVER_HOST_ADDRESS),
      s"${DRIVER_HOST_ADDRESS.key} is not set on the driver!")
    assert(conf.contains(DRIVER_PORT), s"${DRIVER_PORT.key} is not set on the driver!")
    val bindAddress = conf.get(DRIVER_BIND_ADDRESS)
    val advertiseAddress = conf.get(DRIVER_HOST_ADDRESS)
    val port = conf.get(DRIVER_PORT)
    val ioEncryptionKey = if (conf.get(IO_ENCRYPTION_ENABLED)) {
      Some(CryptoStreamUtils.createKey(conf))
    } else {
      None
    }
    create(
      conf,
      SparkContext.DRIVER_IDENTIFIER,
      bindAddress,
      advertiseAddress,
      Option(port),
      isLocal,
      numCores,
      ioEncryptionKey,
      listenerBus = listenerBus,
      mockOutputCommitCoordinator = mockOutputCommitCoordinator
    )
  }

  /**
   * Create a SparkEnv for an executor.
   * In coarse-grained mode, the executor provides an RpcEnv that is already instantiated.
   */
  private[spark] def createExecutorEnv(
      conf: SparkConf,
      executorId: String,
      bindAddress: String,
      hostname: String,
      numCores: Int,
      ioEncryptionKey: Option[Array[Byte]],
      isLocal: Boolean): SparkEnv = {
    val env = create(
      conf,
      executorId,
      bindAddress,
      hostname,
      None,
      isLocal,
      numCores,
      ioEncryptionKey
    )
    SparkEnv.set(env)
    env
  }

  private[spark] def createExecutorEnv(
      conf: SparkConf,
      executorId: String,
      hostname: String,
      numCores: Int,
      ioEncryptionKey: Option[Array[Byte]],
      isLocal: Boolean): SparkEnv = {
    createExecutorEnv(conf, executorId, hostname,
      hostname, numCores, ioEncryptionKey, isLocal)
  }

  /**
   * Helper method to create a SparkEnv for a driver or an executor.
   */
  private def create(
      conf: SparkConf,
      executorId: String,
      bindAddress: String,
      advertiseAddress: String,
      port: Option[Int],
      isLocal: Boolean,
      numUsableCores: Int,
      ioEncryptionKey: Option[Array[Byte]],
      listenerBus: LiveListenerBus = null,
      mockOutputCommitCoordinator: Option[OutputCommitCoordinator] = None): SparkEnv = {

    val isDriver = executorId == SparkContext.DRIVER_IDENTIFIER

    // Listener bus is only used on the driver
    if (isDriver) {
      assert(listenerBus != null, "Attempted to create driver SparkEnv with null listener bus!")
    }
    val authSecretFileConf = if (isDriver) AUTH_SECRET_FILE_DRIVER else AUTH_SECRET_FILE_EXECUTOR
    val securityManager = new SecurityManager(conf, ioEncryptionKey, authSecretFileConf)
    if (isDriver) {
      securityManager.initializeAuth()
    }

    ioEncryptionKey.foreach { _ =>
      if (!securityManager.isEncryptionEnabled()) {
        logWarning("I/O encryption enabled without RPC encryption: keys will be visible on the " +
          "wire.")
      }
    }

    val systemName = if (isDriver) driverSystemName else executorSystemName
    val rpcEnv = RpcEnv.create(systemName, bindAddress, advertiseAddress, port.getOrElse(-1), conf,
      securityManager, numUsableCores, !isDriver)

    // Figure out which port RpcEnv actually bound to in case the original port is 0 or occupied.
    if (isDriver) {
      conf.set(DRIVER_PORT, rpcEnv.address.port)
    }

    // Create an instance of the class with the given name, possibly initializing it with our conf
    def instantiateClass[T](className: String): T = {
      val cls = Utils.classForName(className)
      // Look for a constructor taking a SparkConf and a boolean isDriver, then one taking just
      // SparkConf, then one taking no arguments
      try {
        cls.getConstructor(classOf[SparkConf], java.lang.Boolean.TYPE)
          .newInstance(conf, java.lang.Boolean.valueOf(isDriver))
          .asInstanceOf[T]
      } catch {
        case _: NoSuchMethodException =>
          try {
            cls.getConstructor(classOf[SparkConf]).newInstance(conf).asInstanceOf[T]
          } catch {
            case _: NoSuchMethodException =>
              cls.getConstructor().newInstance().asInstanceOf[T]
          }
      }
    }

    // Create an instance of the class named by the given SparkConf property
    // if the property is not set, possibly initializing it with our conf
    def instantiateClassFromConf[T](propertyName: ConfigEntry[String]): T = {
      instantiateClass[T](conf.get(propertyName))
    }

    val serializer = instantiateClassFromConf[Serializer](SERIALIZER)
    logDebug(s"Using serializer: ${serializer.getClass}")

    val serializerManager = new SerializerManager(serializer, conf, ioEncryptionKey)

    val closureSerializer = new JavaSerializer(conf)

    def registerOrLookupEndpoint(
        name: String, endpointCreator: => RpcEndpoint):
      RpcEndpointRef = {
      if (isDriver) {
        logInfo("Registering " + name)
        rpcEnv.setupEndpoint(name, endpointCreator)
      } else {
        RpcUtils.makeDriverRef(name, conf, rpcEnv)
      }
    }

    val broadcastManager = new BroadcastManager(isDriver, conf, securityManager)

    val mapOutputTracker = if (isDriver) {
      new MapOutputTrackerMaster(conf, broadcastManager, isLocal)
    } else {
      new MapOutputTrackerWorker(conf)
    }

    // Have to assign trackerEndpoint after initialization as MapOutputTrackerEndpoint
    // requires the MapOutputTracker itself
    mapOutputTracker.trackerEndpoint = registerOrLookupEndpoint(MapOutputTracker.ENDPOINT_NAME,
      new MapOutputTrackerMasterEndpoint(
        rpcEnv, mapOutputTracker.asInstanceOf[MapOutputTrackerMaster], conf))

    // Let the user specify short names for shuffle managers
    val shortShuffleMgrNames = Map(
      "sort" -> classOf[org.apache.spark.shuffle.sort.SortShuffleManager].getName,
      "tungsten-sort" -> classOf[org.apache.spark.shuffle.sort.SortShuffleManager].getName)
    val shuffleMgrName = conf.get(config.SHUFFLE_MANAGER)
    val shuffleMgrClass =
      shortShuffleMgrNames.getOrElse(shuffleMgrName.toLowerCase(Locale.ROOT), shuffleMgrName)
    val shuffleManager = instantiateClass[ShuffleManager](shuffleMgrClass)

    val memoryManager: MemoryManager = UnifiedMemoryManager(conf, numUsableCores)

    val blockManagerPort = if (isDriver) {
      conf.get(DRIVER_BLOCK_MANAGER_PORT)
    } else {
      conf.get(BLOCK_MANAGER_PORT)
    }

    val externalShuffleClient = if (conf.get(config.SHUFFLE_SERVICE_ENABLED)) {
      val transConf = SparkTransportConf.fromSparkConf(conf, "shuffle", numUsableCores)
      Some(new ExternalBlockStoreClient(transConf, securityManager,
        securityManager.isAuthenticationEnabled(), conf.get(config.SHUFFLE_REGISTRATION_TIMEOUT)))
    } else {
      None
    }

    // Mapping from block manager id to the block manager's information.
    val blockManagerInfo = new concurrent.TrieMap[BlockManagerId, BlockManagerInfo]()
    val blockManagerMaster = new BlockManagerMaster(
      registerOrLookupEndpoint(
        BlockManagerMaster.DRIVER_ENDPOINT_NAME,
        new BlockManagerMasterEndpoint(
          rpcEnv,
          isLocal,
          conf,
          listenerBus,
          if (conf.get(config.SHUFFLE_SERVICE_FETCH_RDD_ENABLED)) {
            externalShuffleClient
          } else {
            None
          }, blockManagerInfo)),
      registerOrLookupEndpoint(
        BlockManagerMaster.DRIVER_HEARTBEAT_ENDPOINT_NAME,
        new BlockManagerMasterHeartbeatEndpoint(rpcEnv, isLocal, blockManagerInfo)),
      conf,
      isDriver)

    val blockTransferService =
      new NettyBlockTransferService(conf, securityManager, bindAddress, advertiseAddress,
        blockManagerPort, numUsableCores, blockManagerMaster.driverEndpoint)

    // NB: blockManager is not valid until initialize() is called later.
    val blockManager = new BlockManager(
      executorId,
      rpcEnv,
      blockManagerMaster,
      serializerManager,
      conf,
      memoryManager,
      mapOutputTracker,
      shuffleManager,
      blockTransferService,
      securityManager,
      externalShuffleClient)

    val metricsSystem = if (isDriver) {
      // Don't start metrics system right now for Driver.
      // We need to wait for the task scheduler to give us an app ID.
      // Then we can start the metrics system.
      MetricsSystem.createMetricsSystem(MetricsSystemInstances.DRIVER, conf, securityManager)
    } else {
      // We need to set the executor ID before the MetricsSystem is created because sources and
      // sinks specified in the metrics configuration file will want to incorporate this executor's
      // ID into the metrics they report.
      conf.set(EXECUTOR_ID, executorId)
      val ms = MetricsSystem.createMetricsSystem(MetricsSystemInstances.EXECUTOR, conf,
        securityManager)
      ms.start(conf.get(METRICS_STATIC_SOURCES_ENABLED))
      ms
    }

    val outputCommitCoordinator = mockOutputCommitCoordinator.getOrElse {
      new OutputCommitCoordinator(conf, isDriver)
    }
    val outputCommitCoordinatorRef = registerOrLookupEndpoint("OutputCommitCoordinator",
      new OutputCommitCoordinatorEndpoint(rpcEnv, outputCommitCoordinator))
    outputCommitCoordinator.coordinatorRef = Some(outputCommitCoordinatorRef)

    val envInstance = new SparkEnv(
      executorId,
      rpcEnv,
      serializer,
      closureSerializer,
      serializerManager,
      mapOutputTracker,
      shuffleManager,
      broadcastManager,
      blockManager,
      securityManager,
      metricsSystem,
      memoryManager,
      outputCommitCoordinator,
      conf)

    // Add a reference to tmp dir created by driver, we will delete this tmp dir when stop() is
    // called, and we only need to do it for driver. Because driver may run as a service, and if we
    // don't delete this tmp dir when sc is stopped, then will create too many tmp dirs.
    if (isDriver) {
      val sparkFilesDir = Utils.createTempDir(Utils.getLocalDir(conf), "userFiles").getAbsolutePath
      envInstance.driverTmpDir = Some(sparkFilesDir)
    }

    envInstance
  }

  /**
   * Return a map representation of jvm information, Spark properties, system properties, and
   * class paths. Map keys define the category, and map values represent the corresponding
   * attributes as a sequence of KV pairs. This is used mainly for SparkListenerEnvironmentUpdate.
   */
  private[spark]
  def environmentDetails(
      conf: SparkConf,
      hadoopConf: Configuration,
      schedulingMode: String,
      addedJars: Seq[String],
      addedFiles: Seq[String]): Map[String, Seq[(String, String)]] = {

    import Properties._
    val jvmInformation = Seq(
      ("Java Version", s"$javaVersion ($javaVendor)"),
      ("Java Home", javaHome),
      ("Scala Version", versionString)
    ).sorted

    // Spark properties
    // This includes the scheduling mode whether or not it is configured (used by SparkUI)
    val schedulerMode =
      if (!conf.contains(SCHEDULER_MODE)) {
        Seq((SCHEDULER_MODE.key, schedulingMode))
      } else {
        Seq.empty[(String, String)]
      }
    val sparkProperties = (conf.getAll ++ schedulerMode).sorted

    // System properties that are not java classpaths
    val systemProperties = Utils.getSystemProperties.toSeq
    val otherProperties = systemProperties.filter { case (k, _) =>
      k != "java.class.path" && !k.startsWith("spark.")
    }.sorted

    // Class paths including all added jars and files
    val classPathEntries = javaClassPath
      .split(File.pathSeparator)
      .filterNot(_.isEmpty)
      .map((_, "System Classpath"))
    val addedJarsAndFiles = (addedJars ++ addedFiles).map((_, "Added By User"))
    val classPaths = (addedJarsAndFiles ++ classPathEntries).sorted

    // Add Hadoop properties, it will not ignore configs including in Spark. Some spark
    // conf starting with "spark.hadoop" may overwrite it.
    val hadoopProperties = hadoopConf.asScala
      .map(entry => (entry.getKey, entry.getValue)).toSeq.sorted
    Map[String, Seq[(String, String)]](
      "JVM Information" -> jvmInformation,
      "Spark Properties" -> sparkProperties,
      "Hadoop Properties" -> hadoopProperties,
      "System Properties" -> otherProperties,
      "Classpath Entries" -> classPaths)
  }
}<|MERGE_RESOLUTION|>--- conflicted
+++ resolved
@@ -72,17 +72,13 @@
     val outputCommitCoordinator: OutputCommitCoordinator,
     val conf: SparkConf) extends Logging {
 
-<<<<<<< HEAD
-  private[spark] var isStopped = false
+  @volatile private[spark] var isStopped = false
+  private val pythonWorkers = mutable.HashMap[(String, Map[String, String]), PythonWorkerFactory]()
 
   case class PythonWorkerKey(pythonExec: Option[String], envVars: Map[String, String],
                              condaInstructions: Option[CondaSetupInstructions])
   private val pythonWorkers = mutable.HashMap[PythonWorkerKey, PythonWorkerFactory]()
   private var rDaemonChannel: DataOutputStream = _
-=======
-  @volatile private[spark] var isStopped = false
-  private val pythonWorkers = mutable.HashMap[(String, Map[String, String]), PythonWorkerFactory]()
->>>>>>> 74c910af
 
   // A general, soft-reference map for metadata needed during HadoopRDD split computation
   // (e.g., HadoopFileRDD uses this to cache JobConfs and InputFormats).
@@ -162,13 +158,14 @@
   }
 
   private[spark]
-<<<<<<< HEAD
+// TODO(@jcasale) wtf is going on here?
+// Also on the executor, crash if there is a conda env and PYSPARK_PYTHON is set.
+// vs
+// [SPARK-29291]
+//  def destroyPythonWorker(pythonExec: String,
+//      envVars: Map[String, String], worker: Socket): Unit = {
   def destroyPythonWorker(pythonExec: Option[String], envVars: Map[String, String],
                           condaInstructions: Option[CondaSetupInstructions], worker: Socket) {
-=======
-  def destroyPythonWorker(pythonExec: String,
-      envVars: Map[String, String], worker: Socket): Unit = {
->>>>>>> 74c910af
     synchronized {
       val key = PythonWorkerKey(pythonExec, envVars, condaInstructions)
       pythonWorkers.get(key).foreach(_.stopWorker(worker))
@@ -176,13 +173,11 @@
   }
 
   private[spark]
-<<<<<<< HEAD
   def releasePythonWorker(pythonExec: Option[String], envVars: Map[String, String],
                           condaInstructions: Option[CondaSetupInstructions], worker: Socket) {
-=======
-  def releasePythonWorker(pythonExec: String,
-      envVars: Map[String, String], worker: Socket): Unit = {
->>>>>>> 74c910af
+//  TODO(@jcasale)
+//  def releasePythonWorker(pythonExec: String,
+//      envVars: Map[String, String], worker: Socket): Unit = {
     synchronized {
       val key = PythonWorkerKey(pythonExec, envVars, condaInstructions)
       pythonWorkers.get(key).foreach(_.releaseWorker(worker))
