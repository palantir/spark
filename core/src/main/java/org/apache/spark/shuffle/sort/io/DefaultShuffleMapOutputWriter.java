--- conflicted
+++ resolved
@@ -100,12 +100,7 @@
     } else {
       currChannelPosition = 0L;
     }
-<<<<<<< HEAD
-
-    return new DefaultShufflePartitionWriter(currPartitionId++);
-=======
     return new DefaultShufflePartitionWriter(partitionId);
->>>>>>> 5398f3ba
   }
 
   @Override
