--- conflicted
+++ resolved
@@ -137,12 +137,10 @@
       if (!records.hasNext()) {
         partitionLengths = new long[numPartitions];
         Optional<BlockManagerId> location = mapOutputWriter.commitAllPartitions();
-<<<<<<< HEAD
-        mapStatus = MapStatus$.MODULE$.apply(location.orNull(), partitionLengths, attemptId);
-=======
         mapStatus = MapStatus$.MODULE$.apply(
-            Option.apply(location.orNull()), partitionLengths, mapTaskAttemptId);
->>>>>>> 0a2db1e0
+            location.orNull(),
+            partitionLengths,
+            mapTaskAttemptId);
         return;
       }
       final SerializerInstance serInstance = serializer.newInstance();
@@ -176,12 +174,7 @@
 
       partitionLengths = writePartitionedData(mapOutputWriter);
       Optional<BlockManagerId> location = mapOutputWriter.commitAllPartitions();
-<<<<<<< HEAD
-      mapStatus = MapStatus$.MODULE$.apply(location.orNull(), partitionLengths, attemptId);
-=======
-      mapStatus = MapStatus$.MODULE$.apply(
-          Option.apply(location.orNull()), partitionLengths, mapTaskAttemptId);
->>>>>>> 0a2db1e0
+      mapStatus = MapStatus$.MODULE$.apply(location.orNull(), partitionLengths, mapTaskAttemptId);
     } catch (Exception e) {
       try {
         mapOutputWriter.abort(e);
