/*
 * Licensed to the Apache Software Foundation (ASF) under one or more
 * contributor license agreements.  See the NOTICE file distributed with
 * this work for additional information regarding copyright ownership.
 * The ASF licenses this file to You under the Apache License, Version 2.0
 * (the "License"); you may not use this file except in compliance with
 * the License.  You may obtain a copy of the License at
 *
 *    http://www.apache.org/licenses/LICENSE-2.0
 *
 * Unless required by applicable law or agreed to in writing, software
 * distributed under the License is distributed on an "AS IS" BASIS,
 * WITHOUT WARRANTIES OR CONDITIONS OF ANY KIND, either express or implied.
 * See the License for the specific language governing permissions and
 * limitations under the License.
 */

package org.apache.spark.shuffle.sort;

import java.io.File;
import java.io.FileInputStream;
import java.io.IOException;
import java.io.OutputStream;
import java.nio.channels.FileChannel;
import java.nio.channels.WritableByteChannel;
import javax.annotation.Nullable;

import scala.None$;
import scala.Option;
import scala.Product2;
import scala.Tuple2;
import scala.collection.Iterator;

import com.google.common.annotations.VisibleForTesting;
import com.google.common.io.Closeables;
import org.slf4j.Logger;
import org.slf4j.LoggerFactory;

import org.apache.spark.api.shuffle.ShuffleMapOutputWriter;
import org.apache.spark.api.shuffle.ShufflePartitionWriter;
import org.apache.spark.api.shuffle.ShuffleWriteSupport;
import org.apache.spark.internal.config.package$;
import org.apache.spark.Partitioner;
import org.apache.spark.ShuffleDependency;
import org.apache.spark.SparkConf;
import org.apache.spark.scheduler.MapStatus;
import org.apache.spark.scheduler.MapStatus$;
import org.apache.spark.serializer.Serializer;
import org.apache.spark.serializer.SerializerInstance;
import org.apache.spark.shuffle.ShuffleWriteMetricsReporter;
import org.apache.spark.shuffle.IndexShuffleBlockResolver;
import org.apache.spark.shuffle.ShuffleWriter;
import org.apache.spark.storage.*;
import org.apache.spark.util.Utils;

/**
 * This class implements sort-based shuffle's hash-style shuffle fallback path. This write path
 * writes incoming records to separate files, one file per reduce partition, then concatenates these
 * per-partition files to form a single output file, regions of which are served to reducers.
 * Records are not buffered in memory. It writes output in a format
 * that can be served / consumed via {@link org.apache.spark.shuffle.IndexShuffleBlockResolver}.
 * <p>
 * This write path is inefficient for shuffles with large numbers of reduce partitions because it
 * simultaneously opens separate serializers and file streams for all partitions. As a result,
 * {@link SortShuffleManager} only selects this write path when
 * <ul>
 *    <li>no map-side combine is specified, and</li>
 *    <li>the number of partitions is less than or equal to
 *      <code>spark.shuffle.sort.bypassMergeThreshold</code>.</li>
 * </ul>
 *
 * This code used to be part of {@link org.apache.spark.util.collection.ExternalSorter} but was
 * refactored into its own class in order to reduce code complexity; see SPARK-7855 for details.
 * <p>
 * There have been proposals to completely remove this code path; see SPARK-6026 for details.
 */
final class BypassMergeSortShuffleWriter<K, V> extends ShuffleWriter<K, V> {

  private static final Logger logger = LoggerFactory.getLogger(BypassMergeSortShuffleWriter.class);

  private final int fileBufferSize;
  private final boolean transferToEnabled;
  private final int numPartitions;
  private final BlockManager blockManager;
  private final Partitioner partitioner;
  private final ShuffleWriteMetricsReporter writeMetrics;
  private final int shuffleId;
  private final int mapId;
  private final Serializer serializer;
  private final ShuffleWriteSupport shuffleWriteSupport;
  private final IndexShuffleBlockResolver shuffleBlockResolver;

  /** Array of file writers, one for each partition */
  private DiskBlockObjectWriter[] partitionWriters;
  private FileSegment[] partitionWriterSegments;
  @Nullable private MapStatus mapStatus;
  private long[] partitionLengths;

  /**
   * Are we in the process of stopping? Because map tasks can call stop() with success = true
   * and then call stop() with success = false if they get an exception, we want to make sure
   * we don't try deleting files, etc twice.
   */
  private boolean stopping = false;

  BypassMergeSortShuffleWriter(
      BlockManager blockManager,
      IndexShuffleBlockResolver shuffleBlockResolver,
      BypassMergeSortShuffleHandle<K, V> handle,
      int mapId,
      SparkConf conf,
      ShuffleWriteMetricsReporter writeMetrics,
      ShuffleWriteSupport shuffleWriteSupport) {
    // Use getSizeAsKb (not bytes) to maintain backwards compatibility if no units are provided
    this.fileBufferSize = (int) (long) conf.get(package$.MODULE$.SHUFFLE_FILE_BUFFER_SIZE()) * 1024;
    this.transferToEnabled = conf.getBoolean("spark.file.transferTo", true);
    this.blockManager = blockManager;
    final ShuffleDependency<K, V, V> dep = handle.dependency();
    this.mapId = mapId;
    this.shuffleId = dep.shuffleId();
    this.partitioner = dep.partitioner();
    this.numPartitions = partitioner.numPartitions();
    this.writeMetrics = writeMetrics;
    this.serializer = dep.serializer();
    this.shuffleBlockResolver = shuffleBlockResolver;
    this.shuffleWriteSupport = shuffleWriteSupport;
  }

  @Override
  public void write(Iterator<Product2<K, V>> records) throws IOException {
    assert (partitionWriters == null);
<<<<<<< HEAD
    if (!records.hasNext()) {
      partitionLengths = new long[numPartitions];
      shuffleBlockResolver.writeIndexFileAndCommit(shuffleId, mapId, partitionLengths, null);
      mapStatus = MapStatus$.MODULE$.apply(
          blockManager.shuffleServerId(),
          DefaultMapShuffleLocations.get(blockManager.shuffleServerId()),
          partitionLengths);
      return;
    }
    final SerializerInstance serInstance = serializer.newInstance();
    final long openStartTime = System.nanoTime();
    partitionWriters = new DiskBlockObjectWriter[numPartitions];
    partitionWriterSegments = new FileSegment[numPartitions];
    for (int i = 0; i < numPartitions; i++) {
      final Tuple2<TempShuffleBlockId, File> tempShuffleBlockIdPlusFile =
        blockManager.diskBlockManager().createTempShuffleBlock();
      final File file = tempShuffleBlockIdPlusFile._2();
      final BlockId blockId = tempShuffleBlockIdPlusFile._1();
      partitionWriters[i] =
        blockManager.getDiskWriter(blockId, file, serInstance, fileBufferSize, writeMetrics);
    }
    // Creating the file to write to and creating a disk writer both involve interacting with
    // the disk, and can take a long time in aggregate when we open many files, so should be
    // included in the shuffle write time.
    writeMetrics.incWriteTime(System.nanoTime() - openStartTime);

    while (records.hasNext()) {
      final Product2<K, V> record = records.next();
      final K key = record._1();
      partitionWriters[partitioner.getPartition(key)].write(key, record._2());
    }
=======
    ShuffleMapOutputWriter mapOutputWriter = shuffleWriteSupport
        .createMapOutputWriter(shuffleId, mapId, numPartitions);
    try {
      if (!records.hasNext()) {
        partitionLengths = new long[numPartitions];
        mapOutputWriter.commitAllPartitions();
        mapStatus = MapStatus$.MODULE$.apply(blockManager.shuffleServerId(), partitionLengths);
        return;
      }
      final SerializerInstance serInstance = serializer.newInstance();
      final long openStartTime = System.nanoTime();
      partitionWriters = new DiskBlockObjectWriter[numPartitions];
      partitionWriterSegments = new FileSegment[numPartitions];
      for (int i = 0; i < numPartitions; i++) {
        final Tuple2<TempShuffleBlockId, File> tempShuffleBlockIdPlusFile =
            blockManager.diskBlockManager().createTempShuffleBlock();
        final File file = tempShuffleBlockIdPlusFile._2();
        final BlockId blockId = tempShuffleBlockIdPlusFile._1();
        partitionWriters[i] =
            blockManager.getDiskWriter(blockId, file, serInstance, fileBufferSize, writeMetrics);
      }
      // Creating the file to write to and creating a disk writer both involve interacting with
      // the disk, and can take a long time in aggregate when we open many files, so should be
      // included in the shuffle write time.
      writeMetrics.incWriteTime(System.nanoTime() - openStartTime);
>>>>>>> bc40da2a

      while (records.hasNext()) {
        final Product2<K, V> record = records.next();
        final K key = record._1();
        partitionWriters[partitioner.getPartition(key)].write(key, record._2());
      }

      for (int i = 0; i < numPartitions; i++) {
        try (DiskBlockObjectWriter writer = partitionWriters[i]) {
          partitionWriterSegments[i] = writer.commitAndGet();
        }
      }

      partitionLengths = writePartitionedData(mapOutputWriter);
      mapOutputWriter.commitAllPartitions();
      mapStatus = MapStatus$.MODULE$.apply(blockManager.shuffleServerId(), partitionLengths);
    } catch (Exception e) {
      try {
        mapOutputWriter.abort(e);
      } catch (Exception e2) {
        logger.error("Failed to abort the writer after failing to write map output.", e2);
      }
      throw e;
    }
<<<<<<< HEAD
    mapStatus = MapStatus$.MODULE$.apply(
        blockManager.shuffleServerId(),
        DefaultMapShuffleLocations.get(blockManager.shuffleServerId()),
        partitionLengths);
=======
>>>>>>> bc40da2a
  }

  @VisibleForTesting
  long[] getPartitionLengths() {
    return partitionLengths;
  }

  /**
   * Concatenate all of the per-partition files into a single combined file.
   *
   * @return array of lengths, in bytes, of each partition of the file (used by map output tracker).
   */
  private long[] writePartitionedData(ShuffleMapOutputWriter mapOutputWriter) throws IOException {
    // Track location of the partition starts in the output file
    final long[] lengths = new long[numPartitions];
    if (partitionWriters == null) {
      // We were passed an empty iterator
      return lengths;
    }
    final long writeStartTime = System.nanoTime();
    try {
      for (int i = 0; i < numPartitions; i++) {
        final File file = partitionWriterSegments[i].file();
        boolean copyThrewException = true;
        ShufflePartitionWriter writer = null;
        try {
          writer = mapOutputWriter.getNextPartitionWriter();
          if (!file.exists()) {
            copyThrewException = false;
          } else {
            if (transferToEnabled) {
              WritableByteChannel outputChannel = writer.toChannel();
              FileInputStream in = new FileInputStream(file);
              try (FileChannel inputChannel = in.getChannel()) {
                Utils.copyFileStreamNIO(inputChannel, outputChannel, 0, inputChannel.size());
                copyThrewException = false;
              } finally {
                Closeables.close(in, copyThrewException);
              }
            } else {
              OutputStream tempOutputStream = writer.toStream();
              FileInputStream in = new FileInputStream(file);
              try {
                Utils.copyStream(in, tempOutputStream, false, false);
                copyThrewException = false;
              } finally {
                Closeables.close(in, copyThrewException);
              }
            }
            if (!file.delete()) {
              logger.error("Unable to delete file for partition {}", i);
            }
          }
        } finally {
          Closeables.close(writer, copyThrewException);
        }

        lengths[i] = writer.getNumBytesWritten();
      }
    } finally {
      writeMetrics.incWriteTime(System.nanoTime() - writeStartTime);
    }
    partitionWriters = null;
    return lengths;
  }

  @Override
  public Option<MapStatus> stop(boolean success) {
    if (stopping) {
      return None$.empty();
    } else {
      stopping = true;
      if (success) {
        if (mapStatus == null) {
          throw new IllegalStateException("Cannot call stop(true) without having called write()");
        }
        return Option.apply(mapStatus);
      } else {
        // The map task failed, so delete our output data.
        if (partitionWriters != null) {
          try {
            for (DiskBlockObjectWriter writer : partitionWriters) {
              // This method explicitly does _not_ throw exceptions:
              File file = writer.revertPartialWritesAndClose();
              if (!file.delete()) {
                logger.error("Error while deleting file {}", file.getAbsolutePath());
              }
            }
          } finally {
            partitionWriters = null;
          }
        }
        return None$.empty();
      }
    }
  }
}<|MERGE_RESOLUTION|>--- conflicted
+++ resolved
@@ -25,6 +25,8 @@
 import java.nio.channels.WritableByteChannel;
 import javax.annotation.Nullable;
 
+import org.apache.spark.api.java.Optional;
+import org.apache.spark.api.shuffle.MapShuffleLocations;
 import scala.None$;
 import scala.Option;
 import scala.Product2;
@@ -129,46 +131,16 @@
   @Override
   public void write(Iterator<Product2<K, V>> records) throws IOException {
     assert (partitionWriters == null);
-<<<<<<< HEAD
-    if (!records.hasNext()) {
-      partitionLengths = new long[numPartitions];
-      shuffleBlockResolver.writeIndexFileAndCommit(shuffleId, mapId, partitionLengths, null);
-      mapStatus = MapStatus$.MODULE$.apply(
-          blockManager.shuffleServerId(),
-          DefaultMapShuffleLocations.get(blockManager.shuffleServerId()),
-          partitionLengths);
-      return;
-    }
-    final SerializerInstance serInstance = serializer.newInstance();
-    final long openStartTime = System.nanoTime();
-    partitionWriters = new DiskBlockObjectWriter[numPartitions];
-    partitionWriterSegments = new FileSegment[numPartitions];
-    for (int i = 0; i < numPartitions; i++) {
-      final Tuple2<TempShuffleBlockId, File> tempShuffleBlockIdPlusFile =
-        blockManager.diskBlockManager().createTempShuffleBlock();
-      final File file = tempShuffleBlockIdPlusFile._2();
-      final BlockId blockId = tempShuffleBlockIdPlusFile._1();
-      partitionWriters[i] =
-        blockManager.getDiskWriter(blockId, file, serInstance, fileBufferSize, writeMetrics);
-    }
-    // Creating the file to write to and creating a disk writer both involve interacting with
-    // the disk, and can take a long time in aggregate when we open many files, so should be
-    // included in the shuffle write time.
-    writeMetrics.incWriteTime(System.nanoTime() - openStartTime);
-
-    while (records.hasNext()) {
-      final Product2<K, V> record = records.next();
-      final K key = record._1();
-      partitionWriters[partitioner.getPartition(key)].write(key, record._2());
-    }
-=======
     ShuffleMapOutputWriter mapOutputWriter = shuffleWriteSupport
         .createMapOutputWriter(shuffleId, mapId, numPartitions);
     try {
       if (!records.hasNext()) {
         partitionLengths = new long[numPartitions];
-        mapOutputWriter.commitAllPartitions();
-        mapStatus = MapStatus$.MODULE$.apply(blockManager.shuffleServerId(), partitionLengths);
+        Optional<MapShuffleLocations> blockLocs = mapOutputWriter.commitAllPartitions();
+        mapStatus = MapStatus$.MODULE$.apply(
+            blockManager.shuffleServerId(),
+            blockLocs.orNull(),
+            partitionLengths);
         return;
       }
       final SerializerInstance serInstance = serializer.newInstance();
@@ -187,7 +159,6 @@
       // the disk, and can take a long time in aggregate when we open many files, so should be
       // included in the shuffle write time.
       writeMetrics.incWriteTime(System.nanoTime() - openStartTime);
->>>>>>> bc40da2a
 
       while (records.hasNext()) {
         final Product2<K, V> record = records.next();
@@ -203,7 +174,10 @@
 
       partitionLengths = writePartitionedData(mapOutputWriter);
       mapOutputWriter.commitAllPartitions();
-      mapStatus = MapStatus$.MODULE$.apply(blockManager.shuffleServerId(), partitionLengths);
+      mapStatus = MapStatus$.MODULE$.apply(
+          blockManager.shuffleServerId(),
+          DefaultMapShuffleLocations.get(blockManager.shuffleServerId()),
+          partitionLengths);
     } catch (Exception e) {
       try {
         mapOutputWriter.abort(e);
@@ -212,13 +186,10 @@
       }
       throw e;
     }
-<<<<<<< HEAD
     mapStatus = MapStatus$.MODULE$.apply(
         blockManager.shuffleServerId(),
         DefaultMapShuffleLocations.get(blockManager.shuffleServerId()),
         partitionLengths);
-=======
->>>>>>> bc40da2a
   }
 
   @VisibleForTesting
