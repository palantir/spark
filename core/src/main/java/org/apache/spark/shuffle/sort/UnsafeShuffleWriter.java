--- conflicted
+++ resolved
@@ -23,14 +23,6 @@
 import java.nio.channels.FileChannel;
 import java.util.Iterator;
 
-<<<<<<< HEAD
-import org.apache.spark.api.shuffle.DefaultTransferrableWritableByteChannel;
-import org.apache.spark.api.shuffle.SupportsTransferTo;
-import org.apache.spark.api.shuffle.TransferrableWritableByteChannel;
-=======
-import org.apache.spark.api.java.Optional;
-import org.apache.spark.api.shuffle.MapShuffleLocations;
->>>>>>> 5398f3ba
 import scala.Option;
 import scala.Product2;
 import scala.collection.JavaConverters;
@@ -45,9 +37,14 @@
 
 import org.apache.spark.*;
 import org.apache.spark.annotation.Private;
+import org.apache.spark.api.java.Optional;
+import org.apache.spark.api.shuffle.DefaultTransferrableWritableByteChannel;
+import org.apache.spark.api.shuffle.MapShuffleLocations;
+import org.apache.spark.api.shuffle.TransferrableWritableByteChannel;
 import org.apache.spark.api.shuffle.ShuffleMapOutputWriter;
 import org.apache.spark.api.shuffle.ShufflePartitionWriter;
 import org.apache.spark.api.shuffle.ShuffleWriteSupport;
+import org.apache.spark.api.shuffle.SupportsTransferTo;
 import org.apache.spark.internal.config.package$;
 import org.apache.spark.io.CompressionCodec;
 import org.apache.spark.io.CompressionCodec$;
@@ -291,14 +288,6 @@
     long[] partitionLengths = new long[numPartitions];
     try {
       if (spills.length == 0) {
-<<<<<<< HEAD
-        // The contract we are working under states that we will open a partition writer for
-        // each partition, regardless of number of spills
-        for (int i = 0; i < numPartitions; i++) {
-          mapWriter.getNextPartitionWriter();
-        }
-=======
->>>>>>> 5398f3ba
         return partitionLengths;
       } else {
         // There are multiple spills to merge, so none of these spill files' lengths were counted
@@ -372,10 +361,9 @@
       }
       for (int partition = 0; partition < numPartitions; partition++) {
         boolean copyThrewExecption = true;
-        ShufflePartitionWriter writer = mapWriter.getNextPartitionWriter();
+        ShufflePartitionWriter writer = mapWriter.getPartitionWriter(partition);
         OutputStream partitionOutput = null;
         try {
-<<<<<<< HEAD
           partitionOutput = writer.openStream();
           partitionOutput = blockManager.serializerManager().wrapForEncryption(partitionOutput);
           if (compressionCodec != null) {
@@ -393,28 +381,6 @@
                     partitionInputStream);
                 if (compressionCodec != null) {
                   partitionInputStream = compressionCodec.compressedInputStream(
-=======
-          writer = mapWriter.getPartitionWriter(partition);
-          OutputStream partitionOutput = null;
-          try {
-            // Shield the underlying output stream from close() calls, so that we can close the
-            // higher level streams to make sure all data is really flushed and internal state
-            // is cleaned
-            partitionOutput = new CloseShieldOutputStream(writer.toStream());
-            partitionOutput = blockManager.serializerManager().wrapForEncryption(partitionOutput);
-            if (compressionCodec != null) {
-              partitionOutput = compressionCodec.compressedOutputStream(partitionOutput);
-            }
-            for (int i = 0; i < spills.length; i++) {
-              final long partitionLengthInSpill = spills[i].partitionLengths[partition];
-
-              if (partitionLengthInSpill > 0) {
-                InputStream partitionInputStream = null;
-                try {
-                  partitionInputStream = new LimitedInputStream(spillInputStreams[i],
-                      partitionLengthInSpill, false);
-                  partitionInputStream = blockManager.serializerManager().wrapForEncryption(
->>>>>>> 5398f3ba
                       partitionInputStream);
                 }
                 ByteStreams.copy(partitionInputStream, partitionOutput);
@@ -466,18 +432,13 @@
       }
       for (int partition = 0; partition < numPartitions; partition++) {
         boolean copyThrewExecption = true;
-        ShufflePartitionWriter writer = mapWriter.getNextPartitionWriter();
+        ShufflePartitionWriter writer = mapWriter.getPartitionWriter(partition);
         TransferrableWritableByteChannel partitionChannel = null;
         try {
-<<<<<<< HEAD
           partitionChannel = writer instanceof SupportsTransferTo ?
               ((SupportsTransferTo) writer).openTransferrableChannel()
               : new DefaultTransferrableWritableByteChannel(
                   Channels.newChannel(writer.openStream()));
-=======
-          writer = mapWriter.getPartitionWriter(partition);
-          WritableByteChannel channel = writer.toChannel();
->>>>>>> 5398f3ba
           for (int i = 0; i < spills.length; i++) {
             long partitionLengthInSpill = 0L;
             partitionLengthInSpill += spills[i].partitionLengths[partition];
