version: 2

defaults: &defaults
  docker:
    - image: palantirtechnologies/circle-spark-base:0.1.3
  resource_class: xlarge
  environment: &defaults-environment
    TERM: dumb
    BUILD_SBT_CACHE: "/home/circleci/build-sbt-cache"

spark-25299-config: &spark-25299-config
  machine:
    image: circleci/classic:201808-01
  environment: &defaults-environment
    TERM: dumb
    BUILD_SBT_CACHE: "/home/circleci/build-sbt-cache"

test-defaults: &test-defaults
  <<: *defaults
  environment:
    <<: *defaults-environment
    CIRCLE_TEST_REPORTS: /tmp/circle-test-reports
    TEST_RESULTS_FILE: /tmp/test-results/results.json


all-branches-and-tags: &all-branches-and-tags
  filters:
    # run on all branches and tags
    tags:
      only: /.*/

spark-25299-branch-only: &spark-25299-branch-only
  filters:
    branches:
      only:
        - spark-25299
<<<<<<< HEAD
        - yh/add-benchmarks-and-ci
        - yh/add-benchmarks-and-ci-two-writers
=======
>>>>>>> 4cabdbda

deployable-branches-and-tags: &deployable-branches-and-tags
  filters:
    tags:
      only: /[0-9]+(?:\.[0-9]+){2,}-palantir\.[0-9]+(?:\.[0-9]+)*/
    branches:
      only: master


# Step templates

step_templates:
  restore-build-binaries-cache: &restore-build-binaries-cache
    restore_cache:
      key: build-binaries-{{ checksum "build/mvn" }}-{{ checksum "build/sbt" }}
  restore-ivy-cache: &restore-ivy-cache
    restore_cache:
      keys:
        - v7-ivy-dependency-cache-{{ .Branch }}-{{ checksum "pom.xml" }}
        # if cache for exact version of `pom.xml` is not present then load any most recent one
        - v7-ivy-dependency-cache-{{ .Branch }}-
        - v7-ivy-dependency-cache-master-{{ checksum "pom.xml" }}
        - v7-ivy-dependency-cache-master-
  restore-gradle-wrapper-cache: &restore-gradle-wrapper-cache
    restore_cache: { key: 'gradle-wrapper-v2-{{ checksum "gradle/wrapper/gradle-wrapper.properties" }}' }
  restore-gradle-cache: &restore-gradle-cache
    restore_cache: { key: 'gradle-cache-v2-{{ checksum "versions.props" }}-{{ checksum "build.gradle" }}' }
  restore-home-sbt-cache: &restore-home-sbt-cache
    restore_cache:
      keys:
        - v2-home-sbt-{{ checksum "build/sbt" }}-{{ checksum "project/target/streams/$global/update/$global/streams/update_cache_2.10/inputs" }}
  restore-build-sbt-cache: &restore-build-sbt-cache
    restore_cache:
      key: v1-build-sbt-{{ .Branch }}-{{ .Revision }}
  link-in-build-sbt-cache: &link-in-build-sbt-cache
    run:
      name: Hard link cache contents into current build directory
      command: |
        if [[ -d "$BUILD_SBT_CACHE" ]]; then
          rsync --info=stats2,misc1,flist0 -a --link-dest="$BUILD_SBT_CACHE" "$BUILD_SBT_CACHE/" .
        fi
  checkout-code: &checkout-code
    run:
      name: Checkout code
      command: |
        # Copy of circle's checkout command with fix for fetching tags from
        # https://discuss.circleci.com/t/fetching-circle-tag-doesnt-seem-to-work/19014/2

        # Workaround old docker images with incorrect $HOME
        # check https://github.com/docker/docker/issues/2968 for details
        if [ "${HOME}" = "/" ]
        then
          export HOME=$(getent passwd $(id -un) | cut -d: -f6)
        fi

        mkdir -p ~/.ssh

        echo 'github.com ssh-rsa AAAAB3NzaC1yc2EAAAABIwAAAQEAq2A7hRGmdnm9tUDbO9IDSwBK6TbQa+PXYPCPy6rbTrTtw7PHkccKrpp0yVhp5HdEIcKr6pLlVDBfOLX9QUsyCOV0wzfjIJNlGEYsdlLJizHhbn2mUjvSAHQqZETYP81eFzLQNnPHt4EVVUh7VfDESU84KezmD5QlWpXLmvU31/yMf+Se8xhHTvKSCZIFImWwoG6mbUoWf9nzpIoaSjB+weqqUUmpaaasXVal72J+UX2B+2RPW3RcT0eOzQgqlJL3RKrTJvdsjE3JEAvGq3lGHSZXy28G3skua2SmVi/w4yCE6gbODqnTWlg7+wC604ydGXA8VJiS5ap43JXiUFFAaQ==
        bitbucket.org ssh-rsa AAAAB3NzaC1yc2EAAAABIwAAAQEAubiN81eDcafrgMeLzaFPsw2kNvEcqTKl/VqLat/MaB33pZy0y3rJZtnqwR2qOOvbwKZYKiEO1O6VqNEBxKvJJelCq0dTXWT5pbO2gDXC6h6QDXCaHo6pOHGPUy+YBaGQRGuSusMEASYiWunYN0vCAI8QaXnWMXNMdFP3jHAJH0eDsoiGnLPBlBp4TNm6rYI74nMzgz3B9IikW4WVK+dc8KZJZWYjAuORU3jc1c/NPskD2ASinf8v3xnfXeukU0sJ5N6m5E8VLjObPEO+mN2t/FZTMZLiFqPWc/ALSqnMnnhwrNi2rbfg/rd/IpL8Le3pSBne8+seeFVBoGqzHM9yXw==
        ' >> ~/.ssh/known_hosts

        (umask 077; touch ~/.ssh/id_rsa)
        chmod 0600 ~/.ssh/id_rsa
        (cat <<EOF > ~/.ssh/id_rsa
        $CHECKOUT_KEY
        EOF
        )

        # use git+ssh instead of https
        git config --global url."ssh://git@github.com".insteadOf "https://github.com" || true

        if [ -e /home/circleci/project/.git ]
        then
          cd /home/circleci/project
          git remote set-url origin "$CIRCLE_REPOSITORY_URL" || true
        else
          mkdir -p /home/circleci/project
          cd /home/circleci/project
          git clone "$CIRCLE_REPOSITORY_URL" .
        fi

        if [ -n "$CIRCLE_TAG" ]
        then
          git fetch origin "+refs/tags/${CIRCLE_TAG}:refs/tags/${CIRCLE_TAG}"
        elif [ -n "$CIRCLE_PR_NUMBER" ]
        then
          git fetch origin "+${CIRCLE_BRANCH}/head:remotes/origin/${CIRCLE_BRANCH}"
        else
          git fetch origin "+${CIRCLE_BRANCH}:remotes/origin/${CIRCLE_BRANCH}"
        fi

        if [ -n "$CIRCLE_TAG" ]
        then
          git reset --hard "$CIRCLE_SHA1"
          git checkout -q "$CIRCLE_TAG"
        elif [ -n "$CIRCLE_BRANCH" ]
        then
          git reset --hard "$CIRCLE_SHA1"
          git checkout -q -B "$CIRCLE_BRANCH"
        fi

        git reset --hard "$CIRCLE_SHA1"

jobs:
  build-maven:
    <<: *defaults
    # Some part of the maven setup fails if there's no R, so we need to use the R image here
    docker:
      - image: palantirtechnologies/circle-spark-r:0.1.3
    steps:
      # Saves us from recompiling every time...
      - restore_cache:
          keys:
            - build-maven-{{ .Branch }}-{{ .BuildNum }}
            - build-maven-{{ .Branch }}-
            - build-maven-master-
      - *checkout-code
      - restore_cache:
          keys:
            - maven-dependency-cache-{{ checksum "pom.xml" }}
            # Fallback - see https://circleci.com/docs/2.0/configuration-reference/#example-2
            - maven-dependency-cache-
      # Given the build-maven cache, this is superfluous, but leave it in in case we will want to remove the former
      - restore_cache:
          keys:
            - build-binaries-{{ checksum "build/mvn" }}-{{ checksum "build/sbt" }}
            - build-binaries-
      - run: ./build/mvn -DskipTests -Psparkr install
      # Get sbt to run trivially, ensures its launcher is downloaded under build/
      - run: ./build/sbt -h || true
      - save_cache:
          key: build-binaries-{{ checksum "build/mvn" }}-{{ checksum "build/sbt" }}
          paths:
            - "build"
      - save_cache:
          key: maven-dependency-cache-{{ checksum "pom.xml" }}
          paths:
            - "~/.m2"
      # And finally save the whole project directory
      - save_cache:
          key: build-maven-{{ .Branch }}-{{ .BuildNum }}
          paths: .
  build-spark-docker-gradle-plugin:
    <<: *defaults
    steps:
      - *checkout-code
      - *restore-gradle-wrapper-cache
      - *restore-gradle-cache
      - run: ./gradlew --info --stacktrace check -x test
      - save_cache:
          key: 'gradle-wrapper-v2-{{ checksum "gradle/wrapper/gradle-wrapper.properties" }}'
          paths: [ ~/.gradle/wrapper ]
      - save_cache:
          key: 'gradle-cache-v2-{{ checksum "versions.props" }}-{{ checksum "build.gradle" }}'
          paths: [ ~/.gradle/caches ]

  run-style-tests:
    # depends only on build-maven
    <<: *test-defaults
    resource_class: medium+
    steps:
      - *checkout-code
      # Need maven dependency cache, otherwise checkstyle tests fail as such:
      # Failed to execute goal on project spark-assembly_2.11: Could not resolve dependencies for project org.apache.spark:spark-assembly_2.11:pom:2.4.0-SNAPSHOT
      - restore_cache:
          key: maven-dependency-cache-{{ checksum "pom.xml" }}
      - *restore-build-binaries-cache
      - run:
          name: Run style tests
          command: dev/run-style-tests.py
          no_output_timeout: 15m

  run-build-tests:
    # depends only on build-maven
    <<: *test-defaults
    resource_class: small
    steps:
      - *checkout-code
      - restore_cache:
          key: build-maven-{{ .Branch }}-{{ .BuildNum }}
      - restore_cache:
          key: maven-dependency-cache-{{ checksum "pom.xml" }}
      - *restore-build-binaries-cache
      - run: |
          dev/run-build-tests.py | tee /tmp/run-build-tests.log
      - store_artifacts:
          path: /tmp/run-build-tests.log
          destination: run-build-tests.log

  build-sbt:
    <<: *defaults
    steps:
      # Saves us from recompiling every time...
      #- restore_cache:
          #keys:
            #- v1-build-sbt-{{ .Branch }}-{{ .Revision }}
            #- v1-build-sbt-{{ .Branch }}-
            #- v1-build-sbt-master-
      - *checkout-code
      - run:
          name: Hard link cache contents into current build directory
          command: |
            if [[ -d "$BUILD_SBT_CACHE" ]]; then
              rsync --info=stats2,misc1,flist0 -a --link-dest="$BUILD_SBT_CACHE" "$BUILD_SBT_CACHE/" .
            fi
      - *restore-ivy-cache
      - *restore-home-sbt-cache
      - *restore-build-binaries-cache
      - run:
          name: Download all external dependencies for the test configuration (which extends compile) and ensure we update first
          command: dev/sbt test:externalDependencyClasspath oldDeps/test:externalDependencyClasspath
      - run: |
          dev/build-apache-spark.py | tee /tmp/build-apache-spark.log
      - store_artifacts:
          path: /tmp/heap.bin
      - save_cache:
          key: v7-ivy-dependency-cache-{{ .Branch }}-{{ checksum "pom.xml" }}
          paths:
            - "~/.ivy2"
      - store_artifacts:
          path: /tmp/build-apache-spark.log
          destination: build-apache-spark.log
      - save_cache:
          key: v2-home-sbt-{{ checksum "build/sbt" }}-{{ checksum "project/target/streams/$global/update/$global/streams/update_cache_2.10/inputs" }}
          paths: ~/.sbt
      # Also hard link all the things so we can save it as a cache and restore it in future builds
      - run:
          name: "Hard link all the files under ***/target directories to $BUILD_SBT_CACHE, excluding jars"
          command: >
            rsync --info=stats2,misc1,flist0 -a --link-dest=$PWD --delete-excluded --prune-empty-dirs
            --exclude '***/*.jar' --include 'target/***'
            --include '**/' --exclude '*' . "$BUILD_SBT_CACHE/"
      - save_cache:
          key: v1-build-sbt-{{ .Branch }}-{{ .Revision }}
          paths:
            - "~/build-sbt-cache"
      # Also save all the assembly jars directories to the workspace - need them for spark submitting
      - persist_to_workspace:
          root: .
          paths:
            - 'assembly/target/scala-*/jars'
            - 'examples/target/scala-*/jars'
            - 'external/*/target/scala-*/*.jar'

  run-spark-docker-gradle-plugin-tests:
    <<: *test-defaults
    resource_class: medium
    steps:
      - *checkout-code
      - *restore-gradle-wrapper-cache
      - *restore-gradle-cache
      - setup_remote_docker: { docker_layer_caching: true }
      - run: ./gradlew --info --parallel --continue --stacktrace test

  run-backcompat-tests:
    # depends on build-sbt
    <<: *defaults
    steps:
      - *checkout-code
      - attach_workspace:
          at: .
      - *restore-ivy-cache
      - *restore-build-binaries-cache
      - *restore-home-sbt-cache
      - run: |
          dev/run-backcompat-tests.py | tee /tmp/run-backcompat-tests.log
      - store_artifacts:
          path: /tmp/run-backcompat-tests.log
          destination: run-backcompat-tests.log


  run-python-tests:
    # depends on build-sbt, but we only need the assembly jars
    <<: *defaults
    docker:
      - image: palantirtechnologies/circle-spark-python:0.1.3
    parallelism: 2
    steps:
      - *checkout-code
      # These two steps restore all the target directories except jars
      # Necessary because of SPARK_PREPEND_CLASSES being used in python tests, and some python tests
      # accessing classes from the core/test configuration.
      - *restore-build-sbt-cache
      - *link-in-build-sbt-cache
      # ---
      # Python tests need assembly files build by the `build-sbt` job
      # e.g. external/kafka-0-8-assembly/target/scala-2.11/spark-streaming-kafka-0-8-assembly-2.4.0-SNAPSHOT.jar
      - attach_workspace:
          at: .
      - run: dev/run-python-tests.py
      - store_test_results:
          path: target/test-reports
      - store_artifacts:
          path: python/unit-tests.log


  run-r-tests:
    # depends on build-sbt, but we only need the assembly jars
    <<: *defaults
    docker:
      - image: palantirtechnologies/circle-spark-r:0.1.3
    steps:
      - *checkout-code
      - attach_workspace:
          at: .
      - run:
          name: Install SparkR
          command: R/install-dev.sh
      - run: dev/run-r-tests.py
      - store_test_results:
          path: target/R


  run-scala-tests:
    <<: *test-defaults
    # project/CirclePlugin.scala does its own test splitting in SBT based on CIRCLE_NODE_INDEX, CIRCLE_NODE_TOTAL
    parallelism: 12
    # Spark runs a lot of tests in parallel, we need 16 GB of RAM for this
    resource_class: xlarge
    steps:
      - run:
          name: Before running tests, ensure we created the CIRCLE_TEST_REPORTS directory
          command: mkdir -p $CIRCLE_TEST_REPORTS
      - *checkout-code
      - attach_workspace:
         at: .
      # These two steps restore all the target directories except jars
      - *restore-build-sbt-cache
      - *link-in-build-sbt-cache
      # ---
      - *restore-ivy-cache
      - *restore-build-binaries-cache
      - *restore-home-sbt-cache
      - restore_cache:
          keys:
            - v1-test-results-{{ .Branch }}-{{ .BuildNum }}
            - v1-test-results-{{ .Branch }}-
            - v1-test-results-master-
      - run:
          name: Merge cached test results with results provided by circle (if any)
          command: |
            CIRCLE_TEST_RESULTS_FILE="$CIRCLE_INTERNAL_TASK_DATA/circle-test-results/results.json"
            # Using -s (file exists and has positive size) as this file might be empty
            [[ -s "$CIRCLE_TEST_RESULTS_FILE" ]] && circle_exists=1
            [[ -f "$TEST_RESULTS_FILE" ]] && cached_exists=1
            if [[ -z "$circle_exists" ]] || [[ -z "$cached_exists" ]]; then
              # Only one exists, CirclePlugin will try to look for both so we're good.
              if [[ -n "$circle_exists" ]]; then
                echo "Copying over circle test results file for caching"
                mkdir -p "$(dirname "$TEST_RESULTS_FILE")"
                cp "$CIRCLE_TEST_RESULTS_FILE" "$TEST_RESULTS_FILE"
              fi
              exit 0
            fi

            # Otherwise, combine the two, preferring newer results from circle test results
            echo "Found both cached and circle test results, merging"
            if jq -s 'def meld:
               reduce .[] as $o
                 ({}; reduce ($o|keys)[] as $key (.; .[$key] += [$o[$key]] ));
              def grp: map([{key: "\(.source)~\(.classname)", value: .}] | from_entries) | meld;
              ((.[0].tests | grp) * (.[1].tests | grp)) | map(values) | flatten | {tests: .}' \
                "$TEST_RESULTS_FILE" \
                "$CIRCLE_TEST_RESULTS_FILE" \
                > /tmp/new-test-results.json
            then
              # Overwrite the previously cached results with the merged file
              mv -f /tmp/new-test-results.json "$TEST_RESULTS_FILE"
            else
              echo "Failed to merge test results, probably $CIRCLE_TEST_RESULTS_FILE didn't have the expected structure - ignoring it"
            fi
      - save_cache:
          key: v1-test-results-{{ .Branch }}-{{ .BuildNum }}
          paths:
            - "/tmp/test-results"
      - run:
          name: Run all tests
          command: ./dev/run-scala-tests.py \
              | tee -a "/tmp/run-scala-tests.log"
          no_output_timeout: 15m

      - store_artifacts:
          path: /tmp/run-scala-tests.log
          destination: run-scala-tests.log
      - run:
          name: Collect unit tests
          command: mkdir -p /tmp/unit-tests && find . -name unit-tests.log -exec rsync -R {} /tmp/unit-tests/ \;
          when: always
      - store_artifacts:
          path: /tmp/unit-tests
      - store_artifacts:
          path: target/tests-by-bucket.json
          destination: tests-by-bucket.json
      - store_test_results:
          # TODO(dsanduleac): can we use $CIRCLE_TEST_RESULTS here?
          path: /tmp/circle-test-reports
      - run:
          name: Collect yarn integration test logs
          command: |
            shopt -s nullglob
            files=(resource-managers/yarn/target/./org.apache.spark.deploy.yarn.*/*-logDir-*)
            mkdir -p /tmp/yarn-tests
            if [[ ${#files[@]} != 0 ]]; then
              rsync -Rrm "${files[@]}" /tmp/yarn-tests/
            fi
          when: always
      - store_artifacts:
          path: /tmp/yarn-tests

  build-maven-versioned:
    <<: *defaults
    # Some part of the maven setup fails if there's no R, so we need to use the R image here
    docker:
      - image: palantirtechnologies/circle-spark-r:0.1.3
    steps:
      - *checkout-code
      - restore_cache:
          key: maven-dependency-cache-{{ checksum "pom.xml" }}
      - *restore-build-binaries-cache
      - run:
          command: dev/set_version_and_package.sh
      # This is potentially costly but we can't use the workspace as it would conflict with
      # compilation results from build-sbt
      - save_cache:
          key: v1-maven-build-with-version-{{ .Branch }}-{{ .Revision }}
          paths: .
      - save_cache:
          key: v1-maven-dependency-cache-versioned-{{ checksum "pom.xml" }}
          paths: ~/.m2

  run-spark-25299-benchmarks:
    <<: *spark-25299-config
    steps:
      - *checkout-code
      - attach_workspace:
         at: .
      - *restore-build-sbt-cache
      - *link-in-build-sbt-cache
      - *restore-ivy-cache
      - *restore-build-binaries-cache
      - *restore-home-sbt-cache
      - run:
          command: ./dev/run-spark-25299-benchmarks.sh
      - store_artifacts:
          path: /tmp/artifacts/

  deploy-gradle:
    <<: *defaults
    docker:
      - image: palantirtechnologies/circle-spark-r:0.1.3
    steps:
      - *checkout-code
      - *restore-gradle-wrapper-cache
      - *restore-gradle-cache
      - deploy:
          command: ./gradlew --parallel --continue --stacktrace --no-daemon bintrayUpload

  deploy:
    <<: *defaults
    # Some part of the maven setup fails if there's no R, so we need to use the R image here
    docker:
      - image: palantirtechnologies/circle-spark-r:0.1.3
    steps:
      # This cache contains the whole project after version was set and mvn package was called
      # Restoring first (and instead of checkout) as mvn versions:set mutates real source code...
      - restore_cache:
          key: v1-maven-build-with-version-{{ .Branch }}-{{ .Revision }}
      - restore_cache:
          key: v1-maven-dependency-cache-versioned-{{ checksum "pom.xml" }}
      - *restore-build-binaries-cache

      - run: echo "user=$BINTRAY_USERNAME" > .credentials
      - run: echo "password=$BINTRAY_PASSWORD" >> .credentials
      - run: echo "realm=Bintray API Realm" >> .credentials
      - run: echo "host=api.bintray.com" >> .credentials
      - deploy:
          command: dev/publish.sh
      - store_artifacts:
          path: /tmp/make-dist.log
          destination: make-dist.log
      - store_artifacts:
          path: /tmp/publish_artifacts.log
          destination: publish_artifacts.log

workflows:
  version: 2
  build-test-deploy:
    jobs:
      - build-maven:
          <<: *all-branches-and-tags
      - run-style-tests:
          requires:
            - build-maven
          <<: *all-branches-and-tags
      - run-build-tests:
          requires:
            - build-maven
          <<: *all-branches-and-tags
      - build-sbt:
          <<: *all-branches-and-tags
      - build-spark-docker-gradle-plugin:
          <<: *all-branches-and-tags
      - run-backcompat-tests:
          requires:
            - build-sbt
          <<: *all-branches-and-tags
      - run-spark-25299-benchmarks:
          requires:
            - build-sbt
          <<: *spark-25299-branch-only
      - run-scala-tests:
          requires:
            - build-sbt
          <<: *all-branches-and-tags
      - run-spark-docker-gradle-plugin-tests:
          requires:
            - build-spark-docker-gradle-plugin
          <<: *all-branches-and-tags
      - run-python-tests:
          requires:
            - build-sbt
          <<: *all-branches-and-tags
      - run-r-tests:
          requires:
            - build-sbt
          <<: *all-branches-and-tags
      - build-maven-versioned:
          requires:
            - build-maven
          <<: *all-branches-and-tags
      - deploy-gradle:
          requires:
            - run-spark-docker-gradle-plugin-tests
          <<: *deployable-branches-and-tags
      - deploy:
          requires:
            - build-maven
            - build-sbt
            # Tests
            - run-style-tests
            - run-build-tests
            - run-backcompat-tests
            - run-scala-tests
            - run-python-tests
            - run-r-tests
            - build-maven-versioned
          <<: *deployable-branches-and-tags<|MERGE_RESOLUTION|>--- conflicted
+++ resolved
@@ -34,11 +34,6 @@
     branches:
       only:
         - spark-25299
-<<<<<<< HEAD
-        - yh/add-benchmarks-and-ci
-        - yh/add-benchmarks-and-ci-two-writers
-=======
->>>>>>> 4cabdbda
 
 deployable-branches-and-tags: &deployable-branches-and-tags
   filters:
