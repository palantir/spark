version: 2

defaults: &defaults
  docker:
    - image: palantirtechnologies/circle-spark-base:0.1.3
  resource_class: xlarge
  environment: &defaults-environment
    TERM: dumb
    BUILD_SBT_CACHE: "/home/circleci/build-sbt-cache"

spark-25299-config: &spark-25299-config
  machine:
    image: circleci/classic:201808-01
  environment: &defaults-environment
    TERM: dumb
    BUILD_SBT_CACHE: "/home/circleci/build-sbt-cache"

test-defaults: &test-defaults
  <<: *defaults
  environment:
    <<: *defaults-environment
    CIRCLE_TEST_REPORTS: /tmp/circle-test-reports
    TEST_RESULTS_FILE: /tmp/test-results/results.json


all-branches-and-tags: &all-branches-and-tags
  filters:
    # run on all branches and tags
    tags:
      only: /.*/

spark-25299-branch-only: &spark-25299-branch-only
  filters:
    branches:
      only:
        - spark-25299
<<<<<<< HEAD
        - yh/add-benchmarks-and-ci
=======
>>>>>>> 11a37edd

deployable-branches-and-tags: &deployable-branches-and-tags
  filters:
    tags:
      only: /[0-9]+(?:\.[0-9]+){2,}-palantir\.[0-9]+(?:\.[0-9]+)*/
    branches:
      only: master


# Step templates

step_templates:
  restore-build-binaries-cache: &restore-build-binaries-cache
    restore_cache:
      key: build-binaries-{{ checksum "build/mvn" }}-{{ checksum "build/sbt" }}
  restore-ivy-cache: &restore-ivy-cache
    restore_cache:
      keys:
        - v7-ivy-dependency-cache-{{ .Branch }}-{{ checksum "pom.xml" }}
        # if cache for exact version of `pom.xml` is not present then load any most recent one
        - v7-ivy-dependency-cache-{{ .Branch }}-
        - v7-ivy-dependency-cache-master-{{ checksum "pom.xml" }}
        - v7-ivy-dependency-cache-master-
  restore-gradle-wrapper-cache: &restore-gradle-wrapper-cache
    restore_cache: { key: 'gradle-wrapper-v2-{{ checksum "gradle/wrapper/gradle-wrapper.properties" }}' }
  restore-gradle-cache: &restore-gradle-cache
    restore_cache: { key: 'gradle-cache-v2-{{ checksum "versions.props" }}-{{ checksum "build.gradle" }}' }
  restore-home-sbt-cache: &restore-home-sbt-cache
    restore_cache:
      keys:
        - v2-home-sbt-{{ checksum "build/sbt" }}-{{ checksum "project/target/streams/$global/update/$global/streams/update_cache_2.10/inputs" }}
  restore-build-sbt-cache: &restore-build-sbt-cache
    restore_cache:
      key: v1-build-sbt-{{ .Branch }}-{{ .Revision }}
  link-in-build-sbt-cache: &link-in-build-sbt-cache
    run:
      name: Hard link cache contents into current build directory
      command: |
        if [[ -d "$BUILD_SBT_CACHE" ]]; then
          rsync --info=stats2,misc1,flist0 -a --link-dest="$BUILD_SBT_CACHE" "$BUILD_SBT_CACHE/" .
        fi
  checkout-code: &checkout-code
    run:
      name: Checkout code
      command: |
        # Copy of circle's checkout command with fix for fetching tags from
        # https://discuss.circleci.com/t/fetching-circle-tag-doesnt-seem-to-work/19014/2

        # Workaround old docker images with incorrect $HOME
        # check https://github.com/docker/docker/issues/2968 for details
        if [ "${HOME}" = "/" ]
        then
          export HOME=$(getent passwd $(id -un) | cut -d: -f6)
        fi

        mkdir -p ~/.ssh

        echo 'github.com ssh-rsa AAAAB3NzaC1yc2EAAAABIwAAAQEAq2A7hRGmdnm9tUDbO9IDSwBK6TbQa+PXYPCPy6rbTrTtw7PHkccKrpp0yVhp5HdEIcKr6pLlVDBfOLX9QUsyCOV0wzfjIJNlGEYsdlLJizHhbn2mUjvSAHQqZETYP81eFzLQNnPHt4EVVUh7VfDESU84KezmD5QlWpXLmvU31/yMf+Se8xhHTvKSCZIFImWwoG6mbUoWf9nzpIoaSjB+weqqUUmpaaasXVal72J+UX2B+2RPW3RcT0eOzQgqlJL3RKrTJvdsjE3JEAvGq3lGHSZXy28G3skua2SmVi/w4yCE6gbODqnTWlg7+wC604ydGXA8VJiS5ap43JXiUFFAaQ==
        bitbucket.org ssh-rsa AAAAB3NzaC1yc2EAAAABIwAAAQEAubiN81eDcafrgMeLzaFPsw2kNvEcqTKl/VqLat/MaB33pZy0y3rJZtnqwR2qOOvbwKZYKiEO1O6VqNEBxKvJJelCq0dTXWT5pbO2gDXC6h6QDXCaHo6pOHGPUy+YBaGQRGuSusMEASYiWunYN0vCAI8QaXnWMXNMdFP3jHAJH0eDsoiGnLPBlBp4TNm6rYI74nMzgz3B9IikW4WVK+dc8KZJZWYjAuORU3jc1c/NPskD2ASinf8v3xnfXeukU0sJ5N6m5E8VLjObPEO+mN2t/FZTMZLiFqPWc/ALSqnMnnhwrNi2rbfg/rd/IpL8Le3pSBne8+seeFVBoGqzHM9yXw==
        ' >> ~/.ssh/known_hosts

        (umask 077; touch ~/.ssh/id_rsa)
        chmod 0600 ~/.ssh/id_rsa
        (cat <<EOF > ~/.ssh/id_rsa
        $CHECKOUT_KEY
        EOF
        )

        # use git+ssh instead of https
        git config --global url."ssh://git@github.com".insteadOf "https://github.com" || true

        if [ -e /home/circleci/project/.git ]
        then
          cd /home/circleci/project
          git remote set-url origin "$CIRCLE_REPOSITORY_URL" || true
        else
          mkdir -p /home/circleci/project
          cd /home/circleci/project
          git clone "$CIRCLE_REPOSITORY_URL" .
        fi

        if [ -n "$CIRCLE_TAG" ]
        then
          git fetch origin "+refs/tags/${CIRCLE_TAG}:refs/tags/${CIRCLE_TAG}"
        elif [ -n "$CIRCLE_PR_NUMBER" ]
        then
          git fetch origin "+${CIRCLE_BRANCH}/head:remotes/origin/${CIRCLE_BRANCH}"
        else
          git fetch origin "+${CIRCLE_BRANCH}:remotes/origin/${CIRCLE_BRANCH}"
        fi

        if [ -n "$CIRCLE_TAG" ]
        then
          git reset --hard "$CIRCLE_SHA1"
          git checkout -q "$CIRCLE_TAG"
        elif [ -n "$CIRCLE_BRANCH" ]
        then
          git reset --hard "$CIRCLE_SHA1"
          git checkout -q -B "$CIRCLE_BRANCH"
        fi

        git reset --hard "$CIRCLE_SHA1"

jobs:
  build-maven:
    <<: *defaults
    # Some part of the maven setup fails if there's no R, so we need to use the R image here
    docker:
      - image: palantirtechnologies/circle-spark-r:0.1.3
    steps:
      # Saves us from recompiling every time...
      - restore_cache:
          keys:
            - build-maven-{{ .Branch }}-{{ .BuildNum }}
            - build-maven-{{ .Branch }}-
            - build-maven-master-
      - *checkout-code
      - restore_cache:
          keys:
            - maven-dependency-cache-{{ checksum "pom.xml" }}
            # Fallback - see https://circleci.com/docs/2.0/configuration-reference/#example-2
            - maven-dependency-cache-
      # Given the build-maven cache, this is superfluous, but leave it in in case we will want to remove the former
      - restore_cache:
          keys:
            - build-binaries-{{ checksum "build/mvn" }}-{{ checksum "build/sbt" }}
            - build-binaries-
      - run: ./build/mvn -DskipTests -Psparkr install
      # Get sbt to run trivially, ensures its launcher is downloaded under build/
      - run: ./build/sbt -h || true
      - save_cache:
          key: build-binaries-{{ checksum "build/mvn" }}-{{ checksum "build/sbt" }}
          paths:
            - "build"
      - save_cache:
          key: maven-dependency-cache-{{ checksum "pom.xml" }}
          paths:
            - "~/.m2"
      # And finally save the whole project directory
      - save_cache:
          key: build-maven-{{ .Branch }}-{{ .BuildNum }}
          paths: .
  build-spark-docker-gradle-plugin:
    <<: *defaults
    steps:
      - *checkout-code
      - *restore-gradle-wrapper-cache
      - *restore-gradle-cache
      - run: ./gradlew --info --stacktrace check -x test
      - save_cache:
          key: 'gradle-wrapper-v2-{{ checksum "gradle/wrapper/gradle-wrapper.properties" }}'
          paths: [ ~/.gradle/wrapper ]
      - save_cache:
          key: 'gradle-cache-v2-{{ checksum "versions.props" }}-{{ checksum "build.gradle" }}'
          paths: [ ~/.gradle/caches ]

  run-style-tests:
    # depends only on build-maven
    <<: *test-defaults
    resource_class: medium+
    steps:
      - *checkout-code
      # Need maven dependency cache, otherwise checkstyle tests fail as such:
      # Failed to execute goal on project spark-assembly_2.11: Could not resolve dependencies for project org.apache.spark:spark-assembly_2.11:pom:2.4.0-SNAPSHOT
      - restore_cache:
          key: maven-dependency-cache-{{ checksum "pom.xml" }}
      - *restore-build-binaries-cache
      - run:
          name: Run style tests
          command: dev/run-style-tests.py
          no_output_timeout: 15m

  run-build-tests:
    # depends only on build-maven
    <<: *test-defaults
    resource_class: small
    steps:
      - *checkout-code
      - restore_cache:
          key: build-maven-{{ .Branch }}-{{ .BuildNum }}
      - restore_cache:
          key: maven-dependency-cache-{{ checksum "pom.xml" }}
      - *restore-build-binaries-cache
      - run: |
          dev/run-build-tests.py | tee /tmp/run-build-tests.log
      - store_artifacts:
          path: /tmp/run-build-tests.log
          destination: run-build-tests.log

  build-sbt:
    <<: *defaults
    steps:
      # Saves us from recompiling every time...
      #- restore_cache:
          #keys:
            #- v1-build-sbt-{{ .Branch }}-{{ .Revision }}
            #- v1-build-sbt-{{ .Branch }}-
            #- v1-build-sbt-master-
      - *checkout-code
      - run:
          name: Hard link cache contents into current build directory
          command: |
            if [[ -d "$BUILD_SBT_CACHE" ]]; then
              rsync --info=stats2,misc1,flist0 -a --link-dest="$BUILD_SBT_CACHE" "$BUILD_SBT_CACHE/" .
            fi
      - *restore-ivy-cache
      - *restore-home-sbt-cache
      - *restore-build-binaries-cache
      - run:
          name: Download all external dependencies for the test configuration (which extends compile) and ensure we update first
          command: dev/sbt test:externalDependencyClasspath oldDeps/test:externalDependencyClasspath
      - run: |
          dev/build-apache-spark.py | tee /tmp/build-apache-spark.log
      - store_artifacts:
          path: /tmp/heap.bin
      - save_cache:
          key: v7-ivy-dependency-cache-{{ .Branch }}-{{ checksum "pom.xml" }}
          paths:
            - "~/.ivy2"
      - store_artifacts:
          path: /tmp/build-apache-spark.log
          destination: build-apache-spark.log
      - save_cache:
          key: v2-home-sbt-{{ checksum "build/sbt" }}-{{ checksum "project/target/streams/$global/update/$global/streams/update_cache_2.10/inputs" }}
          paths: ~/.sbt
      # Also hard link all the things so we can save it as a cache and restore it in future builds
      - run:
          name: "Hard link all the files under ***/target directories to $BUILD_SBT_CACHE, excluding jars"
          command: >
            rsync --info=stats2,misc1,flist0 -a --link-dest=$PWD --delete-excluded --prune-empty-dirs
            --exclude '***/*.jar' --include 'target/***'
            --include '**/' --exclude '*' . "$BUILD_SBT_CACHE/"
      - save_cache:
          key: v1-build-sbt-{{ .Branch }}-{{ .Revision }}
          paths:
            - "~/build-sbt-cache"
      # Also save all the assembly jars directories to the workspace - need them for spark submitting
      - persist_to_workspace:
          root: .
          paths:
            - 'assembly/target/scala-*/jars'
            - 'examples/target/scala-*/jars'
            - 'external/*/target/scala-*/*.jar'

  run-spark-docker-gradle-plugin-tests:
    <<: *test-defaults
    resource_class: medium
    steps:
      - *checkout-code
      - *restore-gradle-wrapper-cache
      - *restore-gradle-cache
      - setup_remote_docker: { docker_layer_caching: true }
      - run: ./gradlew --info --parallel --continue --stacktrace test

  run-backcompat-tests:
    # depends on build-sbt
    <<: *defaults
    steps:
      - *checkout-code
      - attach_workspace:
          at: .
      - *restore-ivy-cache
      - *restore-build-binaries-cache
      - *restore-home-sbt-cache
      - run: |
          dev/run-backcompat-tests.py | tee /tmp/run-backcompat-tests.log
      - store_artifacts:
          path: /tmp/run-backcompat-tests.log
          destination: run-backcompat-tests.log


  run-python-tests:
    # depends on build-sbt, but we only need the assembly jars
    <<: *defaults
    docker:
      - image: palantirtechnologies/circle-spark-python:0.1.3
    parallelism: 2
    steps:
      - *checkout-code
      # These two steps restore all the target directories except jars
      # Necessary because of SPARK_PREPEND_CLASSES being used in python tests, and some python tests
      # accessing classes from the core/test configuration.
      - *restore-build-sbt-cache
      - *link-in-build-sbt-cache
      # ---
      # Python tests need assembly files build by the `build-sbt` job
      # e.g. external/kafka-0-8-assembly/target/scala-2.11/spark-streaming-kafka-0-8-assembly-2.4.0-SNAPSHOT.jar
      - attach_workspace:
          at: .
      - run: dev/run-python-tests.py
      - store_test_results:
          path: target/test-reports
      - store_artifacts:
          path: python/unit-tests.log


  run-r-tests:
    # depends on build-sbt, but we only need the assembly jars
    <<: *defaults
    docker:
      - image: palantirtechnologies/circle-spark-r:0.1.3
    steps:
      - *checkout-code
      - attach_workspace:
          at: .
      - run:
          name: Install SparkR
          command: R/install-dev.sh
      - run: dev/run-r-tests.py
      - store_test_results:
          path: target/R


  run-scala-tests:
    <<: *test-defaults
    # project/CirclePlugin.scala does its own test splitting in SBT based on CIRCLE_NODE_INDEX, CIRCLE_NODE_TOTAL
    parallelism: 12
    # Spark runs a lot of tests in parallel, we need 16 GB of RAM for this
    resource_class: xlarge
    steps:
      - run:
          name: Before running tests, ensure we created the CIRCLE_TEST_REPORTS directory
          command: mkdir -p $CIRCLE_TEST_REPORTS
      - *checkout-code
      - attach_workspace:
         at: .
      # These two steps restore all the target directories except jars
      - *restore-build-sbt-cache
      - *link-in-build-sbt-cache
      # ---
      - *restore-ivy-cache
      - *restore-build-binaries-cache
      - *restore-home-sbt-cache
      - restore_cache:
          keys:
            - v1-test-results-{{ .Branch }}-{{ .BuildNum }}
            - v1-test-results-{{ .Branch }}-
            - v1-test-results-master-
      - run:
          name: Merge cached test results with results provided by circle (if any)
          command: |
            CIRCLE_TEST_RESULTS_FILE="$CIRCLE_INTERNAL_TASK_DATA/circle-test-results/results.json"
            # Using -s (file exists and has positive size) as this file might be empty
            [[ -s "$CIRCLE_TEST_RESULTS_FILE" ]] && circle_exists=1
            [[ -f "$TEST_RESULTS_FILE" ]] && cached_exists=1
            if [[ -z "$circle_exists" ]] || [[ -z "$cached_exists" ]]; then
              # Only one exists, CirclePlugin will try to look for both so we're good.
              if [[ -n "$circle_exists" ]]; then
                echo "Copying over circle test results file for caching"
                mkdir -p "$(dirname "$TEST_RESULTS_FILE")"
                cp "$CIRCLE_TEST_RESULTS_FILE" "$TEST_RESULTS_FILE"
              fi
              exit 0
            fi

            # Otherwise, combine the two, preferring newer results from circle test results
            echo "Found both cached and circle test results, merging"
            if jq -s 'def meld:
               reduce .[] as $o
                 ({}; reduce ($o|keys)[] as $key (.; .[$key] += [$o[$key]] ));
              def grp: map([{key: "\(.source)~\(.classname)", value: .}] | from_entries) | meld;
              ((.[0].tests | grp) * (.[1].tests | grp)) | map(values) | flatten | {tests: .}' \
                "$TEST_RESULTS_FILE" \
                "$CIRCLE_TEST_RESULTS_FILE" \
                > /tmp/new-test-results.json
            then
              # Overwrite the previously cached results with the merged file
              mv -f /tmp/new-test-results.json "$TEST_RESULTS_FILE"
            else
              echo "Failed to merge test results, probably $CIRCLE_TEST_RESULTS_FILE didn't have the expected structure - ignoring it"
            fi
      - save_cache:
          key: v1-test-results-{{ .Branch }}-{{ .BuildNum }}
          paths:
            - "/tmp/test-results"
      - run:
          name: Run all tests
          command: ./dev/run-scala-tests.py \
              | tee -a "/tmp/run-scala-tests.log"
          no_output_timeout: 15m

      - store_artifacts:
          path: /tmp/run-scala-tests.log
          destination: run-scala-tests.log
      - run:
          name: Collect unit tests
          command: mkdir -p /tmp/unit-tests && find . -name unit-tests.log -exec rsync -R {} /tmp/unit-tests/ \;
          when: always
      - store_artifacts:
          path: /tmp/unit-tests
      - store_artifacts:
          path: target/tests-by-bucket.json
          destination: tests-by-bucket.json
      - store_test_results:
          # TODO(dsanduleac): can we use $CIRCLE_TEST_RESULTS here?
          path: /tmp/circle-test-reports
      - run:
          name: Collect yarn integration test logs
          command: |
            shopt -s nullglob
            files=(resource-managers/yarn/target/./org.apache.spark.deploy.yarn.*/*-logDir-*)
            mkdir -p /tmp/yarn-tests
            if [[ ${#files[@]} != 0 ]]; then
              rsync -Rrm "${files[@]}" /tmp/yarn-tests/
            fi
          when: always
      - store_artifacts:
          path: /tmp/yarn-tests

  build-maven-versioned:
    <<: *defaults
    # Some part of the maven setup fails if there's no R, so we need to use the R image here
    docker:
      - image: palantirtechnologies/circle-spark-r:0.1.3
    steps:
      - *checkout-code
      - restore_cache:
          key: maven-dependency-cache-{{ checksum "pom.xml" }}
      - *restore-build-binaries-cache
      - run:
          command: dev/set_version_and_package.sh
      # This is potentially costly but we can't use the workspace as it would conflict with
      # compilation results from build-sbt
      - save_cache:
          key: v1-maven-build-with-version-{{ .Branch }}-{{ .Revision }}
          paths: .
      - save_cache:
          key: v1-maven-dependency-cache-versioned-{{ checksum "pom.xml" }}
          paths: ~/.m2

  run-spark-25299-benchmarks:
    <<: *spark-25299-config
    steps:
      - *checkout-code
      - attach_workspace:
         at: .
      - *restore-build-sbt-cache
      - *link-in-build-sbt-cache
      - *restore-ivy-cache
      - *restore-build-binaries-cache
      - *restore-home-sbt-cache
      - run:
<<<<<<< HEAD
          command: ./dev/run-spark-25299-benchmarks.sh
=======
          command: ./dev/run-spark-25299-benchmarks.sh -u
>>>>>>> 11a37edd
      - store_artifacts:
          path: /tmp/artifacts/

  deploy-gradle:
    <<: *defaults
    docker:
      - image: palantirtechnologies/circle-spark-r:0.1.3
    steps:
      - *checkout-code
      - *restore-gradle-wrapper-cache
      - *restore-gradle-cache
      - deploy:
          command: ./gradlew --parallel --continue --stacktrace --no-daemon bintrayUpload

  deploy:
    <<: *defaults
    # Some part of the maven setup fails if there's no R, so we need to use the R image here
    docker:
      - image: palantirtechnologies/circle-spark-r:0.1.3
    steps:
      # This cache contains the whole project after version was set and mvn package was called
      # Restoring first (and instead of checkout) as mvn versions:set mutates real source code...
      - restore_cache:
          key: v1-maven-build-with-version-{{ .Branch }}-{{ .Revision }}
      - restore_cache:
          key: v1-maven-dependency-cache-versioned-{{ checksum "pom.xml" }}
      - *restore-build-binaries-cache

      - run: echo "user=$BINTRAY_USERNAME" > .credentials
      - run: echo "password=$BINTRAY_PASSWORD" >> .credentials
      - run: echo "realm=Bintray API Realm" >> .credentials
      - run: echo "host=api.bintray.com" >> .credentials
      - deploy:
          command: dev/publish.sh
      - store_artifacts:
          path: /tmp/make-dist.log
          destination: make-dist.log
      - store_artifacts:
          path: /tmp/publish_artifacts.log
          destination: publish_artifacts.log

workflows:
  version: 2
  build-test-deploy:
    jobs:
      - build-maven:
          <<: *all-branches-and-tags
      - run-style-tests:
          requires:
            - build-maven
          <<: *all-branches-and-tags
      - run-build-tests:
          requires:
            - build-maven
          <<: *all-branches-and-tags
      - build-sbt:
          <<: *all-branches-and-tags
      - build-spark-docker-gradle-plugin:
          <<: *all-branches-and-tags
      - run-backcompat-tests:
          requires:
            - build-sbt
          <<: *all-branches-and-tags
      - run-spark-25299-benchmarks:
          requires:
            - build-sbt
          <<: *spark-25299-branch-only
      - run-scala-tests:
          requires:
            - build-sbt
          <<: *all-branches-and-tags
      - run-spark-docker-gradle-plugin-tests:
          requires:
            - build-spark-docker-gradle-plugin
          <<: *all-branches-and-tags
      - run-python-tests:
          requires:
            - build-sbt
          <<: *all-branches-and-tags
      - run-r-tests:
          requires:
            - build-sbt
          <<: *all-branches-and-tags
      - build-maven-versioned:
          requires:
            - build-maven
          <<: *all-branches-and-tags
      - deploy-gradle:
          requires:
            - run-spark-docker-gradle-plugin-tests
          <<: *deployable-branches-and-tags
      - deploy:
          requires:
            - build-maven
            - build-sbt
            # Tests
            - run-style-tests
            - run-build-tests
            - run-backcompat-tests
            - run-scala-tests
            - run-python-tests
            - run-r-tests
            - build-maven-versioned
          <<: *deployable-branches-and-tags<|MERGE_RESOLUTION|>--- conflicted
+++ resolved
@@ -34,10 +34,6 @@
     branches:
       only:
         - spark-25299
-<<<<<<< HEAD
-        - yh/add-benchmarks-and-ci
-=======
->>>>>>> 11a37edd
 
 deployable-branches-and-tags: &deployable-branches-and-tags
   filters:
@@ -480,11 +476,7 @@
       - *restore-build-binaries-cache
       - *restore-home-sbt-cache
       - run:
-<<<<<<< HEAD
-          command: ./dev/run-spark-25299-benchmarks.sh
-=======
           command: ./dev/run-spark-25299-benchmarks.sh -u
->>>>>>> 11a37edd
       - store_artifacts:
           path: /tmp/artifacts/
 
