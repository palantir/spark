--- conflicted
+++ resolved
@@ -342,11 +342,7 @@
 
 pyspark_sql = Module(
     name="pyspark-sql",
-<<<<<<< HEAD
-    dependencies=[pyspark_core],
-=======
-    dependencies=[pyspark_core, hive, avro],
->>>>>>> 74c910af
+    dependencies=[pyspark_core, avro],
     source_file_regexes=[
         "python/pyspark/sql"
     ],
