--- conflicted
+++ resolved
@@ -55,15 +55,10 @@
     fi
   fi
 elif hash conda 2>/dev/null; then
-<<<<<<< HEAD
   echo "Using conda virtual enviroments"
   if [[ ${#PYTHON_EXECS[@]} == 0 ]]; then
     PYTHON_EXECS=('3.5')
   fi
-=======
-  echo "Using conda virtual environments"
-  PYTHON_EXECS=('3.5')
->>>>>>> 8ed04492
   USE_CONDA=1
 else
   echo "Missing virtualenv & conda, skipping pip installability tests"
