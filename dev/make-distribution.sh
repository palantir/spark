--- conflicted
+++ resolved
@@ -228,16 +228,11 @@
   # Install source package to get it to generate vignettes, etc.
   # Do not source the check-cran.sh - it should be run from where it is for it to set SPARK_HOME
   NO_TESTS=1 CLEAN_INSTALL=1 "$SPARK_HOME/"R/check-cran.sh
-<<<<<<< HEAD
-  # Make a copy of R source package matching the Spark release version.
-  cp $SPARK_HOME/R/SparkR_"$R_PACKAGE_VERSION".tar.gz $SPARK_HOME/R/SparkR_"$VERSION".tar.gz
-=======
   # Move R source package to match the Spark release version if the versions are not the same.
   # NOTE(shivaram): `mv` throws an error on Linux if source and destination are same file
   if [ "$R_PACKAGE_VERSION" != "$VERSION" ]; then
     mv $SPARK_HOME/R/SparkR_"$R_PACKAGE_VERSION".tar.gz $SPARK_HOME/R/SparkR_"$VERSION".tar.gz
   fi
->>>>>>> 6d2379b3
   popd > /dev/null
 else
   echo "Skipping building R source package"
