--- conflicted
+++ resolved
@@ -21,21 +21,11 @@
 
 # NOTE: echo "q" is needed because SBT prompts the user for input on encountering a build file
 # with failure (either resolution or compilation); the "q" makes SBT quit.
+# TODO(@jcasale): double-check that we need -Phadoop-cloud here
 ERRORS=$(echo -e "q\n" \
     | build/sbt \
-<<<<<<< HEAD
+        ${SPARK_PROFILES} \
         -Phadoop-cloud \
-        -Pkinesis-asl \
-        -Pmesos \
-        -Pkubernetes \
-        -Pyarn \
-        -Phive \
-        -Phive-thriftserver \
-        -Pkubernetes-integration-tests \
-        -Pspark-ganglia-lgpl \
-=======
-        ${SPARK_PROFILES} \
->>>>>>> 74c910af
         -Pdocker-integration-tests \
         -Pkubernetes-integration-tests \
         scalastyle test:scalastyle \
