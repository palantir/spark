--- conflicted
+++ resolved
@@ -447,15 +447,9 @@
         iter.map { case (id, vec) =>
           (id, (vec, 1))
         }
-<<<<<<< HEAD
-      }.reduceByKey { case ((v1, count1), (v2, count2)) =>
-        blas.saxpy(vectorSize, 1.0f, v2, 1, v1, 1)
-        (v1, count1 + count2)
-=======
       }.reduceByKey { (vc1, vc2) =>
         blas.saxpy(vectorSize, 1.0f, vc2._1, 1, vc1._1, 1)
         (vc1._1, vc1._2 + vc2._2)
->>>>>>> 74c910af
       }.map { case (id, (vec, count)) =>
         blas.sscal(vectorSize, 1.0f / count, vec, 1)
         (id, vec)
