/*
 * Licensed to the Apache Software Foundation (ASF) under one or more
 * contributor license agreements.  See the NOTICE file distributed with
 * this work for additional information regarding copyright ownership.
 * The ASF licenses this file to You under the Apache License, Version 2.0
 * (the "License"); you may not use this file except in compliance with
 * the License.  You may obtain a copy of the License at
 *
 *    http://www.apache.org/licenses/LICENSE-2.0
 *
 * Unless required by applicable law or agreed to in writing, software
 * distributed under the License is distributed on an "AS IS" BASIS,
 * WITHOUT WARRANTIES OR CONDITIONS OF ANY KIND, either express or implied.
 * See the License for the specific language governing permissions and
 * limitations under the License.
 */

package org.apache.spark.ml.feature

import org.apache.hadoop.fs.Path

import org.apache.spark.annotation.Since
import org.apache.spark.ml._
import org.apache.spark.ml.linalg._
import org.apache.spark.ml.param._
import org.apache.spark.ml.param.shared._
import org.apache.spark.ml.util._
import org.apache.spark.mllib.feature
import org.apache.spark.mllib.linalg.{Vector => OldVector, Vectors => OldVectors}
import org.apache.spark.mllib.util.MLUtils
import org.apache.spark.rdd.RDD
import org.apache.spark.sql._
import org.apache.spark.sql.functions._
import org.apache.spark.sql.types.StructType

/**
 * Params for [[IDF]] and [[IDFModel]].
 */
private[feature] trait IDFBase extends Params with HasInputCol with HasOutputCol {

  /**
   * The minimum number of documents in which a term should appear.
   * Default: 0
   * @group param
   */
  final val minDocFreq = new IntParam(
    this, "minDocFreq", "minimum number of documents in which a term should appear for filtering" +
      " (>= 0)", ParamValidators.gtEq(0))

  setDefault(minDocFreq -> 0)

  /** @group getParam */
  def getMinDocFreq: Int = $(minDocFreq)

  /**
   * Validate and transform the input schema.
   */
  protected def validateAndTransformSchema(schema: StructType): StructType = {
    SchemaUtils.checkColumnType(schema, $(inputCol), new VectorUDT)
    SchemaUtils.appendColumn(schema, $(outputCol), new VectorUDT)
  }
}

/**
 * Compute the Inverse Document Frequency (IDF) given a collection of documents.
 */
@Since("1.4.0")
final class IDF @Since("1.4.0") (@Since("1.4.0") override val uid: String)
  extends Estimator[IDFModel] with IDFBase with DefaultParamsWritable {

  @Since("1.4.0")
  def this() = this(Identifiable.randomUID("idf"))

  /** @group setParam */
  @Since("1.4.0")
  def setInputCol(value: String): this.type = set(inputCol, value)

  /** @group setParam */
  @Since("1.4.0")
  def setOutputCol(value: String): this.type = set(outputCol, value)

  /** @group setParam */
  @Since("1.4.0")
  def setMinDocFreq(value: Int): this.type = set(minDocFreq, value)

  @Since("2.0.0")
  override def fit(dataset: Dataset[_]): IDFModel = {
    transformSchema(dataset.schema, logging = true)
    val input: RDD[OldVector] = dataset.select($(inputCol)).rdd.map {
      case Row(v: Vector) => OldVectors.fromML(v)
    }
    val idf = new feature.IDF($(minDocFreq)).fit(input)
    copyValues(new IDFModel(uid, idf).setParent(this))
  }

  @Since("1.4.0")
  override def transformSchema(schema: StructType): StructType = {
    validateAndTransformSchema(schema)
  }

  @Since("1.4.1")
  override def copy(extra: ParamMap): IDF = defaultCopy(extra)
}

@Since("1.6.0")
object IDF extends DefaultParamsReadable[IDF] {

  @Since("1.6.0")
  override def load(path: String): IDF = super.load(path)
}

/**
 * Model fitted by [[IDF]].
 */
@Since("1.4.0")
class IDFModel private[ml] (
    @Since("1.4.0") override val uid: String,
    idfModel: feature.IDFModel)
  extends Model[IDFModel] with IDFBase with MLWritable {

  import IDFModel._

  /** @group setParam */
  @Since("1.4.0")
  def setInputCol(value: String): this.type = set(inputCol, value)

  /** @group setParam */
  @Since("1.4.0")
  def setOutputCol(value: String): this.type = set(outputCol, value)

  @Since("2.0.0")
  override def transform(dataset: Dataset[_]): DataFrame = {
    val outputSchema = transformSchema(dataset.schema, logging = true)

    val func = { vector: Vector =>
      vector match {
        case SparseVector(size, indices, values) =>
          val (newIndices, newValues) = feature.IDFModel.transformSparse(idfModel.idf,
            indices, values)
          Vectors.sparse(size, newIndices, newValues)
        case DenseVector(values) =>
          val newValues = feature.IDFModel.transformDense(idfModel.idf, values)
          Vectors.dense(newValues)
        case other =>
          throw new UnsupportedOperationException(
            s"Only sparse and dense vectors are supported but got ${other.getClass}.")
      }
    }

    val transformer = udf(func)
    dataset.withColumn($(outputCol), transformer(col($(inputCol))),
      outputSchema($(outputCol)).metadata)
  }

  @Since("1.4.0")
  override def transformSchema(schema: StructType): StructType = {
    var outputSchema = validateAndTransformSchema(schema)
    if ($(outputCol).nonEmpty) {
      outputSchema = SchemaUtils.updateAttributeGroupSize(outputSchema,
        $(outputCol), idf.size)
    }
    outputSchema
  }

  @Since("1.4.1")
  override def copy(extra: ParamMap): IDFModel = {
    val copied = new IDFModel(uid, idfModel)
    copyValues(copied, extra).setParent(parent)
  }

  /** Returns the IDF vector. */
  @Since("2.0.0")
  def idf: Vector = idfModel.idf.asML

<<<<<<< HEAD
=======
  /** Returns the document frequency */
  @Since("3.0.0")
  def docFreq: Array[Long] = idfModel.docFreq

  /** Returns number of documents evaluated to compute idf */
  @Since("3.0.0")
  def numDocs: Long = idfModel.numDocs

>>>>>>> 74c910af
  @Since("1.6.0")
  override def write: MLWriter = new IDFModelWriter(this)

  @Since("3.0.0")
  override def toString: String = {
    s"IDFModel: uid=$uid, numDocs=$numDocs, numFeatures=${idf.size}"
  }
}

@Since("1.6.0")
object IDFModel extends MLReadable[IDFModel] {

  private[IDFModel] class IDFModelWriter(instance: IDFModel) extends MLWriter {

    private case class Data(idf: Vector)

    override protected def saveImpl(path: String): Unit = {
      DefaultParamsWriter.saveMetadata(instance, path, sc)
      val data = Data(instance.idf)
      val dataPath = new Path(path, "data").toString
      sparkSession.createDataFrame(Seq(data)).repartition(1).write.parquet(dataPath)
    }
  }

  private class IDFModelReader extends MLReader[IDFModel] {

    private val className = classOf[IDFModel].getName

    override def load(path: String): IDFModel = {
      val metadata = DefaultParamsReader.loadMetadata(path, sc, className)
      val dataPath = new Path(path, "data").toString
      val data = sparkSession.read.parquet(dataPath)
      val Row(idf: Vector) = MLUtils.convertVectorColumnsToML(data, "idf")
        .select("idf")
        .head()
      val model = new IDFModel(metadata.uid, new feature.IDFModel(OldVectors.fromML(idf)))
      metadata.getAndSetParams(model)
      model
    }
  }

  @Since("1.6.0")
  override def read: MLReader[IDFModel] = new IDFModelReader

  @Since("1.6.0")
  override def load(path: String): IDFModel = super.load(path)
}<|MERGE_RESOLUTION|>--- conflicted
+++ resolved
@@ -172,8 +172,6 @@
   @Since("2.0.0")
   def idf: Vector = idfModel.idf.asML
 
-<<<<<<< HEAD
-=======
   /** Returns the document frequency */
   @Since("3.0.0")
   def docFreq: Array[Long] = idfModel.docFreq
@@ -182,7 +180,6 @@
   @Since("3.0.0")
   def numDocs: Long = idfModel.numDocs
 
->>>>>>> 74c910af
   @Since("1.6.0")
   override def write: MLWriter = new IDFModelWriter(this)
 
