--- conflicted
+++ resolved
@@ -29,11 +29,8 @@
 import org.apache.spark.sql.{DataFrame, Dataset}
 import org.apache.spark.sql.functions._
 import org.apache.spark.sql.types._
-<<<<<<< HEAD
-=======
 import org.apache.spark.util.ThreadUtils
 import org.apache.spark.util.VersionUtils.majorMinorVersion
->>>>>>> 74c910af
 import org.apache.spark.util.collection.OpenHashMap
 
 /**
@@ -93,11 +90,6 @@
     val outputColName = $(outputCol)
     require(inputFields.forall(_.name != outputColName),
       s"Output column $outputColName already exists.")
-<<<<<<< HEAD
-    val attr = NominalAttribute.defaultAttr.withName($(outputCol))
-    val outputFields = inputFields :+ attr.toStructField()
-    StructType(outputFields)
-=======
     NominalAttribute.defaultAttr.withName(outputColName).toStructField()
   }
 
@@ -119,7 +111,6 @@
         }
     }
     StructType(schema.fields ++ outputFields)
->>>>>>> 74c910af
   }
 }
 
@@ -157,23 +148,6 @@
   @Since("1.4.0")
   def setOutputCol(value: String): this.type = set(outputCol, value)
 
-<<<<<<< HEAD
-  @Since("2.0.0")
-  override def fit(dataset: Dataset[_]): StringIndexerModel = {
-    transformSchema(dataset.schema, logging = true)
-    val values = dataset.na.drop(Array($(inputCol)))
-      .select(col($(inputCol)).cast(StringType))
-      .rdd.map(_.getString(0))
-    val labels = $(stringOrderType) match {
-      case StringIndexer.frequencyDesc => values.countByValue().toSeq.sortBy(-_._2)
-        .map(_._1).toArray
-      case StringIndexer.frequencyAsc => values.countByValue().toSeq.sortBy(_._2)
-        .map(_._1).toArray
-      case StringIndexer.alphabetDesc => values.distinct.collect.sortWith(_ > _)
-      case StringIndexer.alphabetAsc => values.distinct.collect.sortWith(_ < _)
-    }
-    copyValues(new StringIndexerModel(uid, labels).setParent(this))
-=======
   /** @group setParam */
   @Since("3.0.0")
   def setInputCols(value: Array[String]): this.type = set(inputCols, value)
@@ -253,7 +227,6 @@
       case StringIndexer.alphabetAsc => sortByAlphabet(dataset, ascending = true)
      }
     copyValues(new StringIndexerModel(uid, labelsArray).setParent(this))
->>>>>>> 74c910af
   }
 
   @Since("1.4.0")
@@ -371,11 +344,8 @@
         }
       }
     }.asNondeterministic()
-
-<<<<<<< HEAD
-    filteredDataset.select(col("*"),
-      indexer(dataset($(inputCol)).cast(StringType)).as($(outputCol), metadata))
-=======
+  }
+
   @Since("2.0.0")
   override def transform(dataset: Dataset[_]): DataFrame = {
     transformSchema(dataset.schema, logging = true)
@@ -417,16 +387,8 @@
       }
     }
 
-    val filteredOutputColNames = outputColNames.filter(_ != null)
-    val filteredOutputColumns = outputColumns.filter(_ != null)
-
-    require(filteredOutputColNames.length == filteredOutputColumns.length)
-    if (filteredOutputColNames.length > 0) {
-      filteredDataset.withColumns(filteredOutputColNames, filteredOutputColumns)
-    } else {
-      filteredDataset.toDF()
-    }
->>>>>>> 74c910af
+    filteredDataset.select(col("*"),
+      indexer(dataset($(inputCol)).cast(StringType)).as($(outputCol), metadata))
   }
 
   @Since("1.4.0")
