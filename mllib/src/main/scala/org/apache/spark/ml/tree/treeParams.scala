--- conflicted
+++ resolved
@@ -139,14 +139,6 @@
     minWeightFractionPerNode -> 0.0, minInfoGain -> 0.0, maxMemoryInMB -> 256,
     cacheNodeIds -> false, checkpointInterval -> 10)
 
-<<<<<<< HEAD
-  /**
-   * @deprecated This method is deprecated and will be removed in 3.0.0.
-   * @group setParam
-   */
-  @deprecated("This method is deprecated and will be removed in 3.0.0.", "2.1.0")
-  def setMaxDepth(value: Int): this.type = set(maxDepth, value)
-=======
   /** @group setParam */
   @Since("3.0.0")
   final def setLeafCol(value: String): this.type = set(leafCol, value)
@@ -154,7 +146,6 @@
   /** @group getParam */
   @Since("3.0.0")
   final def getLeafCol: String = $(leafCol)
->>>>>>> 74c910af
 
   /** @group getParam */
   final def getMaxDepth: Int = $(maxDepth)
