--- conflicted
+++ resolved
@@ -22,13 +22,6 @@
 import org.apache.spark.ml.attribute._
 import org.apache.spark.ml.linalg.Vectors
 import org.apache.spark.ml.param._
-<<<<<<< HEAD
-import org.apache.spark.ml.param.shared.{HasInputCol, HasOutputCol}
-import org.apache.spark.ml.util._
-import org.apache.spark.sql.{DataFrame, Dataset}
-import org.apache.spark.sql.functions.{col, udf}
-import org.apache.spark.sql.types.{DoubleType, NumericType, StructType}
-=======
 import org.apache.spark.ml.param.shared.{HasHandleInvalid, HasInputCol, HasInputCols, HasOutputCol, HasOutputCols}
 import org.apache.spark.ml.util._
 import org.apache.spark.sql.{DataFrame, Dataset}
@@ -107,7 +100,6 @@
     }
   }
 }
->>>>>>> 74c910af
 
 /**
  * A one-hot encoder that maps a column of category indices to a column of binary vectors, with
@@ -134,7 +126,6 @@
   @Since("1.4.0")
   def this() = this(Identifiable.randomUID("oneHot"))
 
-<<<<<<< HEAD
   /**
    * Whether to drop the last category in the encoded vector (default: true)
    * @group param
@@ -143,50 +134,54 @@
   final val dropLast: BooleanParam =
     new BooleanParam(this, "dropLast", "whether to drop the last category")
   setDefault(dropLast -> true)
-=======
-  /** @group setParam */
-  @Since("3.0.0")
-  def setInputCol(value: String): this.type = set(inputCol, value)
-
-  /** @group setParam */
-  @Since("3.0.0")
-  def setOutputCol(value: String): this.type = set(outputCol, value)
-
-  /** @group setParam */
-  @Since("3.0.0")
-  def setInputCols(values: Array[String]): this.type = set(inputCols, values)
->>>>>>> 74c910af
 
   /** @group getParam */
   @Since("2.0.0")
   def getDropLast: Boolean = $(dropLast)
 
   /** @group setParam */
+  @Since("3.0.0")
+  def setInputCol(value: String): this.type = set(inputCol, value)
+
+  /** @group setParam */
+  @Since("3.0.0")
+  def setOutputCol(value: String): this.type = set(outputCol, value)
+
+  /** @group setParam */
   @Since("1.4.0")
   def setDropLast(value: Boolean): this.type = set(dropLast, value)
 
   /** @group setParam */
-<<<<<<< HEAD
   @Since("1.4.0")
   def setInputCol(value: String): this.type = set(inputCol, value)
 
   /** @group setParam */
   @Since("1.4.0")
   def setOutputCol(value: String): this.type = set(outputCol, value)
-=======
-  @Since("3.0.0")
-  def setHandleInvalid(value: String): this.type = set(handleInvalid, value)
-
-  @Since("3.0.0")
+
+  @Since("1.4.0")
   override def transformSchema(schema: StructType): StructType = {
-    val keepInvalid = $(handleInvalid) == OneHotEncoder.KEEP_INVALID
-    validateAndTransformSchema(schema, dropLast = $(dropLast),
-      keepInvalid = keepInvalid)
-  }
-
-  @Since("3.0.0")
-  override def fit(dataset: Dataset[_]): OneHotEncoderModel = {
-    transformSchema(dataset.schema)
+    val inputColName = $(inputCol)
+    val outputColName = $(outputCol)
+    val inputFields = schema.fields
+
+    require(schema(inputColName).dataType.isInstanceOf[NumericType],
+      s"Input column must be of type ${NumericType.simpleString} but got " +
+        schema(inputColName).dataType.catalogString)
+    require(!inputFields.exists(_.name == outputColName),
+      s"Output column $outputColName already exists.")
+
+    val outputField = OneHotEncoderCommon.transformOutputColumnSchema(
+      schema(inputColName), outputColName, $(dropLast))
+    val outputFields = inputFields :+ outputField
+    StructType(outputFields)
+  }
+
+  @Since("2.0.0")
+  override def transform(dataset: Dataset[_]): DataFrame = {
+    // schema transformation
+    val inputColName = $(inputCol)
+    val outputColName = $(outputCol)
 
     val (inputColumns, outputColumns) = getInOutCols()
     // Compute the plain number of categories without `handleInvalid` and
@@ -212,31 +207,30 @@
       val inputColNames = columnToScanIndices.map(inputColumns(_))
       val outputColNames = columnToScanIndices.map(outputColumns(_))
 
-      // When fitting data, we want the plain number of categories without `handleInvalid` and
-      // `dropLast` taken into account.
-      val attrGroups = OneHotEncoderCommon.getOutputAttrGroupFromData(
-        dataset, inputColNames, outputColNames, dropLast = false)
-      attrGroups.zip(columnToScanIndices).foreach { case (attrGroup, idx) =>
-        categorySizes(idx) = attrGroup.size
-      }
-    }
-
-    val model = new OneHotEncoderModel(uid, categorySizes).setParent(this)
-    copyValues(model)
-  }
-
-  @Since("3.0.0")
+    // data transformation
+    val size = outputAttrGroup.size
+    val oneValue = Array(1.0)
+    val emptyValues = Array.empty[Double]
+    val emptyIndices = Array.empty[Int]
+    val encode = udf { label: Double =>
+      if (label < size) {
+        Vectors.sparse(size, Array(label.toInt), oneValue)
+      } else {
+        Vectors.sparse(size, emptyIndices, emptyValues)
+      }
+    }
+
+    dataset.select(col("*"), encode(col(inputColName).cast(DoubleType)).as(outputColName, metadata))
+  }
+
+  @Since("1.4.1")
   override def copy(extra: ParamMap): OneHotEncoder = defaultCopy(extra)
 }
 
-@Since("3.0.0")
+@Since("1.6.0")
 object OneHotEncoder extends DefaultParamsReadable[OneHotEncoder] {
 
-  private[feature] val KEEP_INVALID: String = "keep"
-  private[feature] val ERROR_INVALID: String = "error"
-  private[feature] val supportedHandleInvalids: Array[String] = Array(KEEP_INVALID, ERROR_INVALID)
-
-  @Since("3.0.0")
+  @Since("1.6.0")
   override def load(path: String): OneHotEncoder = super.load(path)
 }
 
@@ -319,21 +313,21 @@
   /** @group setParam */
   @Since("3.0.0")
   def setInputCols(values: Array[String]): this.type = set(inputCols, values)
->>>>>>> 74c910af
-
-  @Since("1.4.0")
+
+  /** @group setParam */
+  @Since("3.0.0")
+  def setOutputCols(values: Array[String]): this.type = set(outputCols, values)
+
+  /** @group setParam */
+  @Since("3.0.0")
+  def setDropLast(value: Boolean): this.type = set(dropLast, value)
+
+  /** @group setParam */
+  @Since("3.0.0")
+  def setHandleInvalid(value: String): this.type = set(handleInvalid, value)
+
+  @Since("3.0.0")
   override def transformSchema(schema: StructType): StructType = {
-<<<<<<< HEAD
-    val inputColName = $(inputCol)
-    val outputColName = $(outputCol)
-    val inputFields = schema.fields
-
-    require(schema(inputColName).dataType.isInstanceOf[NumericType],
-      s"Input column must be of type ${NumericType.simpleString} but got " +
-        schema(inputColName).dataType.catalogString)
-    require(!inputFields.exists(_.name == outputColName),
-      s"Output column $outputColName already exists.")
-=======
     val (inputColNames, _) = getInOutCols()
 
     require(inputColNames.length == categorySizes.length,
@@ -357,21 +351,22 @@
     outputColNames.zipWithIndex.foreach { case (outputColName, idx) =>
       val inputColName = inputColNames(idx)
       val attrGroup = AttributeGroup.fromStructField(schema(outputColName))
->>>>>>> 74c910af
-
-    val outputField = OneHotEncoderCommon.transformOutputColumnSchema(
-      schema(inputColName), outputColName, $(dropLast))
-    val outputFields = inputFields :+ outputField
-    StructType(outputFields)
-  }
-
-  @Since("2.0.0")
+
+      // If the input metadata specifies number of category for output column,
+      // comparing with expected category number with `handleInvalid` and
+      // `dropLast` taken into account.
+      if (attrGroup.attributes.nonEmpty) {
+        val numCategories = configedSizes(idx)
+        require(attrGroup.size == numCategories, "OneHotEncoderModel expected " +
+          s"$numCategories categorical values for input column $inputColName, " +
+            s"but the input column had metadata specifying ${attrGroup.size} values.")
+      }
+    }
+    schema
+  }
+
+  @Since("3.0.0")
   override def transform(dataset: Dataset[_]): DataFrame = {
-<<<<<<< HEAD
-    // schema transformation
-    val inputColName = $(inputCol)
-    val outputColName = $(outputCol)
-=======
     val transformedSchema = transformSchema(dataset.schema, logging = true)
     val keepInvalid = $(handleInvalid) == OneHotEncoder.KEEP_INVALID
     val (inputColNames, outputColNames) = getInOutCols()
@@ -415,43 +410,169 @@
 
 @Since("3.0.0")
 object OneHotEncoderModel extends MLReadable[OneHotEncoderModel] {
->>>>>>> 74c910af
-
-    val outputAttrGroupFromSchema = AttributeGroup.fromStructField(
-      transformSchema(dataset.schema)(outputColName))
-
-    val outputAttrGroup = if (outputAttrGroupFromSchema.size < 0) {
-      OneHotEncoderCommon.getOutputAttrGroupFromData(
-        dataset, Seq(inputColName), Seq(outputColName), $(dropLast))(0)
+
+  private[OneHotEncoderModel]
+  class OneHotEncoderModelWriter(instance: OneHotEncoderModel) extends MLWriter {
+
+    private case class Data(categorySizes: Array[Int])
+
+    override protected def saveImpl(path: String): Unit = {
+      DefaultParamsWriter.saveMetadata(instance, path, sc)
+      val data = Data(instance.categorySizes)
+      val dataPath = new Path(path, "data").toString
+      sparkSession.createDataFrame(Seq(data)).repartition(1).write.parquet(dataPath)
+    }
+  }
+
+  private class OneHotEncoderModelReader extends MLReader[OneHotEncoderModel] {
+
+    private val className = classOf[OneHotEncoderModel].getName
+
+    override def load(path: String): OneHotEncoderModel = {
+      val metadata = DefaultParamsReader.loadMetadata(path, sc, className)
+      val dataPath = new Path(path, "data").toString
+      val data = sparkSession.read.parquet(dataPath)
+        .select("categorySizes")
+        .head()
+      val categorySizes = data.getAs[Seq[Int]](0).toArray
+      val model = new OneHotEncoderModel(metadata.uid, categorySizes)
+      metadata.getAndSetParams(model)
+      model
+    }
+  }
+
+  @Since("3.0.0")
+  override def read: MLReader[OneHotEncoderModel] = new OneHotEncoderModelReader
+
+  @Since("3.0.0")
+  override def load(path: String): OneHotEncoderModel = super.load(path)
+}
+
+/**
+ * Provides some helper methods used by `OneHotEncoder`.
+ */
+private[feature] object OneHotEncoderCommon {
+
+  private def genOutputAttrNames(inputCol: StructField): Option[Array[String]] = {
+    val inputAttr = Attribute.fromStructField(inputCol)
+    inputAttr match {
+      case nominal: NominalAttribute =>
+        if (nominal.values.isDefined) {
+          nominal.values
+        } else if (nominal.numValues.isDefined) {
+          nominal.numValues.map(n => Array.tabulate(n)(_.toString))
+        } else {
+          None
+        }
+      case binary: BinaryAttribute =>
+        if (binary.values.isDefined) {
+          binary.values
+        } else {
+          Some(Array.tabulate(2)(_.toString))
+        }
+      case _: NumericAttribute =>
+        throw new RuntimeException(
+          s"The input column ${inputCol.name} cannot be continuous-value.")
+      case _ =>
+        None // optimistic about unknown attributes
+    }
+  }
+
+  /** Creates an `AttributeGroup` filled by the `BinaryAttribute` named as required. */
+  private def genOutputAttrGroup(
+      outputAttrNames: Option[Array[String]],
+      outputColName: String): AttributeGroup = {
+    outputAttrNames.map { attrNames =>
+      val attrs: Array[Attribute] = attrNames.map { name =>
+        BinaryAttribute.defaultAttr.withName(name)
+      }
+      new AttributeGroup(outputColName, attrs)
+    }.getOrElse{
+      new AttributeGroup(outputColName)
+    }
+  }
+
+  /**
+   * Prepares the `StructField` with proper metadata for `OneHotEncoder`'s output column.
+   */
+  def transformOutputColumnSchema(
+      inputCol: StructField,
+      outputColName: String,
+      dropLast: Boolean,
+      keepInvalid: Boolean = false): StructField = {
+    val outputAttrNames = genOutputAttrNames(inputCol)
+    val filteredOutputAttrNames = outputAttrNames.map { names =>
+      if (dropLast && !keepInvalid) {
+        require(names.length > 1,
+          s"The input column ${inputCol.name} should have at least two distinct values.")
+        names.dropRight(1)
+      } else if (!dropLast && keepInvalid) {
+        names ++ Seq("invalidValues")
+      } else {
+        names
+      }
+    }
+
+    genOutputAttrGroup(filteredOutputAttrNames, outputColName).toStructField()
+  }
+
+  /**
+   * This method is called when we want to generate `AttributeGroup` from actual data for
+   * one-hot encoder.
+   */
+  def getOutputAttrGroupFromData(
+      dataset: Dataset[_],
+      inputColNames: Seq[String],
+      outputColNames: Seq[String],
+      dropLast: Boolean): Seq[AttributeGroup] = {
+    // The RDD approach has advantage of early-stop if any values are invalid. It seems that
+    // DataFrame ops don't have equivalent functions.
+    val columns = inputColNames.map { inputColName =>
+      col(inputColName).cast(DoubleType)
+    }
+    val numOfColumns = columns.length
+
+    val numAttrsArray = dataset.select(columns: _*).rdd.map { row =>
+      (0 until numOfColumns).map(idx => row.getDouble(idx)).toArray
+    }.treeAggregate(new Array[Double](numOfColumns))(
+      (maxValues, curValues) => {
+        (0 until numOfColumns).foreach { idx =>
+          val x = curValues(idx)
+          assert(x <= Int.MaxValue,
+            s"OneHotEncoder only supports up to ${Int.MaxValue} indices, but got $x.")
+          assert(x >= 0.0 && x == x.toInt,
+            s"Values from column ${inputColNames(idx)} must be indices, but got $x.")
+          maxValues(idx) = math.max(maxValues(idx), x)
+        }
+        maxValues
+      },
+      (m0, m1) => {
+        (0 until numOfColumns).foreach { idx =>
+          m0(idx) = math.max(m0(idx), m1(idx))
+        }
+        m0
+      }
+    ).map(_.toInt + 1)
+
+    outputColNames.zip(numAttrsArray).map { case (outputColName, numAttrs) =>
+      createAttrGroupForAttrNames(outputColName, numAttrs, dropLast, keepInvalid = false)
+    }
+  }
+
+  /** Creates an `AttributeGroup` with the required number of `BinaryAttribute`. */
+  def createAttrGroupForAttrNames(
+      outputColName: String,
+      numAttrs: Int,
+      dropLast: Boolean,
+      keepInvalid: Boolean): AttributeGroup = {
+    val outputAttrNames = Array.tabulate(numAttrs)(_.toString)
+    val filtered = if (dropLast && !keepInvalid) {
+      outputAttrNames.dropRight(1)
+    } else if (!dropLast && keepInvalid) {
+      outputAttrNames ++ Seq("invalidValues")
     } else {
-      outputAttrGroupFromSchema
-    }
-
-    val metadata = outputAttrGroup.toMetadata()
-
-    // data transformation
-    val size = outputAttrGroup.size
-    val oneValue = Array(1.0)
-    val emptyValues = Array.empty[Double]
-    val emptyIndices = Array.empty[Int]
-    val encode = udf { label: Double =>
-      if (label < size) {
-        Vectors.sparse(size, Array(label.toInt), oneValue)
-      } else {
-        Vectors.sparse(size, emptyIndices, emptyValues)
-      }
-    }
-
-    dataset.select(col("*"), encode(col(inputColName).cast(DoubleType)).as(outputColName, metadata))
-  }
-
-  @Since("1.4.1")
-  override def copy(extra: ParamMap): OneHotEncoder = defaultCopy(extra)
-}
-
-@Since("1.6.0")
-object OneHotEncoder extends DefaultParamsReadable[OneHotEncoder] {
-
-  @Since("1.6.0")
-  override def load(path: String): OneHotEncoder = super.load(path)
+      outputAttrNames
+    }
+    genOutputAttrGroup(Some(filtered), outputColName)
+  }
 }