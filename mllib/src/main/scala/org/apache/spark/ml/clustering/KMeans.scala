/*
 * Licensed to the Apache Software Foundation (ASF) under one or more
 * contributor license agreements.  See the NOTICE file distributed with
 * this work for additional information regarding copyright ownership.
 * The ASF licenses this file to You under the Apache License, Version 2.0
 * (the "License"); you may not use this file except in compliance with
 * the License.  You may obtain a copy of the License at
 *
 *    http://www.apache.org/licenses/LICENSE-2.0
 *
 * Unless required by applicable law or agreed to in writing, software
 * distributed under the License is distributed on an "AS IS" BASIS,
 * WITHOUT WARRANTIES OR CONDITIONS OF ANY KIND, either express or implied.
 * See the License for the specific language governing permissions and
 * limitations under the License.
 */

package org.apache.spark.ml.clustering

import org.apache.hadoop.fs.Path

import org.apache.spark.SparkException
import org.apache.spark.annotation.{Experimental, Since}
import org.apache.spark.ml.{Estimator, Model}
import org.apache.spark.ml.linalg.{Vector, VectorUDT}
import org.apache.spark.ml.param._
import org.apache.spark.ml.param.shared._
import org.apache.spark.ml.util._
import org.apache.spark.mllib.clustering.{KMeans => MLlibKMeans, KMeansModel => MLlibKMeansModel}
import org.apache.spark.mllib.linalg.{Vector => OldVector, Vectors => OldVectors}
import org.apache.spark.mllib.linalg.VectorImplicits._
import org.apache.spark.rdd.RDD
import org.apache.spark.sql.{DataFrame, Dataset, Row}
import org.apache.spark.sql.functions.{col, udf}
import org.apache.spark.sql.types.{IntegerType, StructType}
import org.apache.spark.storage.StorageLevel
import org.apache.spark.util.VersionUtils.majorVersion

/**
 * Common params for KMeans and KMeansModel
 */
private[clustering] trait KMeansParams extends Params with HasMaxIter with HasFeaturesCol
  with HasSeed with HasPredictionCol with HasTol {

  /**
   * The number of clusters to create (k). Must be &gt; 1. Note that it is possible for fewer than
   * k clusters to be returned, for example, if there are fewer than k distinct points to cluster.
   * Default: 2.
   * @group param
   */
  @Since("1.5.0")
  final val k = new IntParam(this, "k", "The number of clusters to create. " +
    "Must be > 1.", ParamValidators.gt(1))

  /** @group getParam */
  @Since("1.5.0")
  def getK: Int = $(k)

  /**
   * Param for the initialization algorithm. This can be either "random" to choose random points as
   * initial cluster centers, or "k-means||" to use a parallel variant of k-means++
   * (Bahmani et al., Scalable K-Means++, VLDB 2012). Default: k-means||.
   * @group expertParam
   */
  @Since("1.5.0")
  final val initMode = new Param[String](this, "initMode", "The initialization algorithm. " +
    "Supported options: 'random' and 'k-means||'.",
    (value: String) => MLlibKMeans.validateInitMode(value))

  /** @group expertGetParam */
  @Since("1.5.0")
  def getInitMode: String = $(initMode)

  /**
   * Param for the number of steps for the k-means|| initialization mode. This is an advanced
   * setting -- the default of 2 is almost always enough. Must be &gt; 0. Default: 2.
   * @group expertParam
   */
  @Since("1.5.0")
  final val initSteps = new IntParam(this, "initSteps", "The number of steps for k-means|| " +
    "initialization mode. Must be > 0.", ParamValidators.gt(0))

  /** @group expertGetParam */
  @Since("1.5.0")
  def getInitSteps: Int = $(initSteps)

  /**
   * Validates and transforms the input schema.
   * @param schema input schema
   * @return output schema
   */
  protected def validateAndTransformSchema(schema: StructType): StructType = {
    SchemaUtils.checkColumnType(schema, $(featuresCol), new VectorUDT)
    SchemaUtils.appendColumn(schema, $(predictionCol), IntegerType)
  }
}

/**
 * Model fitted by KMeans.
 *
 * @param parentModel a model trained by spark.mllib.clustering.KMeans.
 */
@Since("1.5.0")
class KMeansModel private[ml] (
    @Since("1.5.0") override val uid: String,
    private val parentModel: MLlibKMeansModel)
  extends Model[KMeansModel] with KMeansParams with MLWritable {

  @Since("1.5.0")
  override def copy(extra: ParamMap): KMeansModel = {
    val copied = copyValues(new KMeansModel(uid, parentModel), extra)
    copied.setSummary(trainingSummary).setParent(this.parent)
  }

  /** @group setParam */
  @Since("2.0.0")
  def setFeaturesCol(value: String): this.type = set(featuresCol, value)

  /** @group setParam */
  @Since("2.0.0")
  def setPredictionCol(value: String): this.type = set(predictionCol, value)

  @Since("2.0.0")
  override def transform(dataset: Dataset[_]): DataFrame = {
    transformSchema(dataset.schema, logging = true)
    val predictUDF = udf((vector: Vector) => predict(vector))
    dataset.withColumn($(predictionCol), predictUDF(col($(featuresCol))))
  }

  @Since("1.5.0")
  override def transformSchema(schema: StructType): StructType = {
    validateAndTransformSchema(schema)
  }

  private[clustering] def predict(features: Vector): Int = parentModel.predict(features)

  @Since("2.0.0")
  def clusterCenters: Array[Vector] = parentModel.clusterCenters.map(_.asML)

  /**
   * Return the K-means cost (sum of squared distances of points to their nearest center) for this
   * model on the given data.
   */
  // TODO: Replace the temp fix when we have proper evaluators defined for clustering.
  @Since("2.0.0")
  def computeCost(dataset: Dataset[_]): Double = {
    SchemaUtils.checkColumnType(dataset.schema, $(featuresCol), new VectorUDT)
    val data: RDD[OldVector] = dataset.select(col($(featuresCol))).rdd.map {
      case Row(point: Vector) => OldVectors.fromML(point)
    }
    parentModel.computeCost(data)
  }

  /**
   * Returns a [[org.apache.spark.ml.util.MLWriter]] instance for this ML instance.
   *
   * For [[KMeansModel]], this does NOT currently save the training [[summary]].
   * An option to save [[summary]] may be added in the future.
   *
   */
  @Since("1.6.0")
  override def write: MLWriter = new KMeansModel.KMeansModelWriter(this)

  private var trainingSummary: Option[KMeansSummary] = None

  private[clustering] def setSummary(summary: Option[KMeansSummary]): this.type = {
    this.trainingSummary = summary
    this
  }

  /**
   * Return true if there exists summary of model.
   */
  @Since("2.0.0")
  def hasSummary: Boolean = trainingSummary.nonEmpty

  /**
   * Gets summary of model on training set. An exception is
   * thrown if `trainingSummary == None`.
   */
  @Since("2.0.0")
  def summary: KMeansSummary = trainingSummary.getOrElse {
    throw new SparkException(
      s"No training summary available for the ${this.getClass.getSimpleName}")
  }
}

@Since("1.6.0")
object KMeansModel extends MLReadable[KMeansModel] {

  @Since("1.6.0")
  override def read: MLReader[KMeansModel] = new KMeansModelReader

  @Since("1.6.0")
  override def load(path: String): KMeansModel = super.load(path)

  /** Helper class for storing model data */
  private case class Data(clusterIdx: Int, clusterCenter: Vector)

  /**
   * We store all cluster centers in a single row and use this class to store model data by
   * Spark 1.6 and earlier. A model can be loaded from such older data for backward compatibility.
   */
  private case class OldData(clusterCenters: Array[OldVector])

  /** [[MLWriter]] instance for [[KMeansModel]] */
  private[KMeansModel] class KMeansModelWriter(instance: KMeansModel) extends MLWriter {

    override protected def saveImpl(path: String): Unit = {
      // Save metadata and Params
      DefaultParamsWriter.saveMetadata(instance, path, sc)
      // Save model data: cluster centers
      val data: Array[Data] = instance.clusterCenters.zipWithIndex.map { case (center, idx) =>
        Data(idx, center)
      }
      val dataPath = new Path(path, "data").toString
      sparkSession.createDataFrame(data).repartition(1).write.parquet(dataPath)
    }
  }

  private class KMeansModelReader extends MLReader[KMeansModel] {

    /** Checked against metadata when loading model */
    private val className = classOf[KMeansModel].getName

    override def load(path: String): KMeansModel = {
      // Import implicits for Dataset Encoder
      val sparkSession = super.sparkSession
      import sparkSession.implicits._

      val metadata = DefaultParamsReader.loadMetadata(path, sc, className)
      val dataPath = new Path(path, "data").toString

      val clusterCenters = if (majorVersion(metadata.sparkVersion) >= 2) {
        val data: Dataset[Data] = sparkSession.read.parquet(dataPath).as[Data]
        data.collect().sortBy(_.clusterIdx).map(_.clusterCenter).map(OldVectors.fromML)
      } else {
        // Loads KMeansModel stored with the old format used by Spark 1.6 and earlier.
        sparkSession.read.parquet(dataPath).as[OldData].head().clusterCenters
      }
      val model = new KMeansModel(metadata.uid, new MLlibKMeansModel(clusterCenters))
      DefaultParamsReader.getAndSetParams(model, metadata)
      model
    }
  }
}

/**
 * K-means clustering with support for k-means|| initialization proposed by Bahmani et al.
 *
 * @see <a href="http://dx.doi.org/10.14778/2180912.2180915">Bahmani et al., Scalable k-means++.</a>
 */
@Since("1.5.0")
class KMeans @Since("1.5.0") (
    @Since("1.5.0") override val uid: String)
  extends Estimator[KMeansModel] with KMeansParams with DefaultParamsWritable {

  setDefault(
    k -> 2,
    maxIter -> 20,
    initMode -> MLlibKMeans.K_MEANS_PARALLEL,
    initSteps -> 2,
    tol -> 1e-4)

  @Since("1.5.0")
  override def copy(extra: ParamMap): KMeans = defaultCopy(extra)

  @Since("1.5.0")
  def this() = this(Identifiable.randomUID("kmeans"))

  /** @group setParam */
  @Since("1.5.0")
  def setFeaturesCol(value: String): this.type = set(featuresCol, value)

  /** @group setParam */
  @Since("1.5.0")
  def setPredictionCol(value: String): this.type = set(predictionCol, value)

  /** @group setParam */
  @Since("1.5.0")
  def setK(value: Int): this.type = set(k, value)

  /** @group expertSetParam */
  @Since("1.5.0")
  def setInitMode(value: String): this.type = set(initMode, value)

  /** @group expertSetParam */
  @Since("1.5.0")
  def setInitSteps(value: Int): this.type = set(initSteps, value)

  /** @group setParam */
  @Since("1.5.0")
  def setMaxIter(value: Int): this.type = set(maxIter, value)

  /** @group setParam */
  @Since("1.5.0")
  def setTol(value: Double): this.type = set(tol, value)

  /** @group setParam */
  @Since("1.5.0")
  def setSeed(value: Long): this.type = set(seed, value)

  @Since("2.0.0")
  override def fit(dataset: Dataset[_]): KMeansModel = {
    val handlePersistence = dataset.rdd.getStorageLevel == StorageLevel.NONE
    fit(dataset, handlePersistence)
  }

  @Since("2.2.0")
  protected def fit(dataset: Dataset[_], handlePersistence: Boolean): KMeansModel = {
    transformSchema(dataset.schema, logging = true)
<<<<<<< HEAD
    val instances: RDD[OldVector] = dataset.select(col($(featuresCol))).rdd.map {
      case Row(point: Vector) => OldVectors.fromML(point)
    }
    if (handlePersistence) {
      instances.persist(StorageLevel.MEMORY_AND_DISK)
    }
    val instr = Instrumentation.create(this, instances)
    instr.logParams(featuresCol, predictionCol, k, initMode, initSteps, maxIter, seed, tol)
=======

    val handlePersistence = dataset.rdd.getStorageLevel == StorageLevel.NONE
    val instances: RDD[OldVector] = dataset.select(col($(featuresCol))).rdd.map {
      case Row(point: Vector) => OldVectors.fromML(point)
    }

    if (handlePersistence) {
      instances.persist(StorageLevel.MEMORY_AND_DISK)
    }
>>>>>>> 0ef1421a

    val instr = Instrumentation.create(this, instances)
    instr.logParams(featuresCol, predictionCol, k, initMode, initSteps, maxIter, seed, tol)
    val algo = new MLlibKMeans()
      .setK($(k))
      .setInitializationMode($(initMode))
      .setInitializationSteps($(initSteps))
      .setMaxIterations($(maxIter))
      .setSeed($(seed))
      .setEpsilon($(tol))
    val parentModel = algo.run(instances, Option(instr))
    val model = copyValues(new KMeansModel(uid, parentModel).setParent(this))
    val summary = new KMeansSummary(
      model.transform(dataset), $(predictionCol), $(featuresCol), $(k))

    model.setSummary(Some(summary))
    instr.logSuccess(model)
    if (handlePersistence) {
      instances.unpersist()
    }
    model
  }

  @Since("1.5.0")
  override def transformSchema(schema: StructType): StructType = {
    validateAndTransformSchema(schema)
  }
}

@Since("1.6.0")
object KMeans extends DefaultParamsReadable[KMeans] {

  @Since("1.6.0")
  override def load(path: String): KMeans = super.load(path)
}

/**
 * :: Experimental ::
 * Summary of KMeans.
 *
 * @param predictions  `DataFrame` produced by `KMeansModel.transform()`.
 * @param predictionCol  Name for column of predicted clusters in `predictions`.
 * @param featuresCol  Name for column of features in `predictions`.
 * @param k  Number of clusters.
 */
@Since("2.0.0")
@Experimental
class KMeansSummary private[clustering] (
    predictions: DataFrame,
    predictionCol: String,
    featuresCol: String,
    k: Int) extends ClusteringSummary(predictions, predictionCol, featuresCol, k)<|MERGE_RESOLUTION|>--- conflicted
+++ resolved
@@ -302,23 +302,7 @@
 
   @Since("2.0.0")
   override def fit(dataset: Dataset[_]): KMeansModel = {
-    val handlePersistence = dataset.rdd.getStorageLevel == StorageLevel.NONE
-    fit(dataset, handlePersistence)
-  }
-
-  @Since("2.2.0")
-  protected def fit(dataset: Dataset[_], handlePersistence: Boolean): KMeansModel = {
     transformSchema(dataset.schema, logging = true)
-<<<<<<< HEAD
-    val instances: RDD[OldVector] = dataset.select(col($(featuresCol))).rdd.map {
-      case Row(point: Vector) => OldVectors.fromML(point)
-    }
-    if (handlePersistence) {
-      instances.persist(StorageLevel.MEMORY_AND_DISK)
-    }
-    val instr = Instrumentation.create(this, instances)
-    instr.logParams(featuresCol, predictionCol, k, initMode, initSteps, maxIter, seed, tol)
-=======
 
     val handlePersistence = dataset.rdd.getStorageLevel == StorageLevel.NONE
     val instances: RDD[OldVector] = dataset.select(col($(featuresCol))).rdd.map {
@@ -328,7 +312,6 @@
     if (handlePersistence) {
       instances.persist(StorageLevel.MEMORY_AND_DISK)
     }
->>>>>>> 0ef1421a
 
     val instr = Instrumentation.create(this, instances)
     instr.logParams(featuresCol, predictionCol, k, initMode, initSteps, maxIter, seed, tol)
