/*
 * Licensed to the Apache Software Foundation (ASF) under one or more
 * contributor license agreements.  See the NOTICE file distributed with
 * this work for additional information regarding copyright ownership.
 * The ASF licenses this file to You under the Apache License, Version 2.0
 * (the "License"); you may not use this file except in compliance with
 * the License.  You may obtain a copy of the License at
 *
 *    http://www.apache.org/licenses/LICENSE-2.0
 *
 * Unless required by applicable law or agreed to in writing, software
 * distributed under the License is distributed on an "AS IS" BASIS,
 * WITHOUT WARRANTIES OR CONDITIONS OF ANY KIND, either express or implied.
 * See the License for the specific language governing permissions and
 * limitations under the License.
 */

buildscript {
  repositories {
    jcenter()
    gradlePluginPortal()
    maven { url "http://palantir.bintray.com/releases" }
  }

  dependencies {
<<<<<<< HEAD
    classpath 'com.palantir.baseline:gradle-baseline-java:0.49.1'
    classpath 'com.palantir.gradle.gitversion:gradle-git-version:0.12.2'
=======
    classpath 'com.palantir.baseline:gradle-baseline-java:2.28.3'
    classpath 'com.palantir.gradle.gitversion:gradle-git-version:0.11.0'
>>>>>>> 9c66838e
    classpath 'com.jfrog.bintray.gradle:gradle-bintray-plugin:1.8.4'
    classpath 'com.netflix.nebula:nebula-publishing-plugin:14.1.1'
  }
}

apply plugin: 'com.palantir.baseline'
apply plugin: 'com.palantir.git-version'

allprojects {
  group 'org.apache.spark'
  version System.env.CIRCLE_TAG ?: gitVersion()
  buildDir = 'gradle-build'

  repositories {
    jcenter()
    maven { url "http://palantir.bintray.com/releases" }
  }
}<|MERGE_RESOLUTION|>--- conflicted
+++ resolved
@@ -23,13 +23,8 @@
   }
 
   dependencies {
-<<<<<<< HEAD
-    classpath 'com.palantir.baseline:gradle-baseline-java:0.49.1'
+    classpath 'com.palantir.baseline:gradle-baseline-java:2.28.3'
     classpath 'com.palantir.gradle.gitversion:gradle-git-version:0.12.2'
-=======
-    classpath 'com.palantir.baseline:gradle-baseline-java:2.28.3'
-    classpath 'com.palantir.gradle.gitversion:gradle-git-version:0.11.0'
->>>>>>> 9c66838e
     classpath 'com.jfrog.bintray.gradle:gradle-bintray-plugin:1.8.4'
     classpath 'com.netflix.nebula:nebula-publishing-plugin:14.1.1'
   }
