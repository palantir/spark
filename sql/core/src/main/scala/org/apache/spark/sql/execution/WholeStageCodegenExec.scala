--- conflicted
+++ resolved
@@ -19,10 +19,6 @@
 
 import java.util.Locale
 import java.util.concurrent.atomic.AtomicInteger
-<<<<<<< HEAD
-import java.util.function.Supplier
-=======
->>>>>>> 74c910af
 
 import scala.collection.mutable
 import scala.util.control.NonFatal
@@ -890,17 +886,6 @@
   /**
    * Inserts a WholeStageCodegen on top of those that support codegen.
    */
-<<<<<<< HEAD
-  private def insertWholeStageCodegen(plan: SparkPlan): SparkPlan = plan match {
-    // For operators that will output domain object, do not insert WholeStageCodegen for it as
-    // domain object can not be written into unsafe row.
-    case plan if plan.output.length == 1 && plan.output.head.dataType.isInstanceOf[ObjectType] =>
-      plan.withNewChildren(plan.children.map(insertWholeStageCodegen))
-    case plan: CodegenSupport if supportCodegen(plan) =>
-      WholeStageCodegenExec(insertInputAdapter(plan))(codegenStageCounter.incrementAndGet())
-    case other =>
-      other.withNewChildren(other.children.map(insertWholeStageCodegen))
-=======
   private def insertWholeStageCodegen(plan: SparkPlan): SparkPlan = {
     plan match {
       // For operators that will output domain object, do not insert WholeStageCodegen for it as
@@ -919,7 +904,6 @@
       case other =>
         other.withNewChildren(other.children.map(insertWholeStageCodegen))
     }
->>>>>>> 74c910af
   }
 
   def apply(plan: SparkPlan): SparkPlan = {
