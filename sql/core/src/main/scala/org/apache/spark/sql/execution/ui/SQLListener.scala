/*
 * Licensed to the Apache Software Foundation (ASF) under one or more
 * contributor license agreements.  See the NOTICE file distributed with
 * this work for additional information regarding copyright ownership.
 * The ASF licenses this file to You under the Apache License, Version 2.0
 * (the "License"); you may not use this file except in compliance with
 * the License.  You may obtain a copy of the License at
 *
 *    http://www.apache.org/licenses/LICENSE-2.0
 *
 * Unless required by applicable law or agreed to in writing, software
 * distributed under the License is distributed on an "AS IS" BASIS,
 * WITHOUT WARRANTIES OR CONDITIONS OF ANY KIND, either express or implied.
 * See the License for the specific language governing permissions and
 * limitations under the License.
 */

package org.apache.spark.sql.execution.ui

import com.fasterxml.jackson.annotation.JsonIgnore
import com.fasterxml.jackson.databind.JavaType
import com.fasterxml.jackson.databind.`type`.TypeFactory
import com.fasterxml.jackson.databind.annotation.JsonDeserialize
import com.fasterxml.jackson.databind.util.Converter

import org.apache.spark.annotation.DeveloperApi
import org.apache.spark.scheduler._
import org.apache.spark.sql.execution.{QueryExecution, SparkPlanInfo}

@DeveloperApi
case class SparkListenerSQLAdaptiveExecutionUpdate(
  executionId: Long,
  physicalPlanDescription: String,
  sparkPlanInfo: SparkPlanInfo)
  extends SparkListenerEvent

@DeveloperApi
<<<<<<< HEAD
=======
case class SparkListenerSQLAdaptiveSQLMetricUpdates(
    executionId: Long,
    sqlPlanMetrics: Seq[SQLPlanMetric])
  extends SparkListenerEvent

@DeveloperApi
>>>>>>> 74c910af
case class SparkListenerSQLExecutionStart(
    executionId: Long,
    description: String,
    details: String,
    physicalPlanDescription: String,
    sparkPlanInfo: SparkPlanInfo,
    time: Long)
  extends SparkListenerEvent

@DeveloperApi
case class SparkListenerSQLExecutionEnd(executionId: Long, time: Long)
  extends SparkListenerEvent {

  // The name of the execution, e.g. `df.collect` will trigger a SQL execution with name "collect".
  @JsonIgnore private[sql] var executionName: Option[String] = None

  // The following 3 fields are only accessed when `executionName` is defined.

  // The duration of the SQL execution, in nanoseconds.
  @JsonIgnore private[sql] var duration: Long = 0L

  // The `QueryExecution` instance that represents the SQL execution
  @JsonIgnore private[sql] var qe: QueryExecution = null

  // The exception object that caused this execution to fail. None if the execution doesn't fail.
  @JsonIgnore private[sql] var executionFailure: Option[Throwable] = None
}

/**
 * A message used to update SQL metric value for driver-side updates (which doesn't get reflected
 * automatically).
 *
 * @param executionId The execution id for a query, so we can find the query plan.
 * @param accumUpdates Map from accumulator id to the metric value (metrics are always 64-bit ints).
 */
@DeveloperApi
case class SparkListenerDriverAccumUpdates(
    executionId: Long,
    @JsonDeserialize(contentConverter = classOf[LongLongTupleConverter])
    accumUpdates: Seq[(Long, Long)])
  extends SparkListenerEvent

/**
 * Jackson [[Converter]] for converting an (Int, Int) tuple into a (Long, Long) tuple.
 *
 * This is necessary due to limitations in how Jackson's scala module deserializes primitives;
 * see the "Deserializing Option[Int] and other primitive challenges" section in
 * https://github.com/FasterXML/jackson-module-scala/wiki/FAQ for a discussion of this issue and
 * SPARK-18462 for the specific problem that motivated this conversion.
 */
private class LongLongTupleConverter extends Converter[(Object, Object), (Long, Long)] {

  override def convert(in: (Object, Object)): (Long, Long) = {
    def toLong(a: Object): Long = a match {
      case i: java.lang.Integer => i.intValue()
      case l: java.lang.Long => l.longValue()
    }
    (toLong(in._1), toLong(in._2))
  }

  override def getInputType(typeFactory: TypeFactory): JavaType = {
    val objectType = typeFactory.constructType(classOf[Object])
    typeFactory.constructSimpleType(classOf[(_, _)], Array(objectType, objectType))
  }

  override def getOutputType(typeFactory: TypeFactory): JavaType = {
    val longType = typeFactory.constructType(classOf[Long])
    typeFactory.constructSimpleType(classOf[(_, _)], Array(longType, longType))
  }
}<|MERGE_RESOLUTION|>--- conflicted
+++ resolved
@@ -35,15 +35,12 @@
   extends SparkListenerEvent
 
 @DeveloperApi
-<<<<<<< HEAD
-=======
 case class SparkListenerSQLAdaptiveSQLMetricUpdates(
     executionId: Long,
     sqlPlanMetrics: Seq[SQLPlanMetric])
   extends SparkListenerEvent
 
 @DeveloperApi
->>>>>>> 74c910af
 case class SparkListenerSQLExecutionStart(
     executionId: Long,
     description: String,
