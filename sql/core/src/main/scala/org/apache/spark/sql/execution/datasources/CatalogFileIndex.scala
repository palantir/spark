--- conflicted
+++ resolved
@@ -52,25 +52,6 @@
     tableSize: Long): CatalogFileIndex
 
 }
-
-object CatalogFileIndexFactory {
-
-<<<<<<< HEAD
-  def reflect[T <: CatalogFileIndexFactory](conf: SparkConf): T = {
-    val className = fileIndexClassName(conf)
-    try {
-      val ctor = Utils.classForName(className).getDeclaredConstructor()
-      ctor.newInstance().asInstanceOf[T]
-    } catch {
-      case NonFatal(e) =>
-        throw new IllegalArgumentException(s"Error while instantiating '$className':", e)
-=======
-  /**
-   * Returns a [[InMemoryFileIndex]] for this table restricted to the subset of partitions
-   * specified by the given partition-pruning filters.
-   *
-   * @param filters partition-pruning filters
-   */
   def filterPartitions(filters: Seq[Expression]): InMemoryFileIndex = {
     if (table.partitionColumnNames.nonEmpty) {
       val startTime = System.nanoTime()
@@ -95,7 +76,19 @@
     } else {
       new InMemoryFileIndex(sparkSession, rootPaths, parameters = table.storage.properties,
         userSpecifiedSchema = None, fileStatusCache = fileStatusCache)
->>>>>>> 74c910af
+    }
+  }
+
+object CatalogFileIndexFactory {
+
+  def reflect[T <: CatalogFileIndexFactory](conf: SparkConf): T = {
+    val className = fileIndexClassName(conf)
+    try {
+      val ctor = Utils.classForName(className).getDeclaredConstructor()
+      ctor.newInstance().asInstanceOf[T]
+    } catch {
+      case NonFatal(e) =>
+        throw new IllegalArgumentException(s"Error while instantiating '$className':", e)
     }
   }
 
@@ -106,8 +99,4 @@
     }
   }
 
-<<<<<<< HEAD
-=======
-  override def hashCode(): Int = table.identifier.hashCode()
->>>>>>> 74c910af
 }