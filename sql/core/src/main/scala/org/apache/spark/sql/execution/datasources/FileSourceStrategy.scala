/*
 * Licensed to the Apache Software Foundation (ASF) under one or more
 * contributor license agreements.  See the NOTICE file distributed with
 * this work for additional information regarding copyright ownership.
 * The ASF licenses this file to You under the Apache License, Version 2.0
 * (the "License"); you may not use this file except in compliance with
 * the License.  You may obtain a copy of the License at
 *
 *    http://www.apache.org/licenses/LICENSE-2.0
 *
 * Unless required by applicable law or agreed to in writing, software
 * distributed under the License is distributed on an "AS IS" BASIS,
 * WITHOUT WARRANTIES OR CONDITIONS OF ANY KIND, either express or implied.
 * See the License for the specific language governing permissions and
 * limitations under the License.
 */

package org.apache.spark.sql.execution.datasources

import org.apache.spark.internal.Logging
import org.apache.spark.sql._
import org.apache.spark.sql.catalyst.catalog.BucketSpec
import org.apache.spark.sql.catalyst.expressions
import org.apache.spark.sql.catalyst.expressions._
import org.apache.spark.sql.catalyst.planning.ScanOperation
import org.apache.spark.sql.catalyst.plans.logical.LogicalPlan
import org.apache.spark.sql.execution.{FileSourceScanExec, SparkPlan}
import org.apache.spark.util.collection.BitSet

/**
 * A strategy for planning scans over collections of files that might be partitioned or bucketed
 * by user specified columns.
 *
 * At a high level planning occurs in several phases:
 *  - Split filters by when they need to be evaluated.
 *  - Prune the schema of the data requested based on any projections present. Today this pruning
 *    is only done on top level columns, but formats should support pruning of nested columns as
 *    well.
 *  - Construct a reader function by passing filters and the schema into the FileFormat.
 *  - Using a partition pruning predicates, enumerate the list of files that should be read.
 *  - Split the files into tasks and construct a FileScanRDD.
 *  - Add any projection or filters that must be evaluated after the scan.
 *
 * Files are assigned into tasks using the following algorithm:
 *  - If the table is bucketed, group files by bucket id into the correct number of partitions.
 *  - If the table is not bucketed or bucketing is turned off:
 *   - If any file is larger than the threshold, split it into pieces based on that threshold
 *   - Sort the files by decreasing file size.
 *   - Assign the ordered files to buckets using the following algorithm.  If the current partition
 *     is under the threshold with the addition of the next file, add it.  If not, open a new bucket
 *     and add it.  Proceed to the next file.
 */
object FileSourceStrategy extends Strategy with Logging {

  // should prune buckets iff num buckets is greater than 1 and there is only one bucket column
  private def shouldPruneBuckets(bucketSpec: Option[BucketSpec]): Boolean = {
    bucketSpec match {
      case Some(spec) => spec.bucketColumnNames.length == 1 && spec.numBuckets > 1
      case None => false
    }
  }

  private def getExpressionBuckets(
      expr: Expression,
      bucketColumnName: String,
      numBuckets: Int): BitSet = {

    def getBucketNumber(attr: Attribute, v: Any): Int = {
      BucketingUtils.getBucketIdFromValue(attr, numBuckets, v)
    }

    def getBucketSetFromIterable(attr: Attribute, iter: Iterable[Any]): BitSet = {
      val matchedBuckets = new BitSet(numBuckets)
      iter
        .map(v => getBucketNumber(attr, v))
        .foreach(bucketNum => matchedBuckets.set(bucketNum))
      matchedBuckets
    }

    def getBucketSetFromValue(attr: Attribute, v: Any): BitSet = {
      val matchedBuckets = new BitSet(numBuckets)
      matchedBuckets.set(getBucketNumber(attr, v))
      matchedBuckets
    }

    expr match {
      case expressions.Equality(a: Attribute, Literal(v, _)) if a.name == bucketColumnName =>
        getBucketSetFromValue(a, v)
      case expressions.In(a: Attribute, list)
        if list.forall(_.isInstanceOf[Literal]) && a.name == bucketColumnName =>
        getBucketSetFromIterable(a, list.map(e => e.eval(EmptyRow)))
      case expressions.InSet(a: Attribute, hset)
        if hset.forall(_.isInstanceOf[Literal]) && a.name == bucketColumnName =>
        getBucketSetFromIterable(a, hset.map(e => expressions.Literal(e).eval(EmptyRow)))
      case expressions.IsNull(a: Attribute) if a.name == bucketColumnName =>
        getBucketSetFromValue(a, null)
      case expressions.And(left, right) =>
        getExpressionBuckets(left, bucketColumnName, numBuckets) &
          getExpressionBuckets(right, bucketColumnName, numBuckets)
      case expressions.Or(left, right) =>
        getExpressionBuckets(left, bucketColumnName, numBuckets) |
        getExpressionBuckets(right, bucketColumnName, numBuckets)
      case _ =>
        val matchedBuckets = new BitSet(numBuckets)
        matchedBuckets.setUntil(numBuckets)
        matchedBuckets
    }
  }

  private def genBucketSet(
      normalizedFilters: Seq[Expression],
      bucketSpec: BucketSpec): Option[BitSet] = {
    if (normalizedFilters.isEmpty) {
      return None
    }

    val bucketColumnName = bucketSpec.bucketColumnNames.head
    val numBuckets = bucketSpec.numBuckets

    val normalizedFiltersAndExpr = normalizedFilters
      .reduce(expressions.And)
    val matchedBuckets = getExpressionBuckets(normalizedFiltersAndExpr, bucketColumnName,
      numBuckets)

    val numBucketsSelected = matchedBuckets.cardinality()

    logInfo {
      s"Pruned ${numBuckets - numBucketsSelected} out of $numBuckets buckets."
    }

    // None means all the buckets need to be scanned
    if (numBucketsSelected == numBuckets) {
      None
    } else {
      Some(matchedBuckets)
    }
  }

  def apply(plan: LogicalPlan): Seq[SparkPlan] = plan match {
    case ScanOperation(projects, filters,
      l @ LogicalRelation(fsRelation: HadoopFsRelation, _, table, _)) =>
      // Filters on this relation fall into four categories based on where we can use them to avoid
      // reading unneeded data:
      //  - partition keys only - used to prune directories to read
      //  - bucket keys only - optionally used to prune files to read
      //  - keys stored in the data only - optionally used to skip groups of data in files
      //  - filters that need to be evaluated again after the scan
      val filterSet = ExpressionSet(filters)

<<<<<<< HEAD
      val normalizedFilters = DataSourceStrategy.normalizeFilters(filters, l.output)
=======
      val normalizedFilters = DataSourceStrategy.normalizeExprs(
        filters.filter(_.deterministic), l.output)
>>>>>>> 74c910af

      val partitionColumns =
        l.resolve(
          fsRelation.partitionSchema, fsRelation.sparkSession.sessionState.analyzer.resolver)
      val partitionSet = AttributeSet(partitionColumns)
      val partitionKeyFilters =
        ExpressionSet(normalizedFilters
          .filter(_.references.subsetOf(partitionSet)))

      logInfo(s"Pruning directories with: ${partitionKeyFilters.mkString(",")}")

      // subquery expressions are filtered out because they can't be used to prune buckets or pushed
      // down as data filters, yet they would be executed
      val normalizedFiltersWithoutSubqueries =
        normalizedFilters.filterNot(SubqueryExpression.hasSubquery)

      val bucketSpec: Option[BucketSpec] = fsRelation.bucketSpec
      val bucketSet = if (shouldPruneBuckets(bucketSpec)) {
        genBucketSet(normalizedFiltersWithoutSubqueries, bucketSpec.get)
      } else {
        None
      }

      val dataColumns =
        l.resolve(fsRelation.dataSchema, fsRelation.sparkSession.sessionState.analyzer.resolver)

      // Partition keys are not available in the statistics of the files.
      val dataFilters =
        normalizedFiltersWithoutSubqueries.filter(_.references.intersect(partitionSet).isEmpty)
      val supportNestedPredicatePushdown =
        DataSourceUtils.supportNestedPredicatePushdown(fsRelation)
      val pushedFilters = dataFilters
        .flatMap(DataSourceStrategy.translateFilter(_, supportNestedPredicatePushdown))
      logInfo(s"Pushed Filters: ${pushedFilters.mkString(",")}")

      // Predicates with both partition keys and attributes need to be evaluated after the scan.
      val afterScanFilters = filterSet -- partitionKeyFilters.filter(_.references.nonEmpty)
      logInfo(s"Post-Scan Filters: ${afterScanFilters.mkString(",")}")

      val filterAttributes = AttributeSet(afterScanFilters)
      val requiredExpressions: Seq[NamedExpression] = filterAttributes.toSeq ++ projects
      val requiredAttributes = AttributeSet(requiredExpressions)

      val readDataColumns =
        dataColumns
          .filter(requiredAttributes.contains)
          .filterNot(partitionColumns.contains)
      val outputSchema = readDataColumns.toStructType
      logInfo(s"Output Data Schema: ${outputSchema.simpleString(5)}")

      val outputAttributes = readDataColumns ++ partitionColumns

      val scan =
        FileSourceScanExec(
          fsRelation,
          outputAttributes,
          outputSchema,
          partitionKeyFilters.toSeq,
          bucketSet,
          dataFilters,
          table.map(_.identifier))

      val afterScanFilter = afterScanFilters.toSeq.reduceOption(expressions.And)
      val withFilter = afterScanFilter.map(execution.FilterExec(_, scan)).getOrElse(scan)
      val withProjections = if (projects == withFilter.output) {
        withFilter
      } else {
        execution.ProjectExec(projects, withFilter)
      }

      withProjections :: Nil

    case _ => Nil
  }
}<|MERGE_RESOLUTION|>--- conflicted
+++ resolved
@@ -147,12 +147,8 @@
       //  - filters that need to be evaluated again after the scan
       val filterSet = ExpressionSet(filters)
 
-<<<<<<< HEAD
-      val normalizedFilters = DataSourceStrategy.normalizeFilters(filters, l.output)
-=======
       val normalizedFilters = DataSourceStrategy.normalizeExprs(
         filters.filter(_.deterministic), l.output)
->>>>>>> 74c910af
 
       val partitionColumns =
         l.resolve(
