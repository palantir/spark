--- conflicted
+++ resolved
@@ -529,21 +529,8 @@
         session.sessionState.newHadoopConf())
     val filesGroupedToBuckets =
       selectedPartitions.flatMap { p =>
-<<<<<<< HEAD
-        p.files.filter(_.getLen > 0).flatMap { f =>
-          val path = f.getPath
-          if (format.isSplitable(session, fsRelation.options, path)) {
-            splitter(f).map { split =>
-              PartitionedFileUtil.getPartitionedFile(
-                f, split.getStart, split.getLength, f.getPath, p.values)
-            }
-          } else {
-            Seq(PartitionedFileUtil.getPartitionedFile(f, f.getPath, p.values))
-          }
-=======
         p.files.map { f =>
           PartitionedFileUtil.getPartitionedFile(f, f.getPath, p.values)
->>>>>>> 74c910af
         }
       }.groupBy { f =>
         BucketingUtils
