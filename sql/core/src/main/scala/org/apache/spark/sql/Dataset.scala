--- conflicted
+++ resolved
@@ -3483,13 +3483,8 @@
   private[sql] def collectAsArrowToR(): Array[Any] = {
     val timeZoneId = sparkSession.sessionState.conf.sessionLocalTimeZone
 
-<<<<<<< HEAD
-    withAction("collectAsArrowToR", queryExecution) { plan =>
-      RRDD.serveToStream("serve-Arrow") { outputStream =>
-=======
     RRDD.serveToStream("serve-Arrow") { outputStream =>
       withAction("collectAsArrowToR", queryExecution) { plan =>
->>>>>>> 74c910af
         val buffer = new ByteArrayOutputStream()
         val out = new DataOutputStream(outputStream)
         val batchWriter = new ArrowBatchStreamWriter(schema, buffer, timeZoneId)
@@ -3497,11 +3492,7 @@
         val numPartitions = arrowBatchRdd.partitions.length
 
         // Store collection results for worst case of 1 to N-1 partitions
-<<<<<<< HEAD
-        val results = new Array[Array[Array[Byte]]](numPartitions - 1)
-=======
         val results = new Array[Array[Array[Byte]]](Math.max(0, numPartitions - 1))
->>>>>>> 74c910af
         var lastIndex = -1  // index of last partition written
 
         // Handler to eagerly write partitions to Python in order
@@ -3546,13 +3537,8 @@
   private[sql] def collectAsArrowToPython: Array[Any] = {
     val timeZoneId = sparkSession.sessionState.conf.sessionLocalTimeZone
 
-<<<<<<< HEAD
-    withAction("collectAsArrowToPython", queryExecution) { plan =>
-      PythonRDD.serveToStream("serve-Arrow") { outputStream =>
-=======
     PythonRDD.serveToStream("serve-Arrow") { outputStream =>
       withAction("collectAsArrowToPython", queryExecution) { plan =>
->>>>>>> 74c910af
         val out = new DataOutputStream(outputStream)
         val batchWriter = new ArrowBatchStreamWriter(schema, out, timeZoneId)
 
@@ -3592,11 +3578,7 @@
     }
   }
 
-<<<<<<< HEAD
-  private[sql] def toPythonIterator(): Array[Any] = {
-=======
   private[sql] def toPythonIterator(prefetchPartitions: Boolean = false): Array[Any] = {
->>>>>>> 74c910af
     withNewExecutionId {
       PythonRDD.toLocalIteratorAndServe(javaToPython.rdd, prefetchPartitions)
     }
