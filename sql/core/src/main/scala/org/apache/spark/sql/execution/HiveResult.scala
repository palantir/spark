--- conflicted
+++ resolved
@@ -22,14 +22,9 @@
 import java.time.{Instant, LocalDate, ZoneOffset}
 
 import org.apache.spark.sql.Row
-<<<<<<< HEAD
-import org.apache.spark.sql.catalyst.util.DateTimeUtils
-import org.apache.spark.sql.execution.command.{DescribeTableCommand, ExecutedCommandExec, ShowTablesCommand}
-=======
 import org.apache.spark.sql.catalyst.util.{DateFormatter, DateTimeUtils, LegacyDateFormats, TimestampFormatter}
 import org.apache.spark.sql.execution.command.{DescribeCommandBase, ExecutedCommandExec, ShowTablesCommand, ShowViewsCommand}
 import org.apache.spark.sql.execution.datasources.v2.{DescribeTableExec, ShowTablesExec}
->>>>>>> 74c910af
 import org.apache.spark.sql.internal.SQLConf
 import org.apache.spark.sql.types._
 import org.apache.spark.unsafe.types.CalendarInterval
@@ -96,14 +91,6 @@
   private def timestampFormatter = TimestampFormatter.getFractionFormatter(
     DateTimeUtils.getZoneId(SQLConf.get.sessionLocalTimeZone))
 
-<<<<<<< HEAD
-  /** Hive outputs fields of structs slightly differently than top level attributes. */
-  private def toHiveStructString(a: (Any, DataType)): String = a match {
-    case (struct: Row, StructType(fields)) =>
-      struct.toSeq.zip(fields).map {
-        case (v, t) => s""""${t.name}":${toHiveStructString((v, t.dataType))}"""
-      }.mkString("{", ",", "}")
-=======
   /** Formats a datum (based on the given data type) and returns the string representation. */
   def toHiveString(a: (Any, DataType), nested: Boolean = false): String = a match {
     case (null, _) => if (nested) "null" else "NULL"
@@ -117,7 +104,6 @@
     case (n, _: NumericType) => n.toString
     case (s: String, StringType) => if (nested) "\"" + s + "\"" else s
     case (interval: CalendarInterval, CalendarIntervalType) => interval.toString
->>>>>>> 74c910af
     case (seq: Seq[_], ArrayType(typ, _)) =>
       seq.map(v => (v, typ)).map(e => toHiveString(e, true)).mkString("[", ",", "]")
     case (m: Map[_, _], MapType(kType, vType, _)) =>
@@ -128,27 +114,6 @@
       struct.toSeq.zip(fields).map { case (v, t) =>
         s""""${t.name}":${toHiveString((v, t.dataType), true)}"""
       }.mkString("{", ",", "}")
-<<<<<<< HEAD
-    case (seq: Seq[_], ArrayType(typ, _)) =>
-      seq.map(v => (v, typ)).map(toHiveStructString).mkString("[", ",", "]")
-    case (map: Map[_, _], MapType(kType, vType, _)) =>
-      map.map {
-        case (key, value) =>
-          toHiveStructString((key, kType)) + ":" + toHiveStructString((value, vType))
-      }.toSeq.sorted.mkString("{", ",", "}")
-    case (null, _) => "NULL"
-    case (d: Date, DateType) =>
-      DateTimeUtils.dateToString(DateTimeUtils.fromJavaDate(d))
-    case (t: Timestamp, TimestampType) =>
-      val timeZone = DateTimeUtils.getTimeZone(SQLConf.get.sessionLocalTimeZone)
-      DateTimeUtils.timestampToString(DateTimeUtils.fromJavaTimestamp(t), timeZone)
-    case (bin: Array[Byte], BinaryType) => new String(bin, StandardCharsets.UTF_8)
-    case (decimal: java.math.BigDecimal, DecimalType()) => formatDecimal(decimal)
-    case (interval, CalendarIntervalType) => interval.toString
-    case (other, _ : UserDefinedType[_]) => other.toString
-    case (other, tpe) if primitiveTypes.contains(tpe) => other.toString
-=======
     case (other, _: UserDefinedType[_]) => other.toString
->>>>>>> 74c910af
   }
 }