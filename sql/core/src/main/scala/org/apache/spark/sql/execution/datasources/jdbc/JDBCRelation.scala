/*
 * Licensed to the Apache Software Foundation (ASF) under one or more
 * contributor license agreements.  See the NOTICE file distributed with
 * this work for additional information regarding copyright ownership.
 * The ASF licenses this file to You under the Apache License, Version 2.0
 * (the "License"); you may not use this file except in compliance with
 * the License.  You may obtain a copy of the License at
 *
 *    http://www.apache.org/licenses/LICENSE-2.0
 *
 * Unless required by applicable law or agreed to in writing, software
 * distributed under the License is distributed on an "AS IS" BASIS,
 * WITHOUT WARRANTIES OR CONDITIONS OF ANY KIND, either express or implied.
 * See the License for the specific language governing permissions and
 * limitations under the License.
 */

package org.apache.spark.sql.execution.datasources.jdbc

import java.sql.{Date, Timestamp}

import scala.collection.mutable.ArrayBuffer

import org.apache.spark.Partition
import org.apache.spark.internal.Logging
import org.apache.spark.rdd.RDD
import org.apache.spark.sql.{AnalysisException, DataFrame, Row, SaveMode, SparkSession, SQLContext}
import org.apache.spark.sql.catalyst.analysis._
<<<<<<< HEAD
import org.apache.spark.sql.catalyst.util.DateTimeUtils
=======
import org.apache.spark.sql.catalyst.util.{DateFormatter, DateTimeUtils, TimestampFormatter}
import org.apache.spark.sql.catalyst.util.DateTimeUtils.{getZoneId, stringToDate, stringToTimestamp}
>>>>>>> 74c910af
import org.apache.spark.sql.internal.SQLConf
import org.apache.spark.sql.jdbc.JdbcDialects
import org.apache.spark.sql.sources._
import org.apache.spark.sql.types.{DataType, DateType, NumericType, StructType, TimestampType}

/**
 * Instructions on how to partition the table among workers.
 */
private[sql] case class JDBCPartitioningInfo(
    column: String,
    columnType: DataType,
    lowerBound: Long,
    upperBound: Long,
    numPartitions: Int)

private[sql] object JDBCRelation extends Logging {
  /**
   * Given a partitioning schematic (a column of integral type, a number of
   * partitions, and upper and lower bounds on the column's value), generate
   * WHERE clauses for each partition so that each row in the table appears
   * exactly once.  The parameters minValue and maxValue are advisory in that
   * incorrect values may cause the partitioning to be poor, but no data
   * will fail to be represented.
   *
   * Null value predicate is added to the first partition where clause to include
   * the rows with null value for the partitions column.
   *
   * @param schema resolved schema of a JDBC table
   * @param resolver function used to determine if two identifiers are equal
   * @param timeZoneId timezone ID to be used if a partition column type is date or timestamp
   * @param jdbcOptions JDBC options that contains url
   * @return an array of partitions with where clause for each partition
   */
  def columnPartition(
      schema: StructType,
      resolver: Resolver,
      timeZoneId: String,
      jdbcOptions: JDBCOptions): Array[Partition] = {
    val partitioning = {
      import JDBCOptions._

      val partitionColumn = jdbcOptions.partitionColumn
      val lowerBound = jdbcOptions.lowerBound
      val upperBound = jdbcOptions.upperBound
      val numPartitions = jdbcOptions.numPartitions

      if (partitionColumn.isEmpty) {
        assert(lowerBound.isEmpty && upperBound.isEmpty, "When 'partitionColumn' is not " +
          s"specified, '$JDBC_LOWER_BOUND' and '$JDBC_UPPER_BOUND' are expected to be empty")
        null
      } else {
        assert(lowerBound.nonEmpty && upperBound.nonEmpty && numPartitions.nonEmpty,
          s"When 'partitionColumn' is specified, '$JDBC_LOWER_BOUND', '$JDBC_UPPER_BOUND', and " +
            s"'$JDBC_NUM_PARTITIONS' are also required")

        val (column, columnType) = verifyAndGetNormalizedPartitionColumn(
          schema, partitionColumn.get, resolver, jdbcOptions)

        val lowerBoundValue = toInternalBoundValue(lowerBound.get, columnType)
        val upperBoundValue = toInternalBoundValue(upperBound.get, columnType)
        JDBCPartitioningInfo(
          column, columnType, lowerBoundValue, upperBoundValue, numPartitions.get)
      }
    }

    if (partitioning == null || partitioning.numPartitions <= 1 ||
      partitioning.lowerBound == partitioning.upperBound) {
      return Array[Partition](JDBCPartition(null, 0))
    }

    val lowerBound = partitioning.lowerBound
    val upperBound = partitioning.upperBound
    require (lowerBound <= upperBound,
      "Operation not allowed: the lower bound of partitioning column is larger than the upper " +
      s"bound. Lower bound: $lowerBound; Upper bound: $upperBound")

    val boundValueToString: Long => String =
      toBoundValueInWhereClause(_, partitioning.columnType, timeZoneId)
    val numPartitions =
      if ((upperBound - lowerBound) >= partitioning.numPartitions || /* check for overflow */
          (upperBound - lowerBound) < 0) {
        partitioning.numPartitions
      } else {
        logWarning("The number of partitions is reduced because the specified number of " +
          "partitions is less than the difference between upper bound and lower bound. " +
          s"Updated number of partitions: ${upperBound - lowerBound}; Input number of " +
          s"partitions: ${partitioning.numPartitions}; " +
          s"Lower bound: ${boundValueToString(lowerBound)}; " +
          s"Upper bound: ${boundValueToString(upperBound)}.")
        upperBound - lowerBound
      }
    // Overflow and silliness can happen if you subtract then divide.
    // Here we get a little roundoff, but that's (hopefully) OK.
    val stride: Long = upperBound / numPartitions - lowerBound / numPartitions

    var i: Int = 0
    val column = partitioning.column
    var currentValue = lowerBound
    val ans = new ArrayBuffer[Partition]()
    while (i < numPartitions) {
      val lBoundValue = boundValueToString(currentValue)
      val lBound = if (i != 0) s"$column >= $lBoundValue" else null
      currentValue += stride
      val uBoundValue = boundValueToString(currentValue)
      val uBound = if (i != numPartitions - 1) s"$column < $uBoundValue" else null
      val whereClause =
        if (uBound == null) {
          lBound
        } else if (lBound == null) {
          s"$uBound or $column is null"
        } else {
          s"$lBound AND $uBound"
        }
      ans += JDBCPartition(whereClause, i)
      i = i + 1
    }
    val partitions = ans.toArray
    logInfo(s"Number of partitions: $numPartitions, WHERE clauses of these partitions: " +
      partitions.map(_.asInstanceOf[JDBCPartition].whereClause).mkString(", "))
    partitions
  }

  // Verify column name and type based on the JDBC resolved schema
  private def verifyAndGetNormalizedPartitionColumn(
      schema: StructType,
      columnName: String,
      resolver: Resolver,
      jdbcOptions: JDBCOptions): (String, DataType) = {
    val dialect = JdbcDialects.get(jdbcOptions.url)
    val column = schema.find { f =>
      resolver(f.name, columnName) || resolver(dialect.quoteIdentifier(f.name), columnName)
    }.getOrElse {
      val maxNumToStringFields = SQLConf.get.maxToStringFields
      throw new AnalysisException(s"User-defined partition column $columnName not " +
        s"found in the JDBC relation: ${schema.simpleString(maxNumToStringFields)}")
    }
    column.dataType match {
      case _: NumericType | DateType | TimestampType =>
      case _ =>
        throw new AnalysisException(
          s"Partition column type should be ${NumericType.simpleString}, " +
            s"${DateType.catalogString}, or ${TimestampType.catalogString}, but " +
            s"${column.dataType.catalogString} found.")
    }
    (dialect.quoteIdentifier(column.name), column.dataType)
  }

<<<<<<< HEAD
  private def toInternalBoundValue(value: String, columnType: DataType): Long = columnType match {
    case _: NumericType => value.toLong
    case DateType => DateTimeUtils.fromJavaDate(Date.valueOf(value)).toLong
    case TimestampType => DateTimeUtils.fromJavaTimestamp(Timestamp.valueOf(value))
=======
  private def toInternalBoundValue(
      value: String,
      columnType: DataType,
      timeZoneId: String): Long = {
    def parse[T](f: UTF8String => Option[T]): T = {
      f(UTF8String.fromString(value)).getOrElse {
        throw new IllegalArgumentException(
          s"Cannot parse the bound value $value as ${columnType.catalogString}")
      }
    }
    columnType match {
      case _: NumericType => value.toLong
      case DateType => parse(stringToDate(_, getZoneId(timeZoneId))).toLong
      case TimestampType => parse(stringToTimestamp(_, getZoneId(timeZoneId)))
    }
>>>>>>> 74c910af
  }

  private def toBoundValueInWhereClause(
      value: Long,
      columnType: DataType,
      timeZoneId: String): String = {
    def dateTimeToString(): String = {
      val timeZone = DateTimeUtils.getTimeZone(timeZoneId)
      val dateTimeStr = columnType match {
<<<<<<< HEAD
        case DateType => DateTimeUtils.dateToString(value.toInt, timeZone)
        case TimestampType => DateTimeUtils.timestampToString(value, timeZone)
=======
        case DateType =>
          val dateFormatter = DateFormatter(DateTimeUtils.getZoneId(timeZoneId))
          dateFormatter.format(value.toInt)
        case TimestampType =>
          val timestampFormatter = TimestampFormatter.getFractionFormatter(
            DateTimeUtils.getZoneId(timeZoneId))
          DateTimeUtils.timestampToString(timestampFormatter, value)
>>>>>>> 74c910af
      }
      s"'$dateTimeStr'"
    }
    columnType match {
      case _: NumericType => value.toString
      case DateType | TimestampType => dateTimeToString()
    }
  }

  /**
   * Takes a (schema, table) specification and returns the table's Catalyst schema.
   * If `customSchema` defined in the JDBC options, replaces the schema's dataType with the
   * custom schema's type.
   *
   * @param resolver function used to determine if two identifiers are equal
   * @param jdbcOptions JDBC options that contains url, table and other information.
   * @return resolved Catalyst schema of a JDBC table
   */
  def getSchema(resolver: Resolver, jdbcOptions: JDBCOptions): StructType = {
    val tableSchema = JDBCRDD.resolveTable(jdbcOptions)
    jdbcOptions.customSchema match {
      case Some(customSchema) => JdbcUtils.getCustomSchema(
        tableSchema, customSchema, resolver)
      case None => tableSchema
    }
  }

  /**
   * Resolves a Catalyst schema of a JDBC table and returns [[JDBCRelation]] with the schema.
   */
  def apply(
      parts: Array[Partition],
      jdbcOptions: JDBCOptions)(
      sparkSession: SparkSession): JDBCRelation = {
    val schema = JDBCRelation.getSchema(sparkSession.sessionState.conf.resolver, jdbcOptions)
    JDBCRelation(schema, parts, jdbcOptions)(sparkSession)
  }
}

private[sql] case class JDBCRelation(
    override val schema: StructType,
    parts: Array[Partition],
    jdbcOptions: JDBCOptions)(@transient val sparkSession: SparkSession)
  extends BaseRelation
  with PrunedFilteredScan
  with InsertableRelation {

  override def sqlContext: SQLContext = sparkSession.sqlContext

  override val needConversion: Boolean = false

  // Check if JDBCRDD.compileFilter can accept input filters
  override def unhandledFilters(filters: Array[Filter]): Array[Filter] = {
    if (jdbcOptions.pushDownPredicate) {
      filters.filter(JDBCRDD.compileFilter(_, JdbcDialects.get(jdbcOptions.url)).isEmpty)
    } else {
      filters
    }
  }

  override def buildScan(requiredColumns: Array[String], filters: Array[Filter]): RDD[Row] = {
    // Rely on a type erasure hack to pass RDD[InternalRow] back as RDD[Row]
    JDBCRDD.scanTable(
      sparkSession.sparkContext,
      schema,
      requiredColumns,
      filters,
      parts,
      jdbcOptions).asInstanceOf[RDD[Row]]
  }

  override def insert(data: DataFrame, overwrite: Boolean): Unit = {
    data.write
      .mode(if (overwrite) SaveMode.Overwrite else SaveMode.Append)
      .jdbc(jdbcOptions.url, jdbcOptions.tableOrQuery, jdbcOptions.asProperties)
  }

  override def toString: String = {
    val partitioningInfo = if (parts.nonEmpty) s" [numPartitions=${parts.length}]" else ""
    // credentials should not be included in the plan output, table information is sufficient.
    s"JDBCRelation(${jdbcOptions.tableOrQuery})" + partitioningInfo
  }
}<|MERGE_RESOLUTION|>--- conflicted
+++ resolved
@@ -26,12 +26,8 @@
 import org.apache.spark.rdd.RDD
 import org.apache.spark.sql.{AnalysisException, DataFrame, Row, SaveMode, SparkSession, SQLContext}
 import org.apache.spark.sql.catalyst.analysis._
-<<<<<<< HEAD
-import org.apache.spark.sql.catalyst.util.DateTimeUtils
-=======
 import org.apache.spark.sql.catalyst.util.{DateFormatter, DateTimeUtils, TimestampFormatter}
 import org.apache.spark.sql.catalyst.util.DateTimeUtils.{getZoneId, stringToDate, stringToTimestamp}
->>>>>>> 74c910af
 import org.apache.spark.sql.internal.SQLConf
 import org.apache.spark.sql.jdbc.JdbcDialects
 import org.apache.spark.sql.sources._
@@ -179,12 +175,6 @@
     (dialect.quoteIdentifier(column.name), column.dataType)
   }
 
-<<<<<<< HEAD
-  private def toInternalBoundValue(value: String, columnType: DataType): Long = columnType match {
-    case _: NumericType => value.toLong
-    case DateType => DateTimeUtils.fromJavaDate(Date.valueOf(value)).toLong
-    case TimestampType => DateTimeUtils.fromJavaTimestamp(Timestamp.valueOf(value))
-=======
   private def toInternalBoundValue(
       value: String,
       columnType: DataType,
@@ -200,7 +190,6 @@
       case DateType => parse(stringToDate(_, getZoneId(timeZoneId))).toLong
       case TimestampType => parse(stringToTimestamp(_, getZoneId(timeZoneId)))
     }
->>>>>>> 74c910af
   }
 
   private def toBoundValueInWhereClause(
@@ -210,10 +199,6 @@
     def dateTimeToString(): String = {
       val timeZone = DateTimeUtils.getTimeZone(timeZoneId)
       val dateTimeStr = columnType match {
-<<<<<<< HEAD
-        case DateType => DateTimeUtils.dateToString(value.toInt, timeZone)
-        case TimestampType => DateTimeUtils.timestampToString(value, timeZone)
-=======
         case DateType =>
           val dateFormatter = DateFormatter(DateTimeUtils.getZoneId(timeZoneId))
           dateFormatter.format(value.toInt)
@@ -221,7 +206,6 @@
           val timestampFormatter = TimestampFormatter.getFractionFormatter(
             DateTimeUtils.getZoneId(timeZoneId))
           DateTimeUtils.timestampToString(timestampFormatter, value)
->>>>>>> 74c910af
       }
       s"'$dateTimeStr'"
     }
