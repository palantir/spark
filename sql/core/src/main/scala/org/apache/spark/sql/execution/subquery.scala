/*
 * Licensed to the Apache Software Foundation (ASF) under one or more
 * contributor license agreements.  See the NOTICE file distributed with
 * this work for additional information regarding copyright ownership.
 * The ASF licenses this file to You under the Apache License, Version 2.0
 * (the "License"); you may not use this file except in compliance with
 * the License.  You may obtain a copy of the License at
 *
 *    http://www.apache.org/licenses/LICENSE-2.0
 *
 * Unless required by applicable law or agreed to in writing, software
 * distributed under the License is distributed on an "AS IS" BASIS,
 * WITHOUT WARRANTIES OR CONDITIONS OF ANY KIND, either express or implied.
 * See the License for the specific language governing permissions and
 * limitations under the License.
 */

package org.apache.spark.sql.execution

import scala.collection.mutable
import scala.collection.mutable.ArrayBuffer

import org.apache.spark.broadcast.Broadcast
import org.apache.spark.sql.SparkSession
import org.apache.spark.sql.catalyst.{expressions, InternalRow}
<<<<<<< HEAD
import org.apache.spark.sql.catalyst.expressions.{AttributeSeq, Expression, ExprId, InSet, Literal, PlanExpression}
=======
import org.apache.spark.sql.catalyst.expressions.{AttributeSeq, CreateNamedStruct, Expression, ExprId, InSet, ListQuery, Literal, PlanExpression}
>>>>>>> 74c910af
import org.apache.spark.sql.catalyst.expressions.codegen.{CodegenContext, ExprCode}
import org.apache.spark.sql.catalyst.rules.Rule
import org.apache.spark.sql.internal.SQLConf
import org.apache.spark.sql.types.{BooleanType, DataType, StructType}

/**
 * The base class for subquery that is used in SparkPlan.
 */
abstract class ExecSubqueryExpression extends PlanExpression[BaseSubqueryExec] {
  /**
   * Fill the expression with collected result from executed plan.
   */
  def updateResult(): Unit

  /** Updates the expression with a new plan. */
  override def withNewPlan(plan: BaseSubqueryExec): ExecSubqueryExpression
<<<<<<< HEAD

  override def canonicalize(attrs: AttributeSeq): ExecSubqueryExpression = {
    withNewPlan(plan.canonicalized.asInstanceOf[BaseSubqueryExec])
      .asInstanceOf[ExecSubqueryExpression]
=======
}

object ExecSubqueryExpression {
  /**
   * Returns true when an expression contains a subquery
   */
  def hasSubquery(e: Expression): Boolean = {
    e.find {
      case _: ExecSubqueryExpression => true
      case _ => false
    }.isDefined
>>>>>>> 74c910af
  }
}

/**
 * A subquery that will return only one row and one column.
 *
 * This is the physical copy of ScalarSubquery to be used inside SparkPlan.
 */
case class ScalarSubquery(
    plan: BaseSubqueryExec,
    exprId: ExprId)
  extends ExecSubqueryExpression {

  override def dataType: DataType = plan.schema.fields.head.dataType
  override def children: Seq[Expression] = Nil
  override def nullable: Boolean = true
  override def toString: String = plan.simpleString(SQLConf.get.maxToStringFields)
  override def withNewPlan(query: BaseSubqueryExec): ScalarSubquery = copy(plan = query)

  override def semanticEquals(other: Expression): Boolean = other match {
    case s: ScalarSubquery => plan.sameResult(s.plan)
    case _ => false
  }

  // the first column in first row from `query`.
  @volatile private var result: Any = _
  @volatile private var updated: Boolean = false

  def updateResult(): Unit = {
    val rows = plan.executeCollect()
    if (rows.length > 1) {
      sys.error(s"more than one row returned by a subquery used as an expression:\n$plan")
    }
    if (rows.length == 1) {
      assert(rows(0).numFields == 1,
        s"Expects 1 field, but got ${rows(0).numFields}; something went wrong in analysis")
      result = rows(0).get(0, dataType)
    } else {
      // If there is no rows returned, the result should be null.
      result = null
    }
    updated = true
  }

  override def eval(input: InternalRow): Any = {
    require(updated, s"$this has not finished")
    result
  }

  override def doGenCode(ctx: CodegenContext, ev: ExprCode): ExprCode = {
    require(updated, s"$this has not finished")
    Literal.create(result, dataType).doGenCode(ctx, ev)
  }
}

/**
 * The physical node of in-subquery. This is for Dynamic Partition Pruning only, as in-subquery
 * coming from the original query will always be converted to joins.
 */
case class InSubqueryExec(
    child: Expression,
    plan: BaseSubqueryExec,
    exprId: ExprId,
    private var resultBroadcast: Broadcast[Array[Any]] = null) extends ExecSubqueryExpression {

  @transient private var result: Array[Any] = _

  override def dataType: DataType = BooleanType
  override def children: Seq[Expression] = child :: Nil
  override def nullable: Boolean = child.nullable
  override def toString: String = s"$child IN ${plan.name}"
  override def withNewPlan(plan: BaseSubqueryExec): InSubqueryExec = copy(plan = plan)

  override def semanticEquals(other: Expression): Boolean = other match {
    case in: InSubqueryExec => child.semanticEquals(in.child) && plan.sameResult(in.plan)
    case _ => false
  }

  def updateResult(): Unit = {
    val rows = plan.executeCollect()
    result = child.dataType match {
      case _: StructType => rows.toArray
      case _ => rows.map(_.get(0, child.dataType))
    }
    resultBroadcast = plan.sqlContext.sparkContext.broadcast(result)
  }

  def values(): Option[Array[Any]] = Option(resultBroadcast).map(_.value)

  private def prepareResult(): Unit = {
    require(resultBroadcast != null, s"$this has not finished")
    if (result == null) {
      result = resultBroadcast.value
    }
  }

  override def eval(input: InternalRow): Any = {
    prepareResult()
    val v = child.eval(input)
    if (v == null) {
      null
    } else {
      result.contains(v)
    }
  }

  override def doGenCode(ctx: CodegenContext, ev: ExprCode): ExprCode = {
    prepareResult()
    InSet(child, result.toSet).doGenCode(ctx, ev)
  }

  override lazy val canonicalized: InSubqueryExec = {
    copy(
      child = child.canonicalized,
      plan = plan.canonicalized.asInstanceOf[BaseSubqueryExec],
      exprId = ExprId(0),
      resultBroadcast = null)
  }
}

/**
 * Plans subqueries that are present in the given [[SparkPlan]].
 */
case class PlanSubqueries(sparkSession: SparkSession) extends Rule[SparkPlan] {
  def apply(plan: SparkPlan): SparkPlan = {
    plan.transformAllExpressions {
      case subquery: expressions.ScalarSubquery =>
        val executedPlan = QueryExecution.prepareExecutedPlan(sparkSession, subquery.plan)
        ScalarSubquery(
          SubqueryExec(s"scalar-subquery#${subquery.exprId.id}", executedPlan),
          subquery.exprId)
      case expressions.InSubquery(values, ListQuery(query, _, exprId, _)) =>
        val expr = if (values.length == 1) {
          values.head
        } else {
          CreateNamedStruct(
            values.zipWithIndex.flatMap { case (v, index) =>
              Seq(Literal(s"col_$index"), v)
            }
          )
        }
        val executedPlan = QueryExecution.prepareExecutedPlan(sparkSession, query)
        InSubqueryExec(expr, SubqueryExec(s"subquery#${exprId.id}", executedPlan), exprId)
    }
  }
}

/**
 * Find out duplicated subqueries in the spark plan, then use the same subquery result for all the
 * references.
 */
case class ReuseSubquery(conf: SQLConf) extends Rule[SparkPlan] {

  def apply(plan: SparkPlan): SparkPlan = {
    if (!conf.subqueryReuseEnabled) {
      return plan
    }
    // Build a hash map using schema of subqueries to avoid O(N*N) sameResult calls.
    val subqueries = mutable.HashMap[StructType, ArrayBuffer[BaseSubqueryExec]]()
    plan transformAllExpressions {
      case sub: ExecSubqueryExpression =>
        val sameSchema =
          subqueries.getOrElseUpdate(sub.plan.schema, ArrayBuffer[BaseSubqueryExec]())
        val sameResult = sameSchema.find(_.sameResult(sub.plan))
        if (sameResult.isDefined) {
          sub.withNewPlan(ReusedSubqueryExec(sameResult.get))
        } else {
          sameSchema += sub.plan
          sub
        }
    }
  }
}<|MERGE_RESOLUTION|>--- conflicted
+++ resolved
@@ -23,11 +23,8 @@
 import org.apache.spark.broadcast.Broadcast
 import org.apache.spark.sql.SparkSession
 import org.apache.spark.sql.catalyst.{expressions, InternalRow}
-<<<<<<< HEAD
 import org.apache.spark.sql.catalyst.expressions.{AttributeSeq, Expression, ExprId, InSet, Literal, PlanExpression}
-=======
 import org.apache.spark.sql.catalyst.expressions.{AttributeSeq, CreateNamedStruct, Expression, ExprId, InSet, ListQuery, Literal, PlanExpression}
->>>>>>> 74c910af
 import org.apache.spark.sql.catalyst.expressions.codegen.{CodegenContext, ExprCode}
 import org.apache.spark.sql.catalyst.rules.Rule
 import org.apache.spark.sql.internal.SQLConf
@@ -44,12 +41,12 @@
 
   /** Updates the expression with a new plan. */
   override def withNewPlan(plan: BaseSubqueryExec): ExecSubqueryExpression
-<<<<<<< HEAD
-
+
+// TODO(@jcasale) SPARK-27393 was not in branch-3.0
   override def canonicalize(attrs: AttributeSeq): ExecSubqueryExpression = {
     withNewPlan(plan.canonicalized.asInstanceOf[BaseSubqueryExec])
       .asInstanceOf[ExecSubqueryExpression]
-=======
+  }
 }
 
 object ExecSubqueryExpression {
@@ -61,7 +58,6 @@
       case _: ExecSubqueryExpression => true
       case _ => false
     }.isDefined
->>>>>>> 74c910af
   }
 }
 
