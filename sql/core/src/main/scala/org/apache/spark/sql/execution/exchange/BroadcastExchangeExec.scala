/*
 * Licensed to the Apache Software Foundation (ASF) under one or more
 * contributor license agreements.  See the NOTICE file distributed with
 * this work for additional information regarding copyright ownership.
 * The ASF licenses this file to You under the Apache License, Version 2.0
 * (the "License"); you may not use this file except in compliance with
 * the License.  You may obtain a copy of the License at
 *
 *    http://www.apache.org/licenses/LICENSE-2.0
 *
 * Unless required by applicable law or agreed to in writing, software
 * distributed under the License is distributed on an "AS IS" BASIS,
 * WITHOUT WARRANTIES OR CONDITIONS OF ANY KIND, either express or implied.
 * See the License for the specific language governing permissions and
 * limitations under the License.
 */

package org.apache.spark.sql.execution.exchange

import java.util.UUID
import java.util.concurrent._

import scala.concurrent.{ExecutionContext, Promise}
import scala.concurrent.duration.NANOSECONDS
import scala.util.control.NonFatal

import org.apache.spark.{broadcast, SparkException}
import org.apache.spark.launcher.SparkLauncher
import org.apache.spark.rdd.RDD
import org.apache.spark.sql.catalyst.InternalRow
import org.apache.spark.sql.catalyst.expressions.UnsafeRow
import org.apache.spark.sql.catalyst.plans.physical.{BroadcastMode, BroadcastPartitioning, Partitioning}
import org.apache.spark.sql.execution.{SparkPlan, SQLExecution}
import org.apache.spark.sql.execution.joins.HashedRelation
import org.apache.spark.sql.execution.metric.SQLMetrics
import org.apache.spark.sql.internal.{SQLConf, StaticSQLConf}
import org.apache.spark.unsafe.map.BytesToBytesMap
import org.apache.spark.util.{SparkFatalException, ThreadUtils}

/**
 * A [[BroadcastExchangeExec]] collects, transforms and finally broadcasts the result of
 * a transformed SparkPlan.
 */
case class BroadcastExchangeExec(
    mode: BroadcastMode,
    child: SparkPlan) extends Exchange {
  import BroadcastExchangeExec._

  private[sql] val runId: UUID = UUID.randomUUID

  private[sql] val runId: UUID = UUID.randomUUID

  override lazy val metrics = Map(
    "dataSize" -> SQLMetrics.createSizeMetric(sparkContext, "data size"),
    "collectTime" -> SQLMetrics.createTimingMetric(sparkContext, "time to collect"),
    "buildTime" -> SQLMetrics.createTimingMetric(sparkContext, "time to build"),
    "broadcastTime" -> SQLMetrics.createTimingMetric(sparkContext, "time to broadcast"))

  override def outputPartitioning: Partitioning = BroadcastPartitioning(mode)

  override def doCanonicalize(): SparkPlan = {
    BroadcastExchangeExec(mode.canonicalized, child.canonicalized)
  }

  @transient
  private lazy val promise = Promise[broadcast.Broadcast[Any]]()

  /**
   * For registering callbacks on `relationFuture`.
   * Note that calling this field will not start the execution of broadcast job.
   */
  @transient
  lazy val completionFuture: scala.concurrent.Future[broadcast.Broadcast[Any]] = promise.future

  @transient
  private val timeout: Long = SQLConf.get.broadcastTimeout

  @transient
  private[sql] lazy val relationFuture: Future[broadcast.Broadcast[Any]] = {
<<<<<<< HEAD
    // relationFuture is used in "doExecute". Therefore we can get the execution id correctly here.
    val executionId = sparkContext.getLocalProperty(SQLExecution.EXECUTION_ID_KEY)
    val task = new Callable[broadcast.Broadcast[Any]]() {
      override def call(): broadcast.Broadcast[Any] = {
        // This will run in another thread. Set the execution id so that we can connect these jobs
        // with the correct execution.
        SQLExecution.withExecutionId(sqlContext.sparkSession, executionId) {
=======
    SQLExecution.withThreadLocalCaptured[broadcast.Broadcast[Any]](
      sqlContext.sparkSession, BroadcastExchangeExec.executionContext) {
>>>>>>> 74c910af
          try {
            // Setup a job group here so later it may get cancelled by groupId if necessary.
            sparkContext.setJobGroup(runId.toString, s"broadcast exchange (runId $runId)",
              interruptOnCancel = true)
            val beforeCollect = System.nanoTime()
            // Use executeCollect/executeCollectIterator to avoid conversion to Scala types
            val (numRows, input) = child.executeCollectIterator()
<<<<<<< HEAD
            if (numRows >= 512000000) {
              throw new SparkException(
                s"Cannot broadcast the table with 512 million or more rows: $numRows rows")
=======
            if (numRows >= MAX_BROADCAST_TABLE_ROWS) {
              throw new SparkException(
                s"Cannot broadcast the table over $MAX_BROADCAST_TABLE_ROWS rows: $numRows rows")
>>>>>>> 74c910af
            }

            val beforeBuild = System.nanoTime()
            longMetric("collectTime") += NANOSECONDS.toMillis(beforeBuild - beforeCollect)

            // Construct the relation.
            val relation = mode.transform(input, Some(numRows))

            val dataSize = relation match {
              case map: HashedRelation =>
                map.estimatedSize
              case arr: Array[InternalRow] =>
                arr.map(_.asInstanceOf[UnsafeRow].getSizeInBytes.toLong).sum
              case _ =>
                throw new SparkException("[BUG] BroadcastMode.transform returned unexpected " +
                  s"type: ${relation.getClass.getName}")
            }

            longMetric("dataSize") += dataSize
<<<<<<< HEAD
            if (dataSize >= (8L << 30)) {
=======
            if (dataSize >= MAX_BROADCAST_TABLE_BYTES) {
>>>>>>> 74c910af
              throw new SparkException(
                s"Cannot broadcast the table that is larger than 8GB: ${dataSize >> 30} GB")
            }

            val beforeBroadcast = System.nanoTime()
            longMetric("buildTime") += NANOSECONDS.toMillis(beforeBroadcast - beforeBuild)

            // Broadcast the relation
            val broadcasted = sparkContext.broadcast(relation)
            longMetric("broadcastTime") += NANOSECONDS.toMillis(
              System.nanoTime() - beforeBroadcast)
<<<<<<< HEAD

            SQLMetrics.postDriverMetricUpdates(sparkContext, executionId, metrics.values.toSeq)
            promise.success(broadcasted)
=======
            val executionId = sparkContext.getLocalProperty(SQLExecution.EXECUTION_ID_KEY)
            SQLMetrics.postDriverMetricUpdates(sparkContext, executionId, metrics.values.toSeq)
            promise.trySuccess(broadcasted)
>>>>>>> 74c910af
            broadcasted
          } catch {
            // SPARK-24294: To bypass scala bug: https://github.com/scala/bug/issues/9554, we throw
            // SparkFatalException, which is a subclass of Exception. ThreadUtils.awaitResult
            // will catch this exception and re-throw the wrapped fatal throwable.
            case oe: OutOfMemoryError =>
              val ex = new SparkFatalException(
                new OutOfMemoryError("Not enough memory to build and broadcast the table to all " +
                  "worker nodes. As a workaround, you can either disable broadcast by setting " +
                  s"${SQLConf.AUTO_BROADCASTJOIN_THRESHOLD.key} to -1 or increase the spark " +
                  s"driver memory by setting ${SparkLauncher.DRIVER_MEMORY} to a higher value.")
                  .initCause(oe.getCause))
<<<<<<< HEAD
              promise.failure(ex)
              throw ex
            case e if !NonFatal(e) =>
              val ex = new SparkFatalException(e)
              promise.failure(ex)
              throw ex
            case e: Throwable =>
              promise.failure(e)
              throw e
          }
        }
      }
    }
    BroadcastExchangeExec.executionContext.submit[broadcast.Broadcast[Any]](task)
=======
              promise.tryFailure(ex)
              throw ex
            case e if !NonFatal(e) =>
              val ex = new SparkFatalException(e)
              promise.tryFailure(ex)
              throw ex
            case e: Throwable =>
              promise.tryFailure(e)
              throw e
          }
    }
>>>>>>> 74c910af
  }

  override protected def doPrepare(): Unit = {
    // Materialize the future.
    relationFuture
  }

  override protected def doExecute(): RDD[InternalRow] = {
    throw new UnsupportedOperationException(
      "BroadcastExchange does not support the execute() code path.")
  }

  override protected[sql] def doExecuteBroadcast[T](): broadcast.Broadcast[T] = {
    try {
      relationFuture.get(timeout, TimeUnit.SECONDS).asInstanceOf[broadcast.Broadcast[T]]
    } catch {
      case ex: TimeoutException =>
        logError(s"Could not execute broadcast in $timeout secs.", ex)
        if (!relationFuture.isDone) {
          sparkContext.cancelJobGroup(runId.toString)
          relationFuture.cancel(true)
        }
        throw new SparkException(s"Could not execute broadcast in $timeout secs. " +
          s"You can increase the timeout for broadcasts via ${SQLConf.BROADCAST_TIMEOUT.key} or " +
          s"disable broadcast join by setting ${SQLConf.AUTO_BROADCASTJOIN_THRESHOLD.key} to -1",
          ex)
    }
  }
}

object BroadcastExchangeExec {
  // Since the maximum number of keys that BytesToBytesMap supports is 1 << 29,
  // and only 70% of the slots can be used before growing in HashedRelation,
  // here the limitation should not be over 341 million.
  val MAX_BROADCAST_TABLE_ROWS = (BytesToBytesMap.MAX_CAPACITY / 1.5).toLong

  val MAX_BROADCAST_TABLE_BYTES = 8L << 30

  private[execution] val executionContext = ExecutionContext.fromExecutorService(
      ThreadUtils.newDaemonCachedThreadPool("broadcast-exchange",
        SQLConf.get.getConf(StaticSQLConf.BROADCAST_EXCHANGE_MAX_THREAD_THRESHOLD)))
}<|MERGE_RESOLUTION|>--- conflicted
+++ resolved
@@ -77,18 +77,8 @@
 
   @transient
   private[sql] lazy val relationFuture: Future[broadcast.Broadcast[Any]] = {
-<<<<<<< HEAD
-    // relationFuture is used in "doExecute". Therefore we can get the execution id correctly here.
-    val executionId = sparkContext.getLocalProperty(SQLExecution.EXECUTION_ID_KEY)
-    val task = new Callable[broadcast.Broadcast[Any]]() {
-      override def call(): broadcast.Broadcast[Any] = {
-        // This will run in another thread. Set the execution id so that we can connect these jobs
-        // with the correct execution.
-        SQLExecution.withExecutionId(sqlContext.sparkSession, executionId) {
-=======
     SQLExecution.withThreadLocalCaptured[broadcast.Broadcast[Any]](
       sqlContext.sparkSession, BroadcastExchangeExec.executionContext) {
->>>>>>> 74c910af
           try {
             // Setup a job group here so later it may get cancelled by groupId if necessary.
             sparkContext.setJobGroup(runId.toString, s"broadcast exchange (runId $runId)",
@@ -96,15 +86,9 @@
             val beforeCollect = System.nanoTime()
             // Use executeCollect/executeCollectIterator to avoid conversion to Scala types
             val (numRows, input) = child.executeCollectIterator()
-<<<<<<< HEAD
-            if (numRows >= 512000000) {
-              throw new SparkException(
-                s"Cannot broadcast the table with 512 million or more rows: $numRows rows")
-=======
             if (numRows >= MAX_BROADCAST_TABLE_ROWS) {
               throw new SparkException(
                 s"Cannot broadcast the table over $MAX_BROADCAST_TABLE_ROWS rows: $numRows rows")
->>>>>>> 74c910af
             }
 
             val beforeBuild = System.nanoTime()
@@ -124,11 +108,7 @@
             }
 
             longMetric("dataSize") += dataSize
-<<<<<<< HEAD
-            if (dataSize >= (8L << 30)) {
-=======
             if (dataSize >= MAX_BROADCAST_TABLE_BYTES) {
->>>>>>> 74c910af
               throw new SparkException(
                 s"Cannot broadcast the table that is larger than 8GB: ${dataSize >> 30} GB")
             }
@@ -140,15 +120,9 @@
             val broadcasted = sparkContext.broadcast(relation)
             longMetric("broadcastTime") += NANOSECONDS.toMillis(
               System.nanoTime() - beforeBroadcast)
-<<<<<<< HEAD
-
-            SQLMetrics.postDriverMetricUpdates(sparkContext, executionId, metrics.values.toSeq)
-            promise.success(broadcasted)
-=======
             val executionId = sparkContext.getLocalProperty(SQLExecution.EXECUTION_ID_KEY)
             SQLMetrics.postDriverMetricUpdates(sparkContext, executionId, metrics.values.toSeq)
             promise.trySuccess(broadcasted)
->>>>>>> 74c910af
             broadcasted
           } catch {
             // SPARK-24294: To bypass scala bug: https://github.com/scala/bug/issues/9554, we throw
@@ -161,22 +135,6 @@
                   s"${SQLConf.AUTO_BROADCASTJOIN_THRESHOLD.key} to -1 or increase the spark " +
                   s"driver memory by setting ${SparkLauncher.DRIVER_MEMORY} to a higher value.")
                   .initCause(oe.getCause))
-<<<<<<< HEAD
-              promise.failure(ex)
-              throw ex
-            case e if !NonFatal(e) =>
-              val ex = new SparkFatalException(e)
-              promise.failure(ex)
-              throw ex
-            case e: Throwable =>
-              promise.failure(e)
-              throw e
-          }
-        }
-      }
-    }
-    BroadcastExchangeExec.executionContext.submit[broadcast.Broadcast[Any]](task)
-=======
               promise.tryFailure(ex)
               throw ex
             case e if !NonFatal(e) =>
@@ -188,7 +146,6 @@
               throw e
           }
     }
->>>>>>> 74c910af
   }
 
   override protected def doPrepare(): Unit = {
