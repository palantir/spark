--- conflicted
+++ resolved
@@ -786,13 +786,6 @@
    * one of the known case-insensitive shorten names (`none`, `bzip2`, `gzip`, `lz4`,
    * `snappy` and `deflate`). </li>
    * <li>`dateFormat` (default `yyyy-MM-dd`): sets the string that indicates a date format.
-<<<<<<< HEAD
-   * Custom date formats follow the formats at `java.text.SimpleDateFormat`. This applies to
-   * date type.</li>
-   * <li>`timestampFormat` (default `yyyy-MM-dd'T'HH:mm:ss.SSSXXX`): sets the string that
-   * indicates a timestamp format. Custom date formats follow the formats at
-   * `java.text.SimpleDateFormat`. This applies to timestamp type.</li>
-=======
    * Custom date formats follow the formats at
    * <a href="https://spark.apache.org/docs/latest/sql-ref-datetime-pattern.html">
    *   Datetime Patterns</a>.
@@ -802,7 +795,6 @@
    * <a href="https://spark.apache.org/docs/latest/sql-ref-datetime-pattern.html">
    *   Datetime Patterns</a>.
    * This applies to timestamp type.</li>
->>>>>>> 74c910af
    * <li>`encoding` (by default it is not set): specifies encoding (charset) of saved json
    * files. If it is not set, the UTF-8 charset will be used. </li>
    * <li>`lineSep` (default `\n`): defines the line separator that should be used for writing.</li>
@@ -919,13 +911,6 @@
    * one of the known case-insensitive shorten names (`none`, `bzip2`, `gzip`, `lz4`,
    * `snappy` and `deflate`). </li>
    * <li>`dateFormat` (default `yyyy-MM-dd`): sets the string that indicates a date format.
-<<<<<<< HEAD
-   * Custom date formats follow the formats at `java.text.SimpleDateFormat`. This applies to
-   * date type.</li>
-   * <li>`timestampFormat` (default `yyyy-MM-dd'T'HH:mm:ss.SSSXXX`): sets the string that
-   * indicates a timestamp format. Custom date formats follow the formats at
-   * `java.text.SimpleDateFormat`. This applies to timestamp type.</li>
-=======
    * Custom date formats follow the formats at
    * <a href="https://spark.apache.org/docs/latest/sql-ref-datetime-pattern.html">
    *   Datetime Patterns</a>.
@@ -935,7 +920,6 @@
    * <a href="https://spark.apache.org/docs/latest/sql-ref-datetime-pattern.html">
    *   Datetime Patterns</a>.
    * This applies to timestamp type.</li>
->>>>>>> 74c910af
    * <li>`ignoreLeadingWhiteSpace` (default `true`): a flag indicating whether or not leading
    * whitespaces from values being written should be skipped.</li>
    * <li>`ignoreTrailingWhiteSpace` (default `true`): a flag indicating defines whether or not
