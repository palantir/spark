/*
 * Licensed to the Apache Software Foundation (ASF) under one or more
 * contributor license agreements.  See the NOTICE file distributed with
 * this work for additional information regarding copyright ownership.
 * The ASF licenses this file to You under the Apache License, Version 2.0
 * (the "License"); you may not use this file except in compliance with
 * the License.  You may obtain a copy of the License at
 *
 *    http://www.apache.org/licenses/LICENSE-2.0
 *
 * Unless required by applicable law or agreed to in writing, software
 * distributed under the License is distributed on an "AS IS" BASIS,
 * WITHOUT WARRANTIES OR CONDITIONS OF ANY KIND, either express or implied.
 * See the License for the specific language governing permissions and
 * limitations under the License.
 */

package org.apache.spark.sql.execution.datasources

import java.util.concurrent.Callable

import scala.collection.mutable.ArrayBuffer

import org.apache.spark.internal.Logging
import org.apache.spark.rdd.RDD
import org.apache.spark.sql._
import org.apache.spark.sql.catalyst.{CatalystTypeConverters, InternalRow, QualifiedTableName}
import org.apache.spark.sql.catalyst.CatalystTypeConverters.convertToScala
import org.apache.spark.sql.catalyst.analysis._
import org.apache.spark.sql.catalyst.catalog.{CatalogRelation, CatalogUtils}
import org.apache.spark.sql.catalyst.expressions
import org.apache.spark.sql.catalyst.expressions._
import org.apache.spark.sql.catalyst.planning.PhysicalOperation
import org.apache.spark.sql.catalyst.plans.logical.{InsertIntoTable, LogicalPlan, Project}
import org.apache.spark.sql.catalyst.plans.physical.{HashPartitioning, UnknownPartitioning}
import org.apache.spark.sql.catalyst.rules.Rule
import org.apache.spark.sql.execution.{RowDataSourceScanExec, SparkPlan}
import org.apache.spark.sql.execution.command._
import org.apache.spark.sql.internal.SQLConf
import org.apache.spark.sql.sources._
import org.apache.spark.sql.types._
import org.apache.spark.unsafe.types.UTF8String

/**
 * Replaces generic operations with specific variants that are designed to work with Spark
 * SQL Data Sources.
 *
 * Note that, this rule must be run after `PreprocessTableCreation` and
 * `PreprocessTableInsertion`.
 */
case class DataSourceAnalysis(conf: SQLConf) extends Rule[LogicalPlan] with CastSupport {

  def resolver: Resolver = conf.resolver

  // Visible for testing.
  def convertStaticPartitions(
      sourceAttributes: Seq[Attribute],
      providedPartitions: Map[String, Option[String]],
      targetAttributes: Seq[Attribute],
      targetPartitionSchema: StructType): Seq[NamedExpression] = {

    assert(providedPartitions.exists(_._2.isDefined))

    val staticPartitions = providedPartitions.flatMap {
      case (partKey, Some(partValue)) => (partKey, partValue) :: Nil
      case (_, None) => Nil
    }

    // The sum of the number of static partition columns and columns provided in the SELECT
    // clause needs to match the number of columns of the target table.
    if (staticPartitions.size + sourceAttributes.size != targetAttributes.size) {
      throw new AnalysisException(
        s"The data to be inserted needs to have the same number of " +
          s"columns as the target table: target table has ${targetAttributes.size} " +
          s"column(s) but the inserted data has ${sourceAttributes.size + staticPartitions.size} " +
          s"column(s), which contain ${staticPartitions.size} partition column(s) having " +
          s"assigned constant values.")
    }

    if (providedPartitions.size != targetPartitionSchema.fields.size) {
      throw new AnalysisException(
        s"The data to be inserted needs to have the same number of " +
          s"partition columns as the target table: target table " +
          s"has ${targetPartitionSchema.fields.size} partition column(s) but the inserted " +
          s"data has ${providedPartitions.size} partition columns specified.")
    }

    staticPartitions.foreach {
      case (partKey, partValue) =>
        if (!targetPartitionSchema.fields.exists(field => resolver(field.name, partKey))) {
          throw new AnalysisException(
            s"$partKey is not a partition column. Partition columns are " +
              s"${targetPartitionSchema.fields.map(_.name).mkString("[", ",", "]")}")
        }
    }

    val partitionList = targetPartitionSchema.fields.map { field =>
      val potentialSpecs = staticPartitions.filter {
        case (partKey, partValue) => resolver(field.name, partKey)
      }
      if (potentialSpecs.isEmpty) {
        None
      } else if (potentialSpecs.size == 1) {
        val partValue = potentialSpecs.head._2
        Some(Alias(cast(Literal(partValue), field.dataType), field.name)())
      } else {
        throw new AnalysisException(
          s"Partition column ${field.name} have multiple values specified, " +
            s"${potentialSpecs.mkString("[", ", ", "]")}. Please only specify a single value.")
      }
    }

    // We first drop all leading static partitions using dropWhile and check if there is
    // any static partition appear after dynamic partitions.
    partitionList.dropWhile(_.isDefined).collectFirst {
      case Some(_) =>
        throw new AnalysisException(
          s"The ordering of partition columns is " +
            s"${targetPartitionSchema.fields.map(_.name).mkString("[", ",", "]")}. " +
            "All partition columns having constant values need to appear before other " +
            "partition columns that do not have an assigned constant value.")
    }

    assert(partitionList.take(staticPartitions.size).forall(_.isDefined))
    val projectList =
      sourceAttributes.take(targetAttributes.size - targetPartitionSchema.fields.size) ++
        partitionList.take(staticPartitions.size).map(_.get) ++
        sourceAttributes.takeRight(targetPartitionSchema.fields.size - staticPartitions.size)

    projectList
  }

  override def apply(plan: LogicalPlan): LogicalPlan = plan transform {
    case CreateTable(tableDesc, mode, None) if DDLUtils.isDatasourceTable(tableDesc) =>
      CreateDataSourceTableCommand(tableDesc, ignoreIfExists = mode == SaveMode.Ignore)

    case CreateTable(tableDesc, mode, Some(query))
        if query.resolved && DDLUtils.isDatasourceTable(tableDesc) =>
      CreateDataSourceTableAsSelectCommand(tableDesc, mode, query)

    case InsertIntoTable(l @ LogicalRelation(_: InsertableRelation, _, _),
        parts, query, overwrite, false) if parts.isEmpty =>
      InsertIntoDataSourceCommand(l, query, overwrite)

    case InsertIntoTable(
        l @ LogicalRelation(t: HadoopFsRelation, _, table), parts, query, overwrite, false) =>
      // If the InsertIntoTable command is for a partitioned HadoopFsRelation and
      // the user has specified static partitions, we add a Project operator on top of the query
      // to include those constant column values in the query result.
      //
      // Example:
      // Let's say that we have a table "t", which is created by
      // CREATE TABLE t (a INT, b INT, c INT) USING parquet PARTITIONED BY (b, c)
      // The statement of "INSERT INTO TABLE t PARTITION (b=2, c) SELECT 1, 3"
      // will be converted to "INSERT INTO TABLE t PARTITION (b, c) SELECT 1, 2, 3".
      //
      // Basically, we will put those partition columns having a assigned value back
      // to the SELECT clause. The output of the SELECT clause is organized as
      // normal_columns static_partitioning_columns dynamic_partitioning_columns.
      // static_partitioning_columns are partitioning columns having assigned
      // values in the PARTITION clause (e.g. b in the above example).
      // dynamic_partitioning_columns are partitioning columns that do not assigned
      // values in the PARTITION clause (e.g. c in the above example).
      val actualQuery = if (parts.exists(_._2.isDefined)) {
        val projectList = convertStaticPartitions(
          sourceAttributes = query.output,
          providedPartitions = parts,
          targetAttributes = l.output,
          targetPartitionSchema = t.partitionSchema)
        Project(projectList, query)
      } else {
        query
      }

      // Sanity check
      if (t.location.rootPaths.size != 1) {
        throw new AnalysisException("Can only write data to relations with a single path.")
      }

      val outputPath = t.location.rootPaths.head
      val inputPaths = actualQuery.collect {
        case LogicalRelation(r: HadoopFsRelation, _, _) => r.location.rootPaths
      }.flatten

      val mode = if (overwrite) SaveMode.Overwrite else SaveMode.Append
      if (overwrite && inputPaths.contains(outputPath)) {
        throw new AnalysisException(
          "Cannot overwrite a path that is also being read from.")
      }

      val partitionSchema = actualQuery.resolve(
        t.partitionSchema, t.sparkSession.sessionState.analyzer.resolver)
      val staticPartitions = parts.filter(_._2.nonEmpty).map { case (k, v) => k -> v.get }

      InsertIntoHadoopFsRelationCommand(
        outputPath,
        staticPartitions,
        partitionSchema,
        t.bucketSpec,
        t.fileFormat,
        t.options,
        actualQuery,
        mode,
        table,
        Some(t.location))
  }
}


/**
 * Replaces [[CatalogRelation]] with data source table if its table provider is not hive.
 */
class FindDataSourceTable(sparkSession: SparkSession) extends Rule[LogicalPlan] {
  private def readDataSourceTable(r: CatalogRelation): LogicalPlan = {
    val table = r.tableMeta
    val qualifiedTableName = QualifiedTableName(table.database, table.identifier.table)
    val cache = sparkSession.sessionState.catalog.tableRelationCache
<<<<<<< HEAD
    val inMemory =
      sparkSession.sparkContext.conf.get(StaticSQLConf.CATALOG_IMPLEMENTATION) == "in-memory"
=======
>>>>>>> a355b667

    val plan = cache.get(qualifiedTableName, new Callable[LogicalPlan]() {
      override def call(): LogicalPlan = {
        val pathOption = table.storage.locationUri.map("path" -> CatalogUtils.URIToString(_))
        val dataSource =
          DataSource(
            sparkSession,
            // In older version(prior to 2.1) of Spark, the table schema can be empty and should be
            // inferred at runtime. We should still support it.
            userSpecifiedSchema = if (table.schema.isEmpty) None else Some(table.schema),
            partitionColumns = table.partitionColumnNames,
            bucketSpec = table.bucketSpec,
            className = table.provider.get,
            options = table.storage.properties ++ pathOption,
<<<<<<< HEAD
            // TODO: improve `InMemoryCatalog` and remove this limitation.
            catalogTable = if (inMemory) None else Some(table))
=======
            catalogTable = Some(table))
>>>>>>> a355b667

        LogicalRelation(dataSource.resolveRelation(checkFilesExist = false), table)
      }
    }).asInstanceOf[LogicalRelation]

    if (r.output.isEmpty) {
      // It's possible that the table schema is empty and need to be inferred at runtime. For this
      // case, we don't need to change the output of the cached plan.
      plan
    } else {
      plan.copy(output = r.output)
    }
  }

  override def apply(plan: LogicalPlan): LogicalPlan = plan transform {
    case i @ InsertIntoTable(r: CatalogRelation, _, _, _, _)
        if DDLUtils.isDatasourceTable(r.tableMeta) =>
      i.copy(table = readDataSourceTable(r))

    case r: CatalogRelation if DDLUtils.isDatasourceTable(r.tableMeta) =>
      readDataSourceTable(r)
  }
}


/**
 * A Strategy for planning scans over data sources defined using the sources API.
 */
case class DataSourceStrategy(conf: SQLConf) extends Strategy with Logging with CastSupport {
  import DataSourceStrategy._

  def apply(plan: LogicalPlan): Seq[execution.SparkPlan] = plan match {
    case PhysicalOperation(projects, filters, l @ LogicalRelation(t: CatalystScan, _, _)) =>
      pruneFilterProjectRaw(
        l,
        projects,
        filters,
        (requestedColumns, allPredicates, _) =>
          toCatalystRDD(l, requestedColumns, t.buildScan(requestedColumns, allPredicates))) :: Nil

    case PhysicalOperation(projects, filters, l @ LogicalRelation(t: PrunedFilteredScan, _, _)) =>
      pruneFilterProject(
        l,
        projects,
        filters,
        (a, f) => toCatalystRDD(l, a, t.buildScan(a.map(_.name).toArray, f))) :: Nil

    case PhysicalOperation(projects, filters, l @ LogicalRelation(t: PrunedScan, _, _)) =>
      pruneFilterProject(
        l,
        projects,
        filters,
        (a, _) => toCatalystRDD(l, a, t.buildScan(a.map(_.name).toArray))) :: Nil

    case l @ LogicalRelation(baseRelation: TableScan, _, _) =>
      RowDataSourceScanExec(
        l.output,
        toCatalystRDD(l, baseRelation.buildScan()),
        baseRelation,
        UnknownPartitioning(0),
        Map.empty,
        None) :: Nil

    case _ => Nil
  }

  // Get the bucket ID based on the bucketing values.
  // Restriction: Bucket pruning works iff the bucketing column has one and only one column.
  def getBucketId(bucketColumn: Attribute, numBuckets: Int, value: Any): Int = {
    val mutableRow = new SpecificInternalRow(Seq(bucketColumn.dataType))
    mutableRow(0) = cast(Literal(value), bucketColumn.dataType).eval(null)
    val bucketIdGeneration = UnsafeProjection.create(
      HashPartitioning(bucketColumn :: Nil, numBuckets).partitionIdExpression :: Nil,
      bucketColumn :: Nil)

    bucketIdGeneration(mutableRow).getInt(0)
  }

  // Based on Public API.
  private def pruneFilterProject(
      relation: LogicalRelation,
      projects: Seq[NamedExpression],
      filterPredicates: Seq[Expression],
      scanBuilder: (Seq[Attribute], Array[Filter]) => RDD[InternalRow]) = {
    pruneFilterProjectRaw(
      relation,
      projects,
      filterPredicates,
      (requestedColumns, _, pushedFilters) => {
        scanBuilder(requestedColumns, pushedFilters.toArray)
      })
  }

  // Based on Catalyst expressions. The `scanBuilder` function accepts three arguments:
  //
  //  1. A `Seq[Attribute]`, containing all required column attributes. Used to handle relation
  //     traits that support column pruning (e.g. `PrunedScan` and `PrunedFilteredScan`).
  //
  //  2. A `Seq[Expression]`, containing all gathered Catalyst filter expressions, only used for
  //     `CatalystScan`.
  //
  //  3. A `Seq[Filter]`, containing all data source `Filter`s that are converted from (possibly a
  //     subset of) Catalyst filter expressions and can be handled by `relation`.  Used to handle
  //     relation traits (`CatalystScan` excluded) that support filter push-down (e.g.
  //     `PrunedFilteredScan` and `HadoopFsRelation`).
  //
  // Note that 2 and 3 shouldn't be used together.
  private def pruneFilterProjectRaw(
    relation: LogicalRelation,
    projects: Seq[NamedExpression],
    filterPredicates: Seq[Expression],
    scanBuilder: (Seq[Attribute], Seq[Expression], Seq[Filter]) => RDD[InternalRow]): SparkPlan = {

    val projectSet = AttributeSet(projects.flatMap(_.references))
    val filterSet = AttributeSet(filterPredicates.flatMap(_.references))

    val candidatePredicates = filterPredicates.map { _ transform {
      case a: AttributeReference => relation.attributeMap(a) // Match original case of attributes.
    }}

    val (unhandledPredicates, pushedFilters, handledFilters) =
      selectFilters(relation.relation, candidatePredicates)

    // A set of column attributes that are only referenced by pushed down filters.  We can eliminate
    // them from requested columns.
    val handledSet = {
      val handledPredicates = filterPredicates.filterNot(unhandledPredicates.contains)
      val unhandledSet = AttributeSet(unhandledPredicates.flatMap(_.references))
      AttributeSet(handledPredicates.flatMap(_.references)) --
        (projectSet ++ unhandledSet).map(relation.attributeMap)
    }

    // Combines all Catalyst filter `Expression`s that are either not convertible to data source
    // `Filter`s or cannot be handled by `relation`.
    val filterCondition = unhandledPredicates.reduceLeftOption(expressions.And)

    // These metadata values make scan plans uniquely identifiable for equality checking.
    // TODO(SPARK-17701) using strings for equality checking is brittle
    val metadata: Map[String, String] = {
      val pairs = ArrayBuffer.empty[(String, String)]

      // Mark filters which are handled by the underlying DataSource with an Astrisk
      if (pushedFilters.nonEmpty) {
        val markedFilters = for (filter <- pushedFilters) yield {
            if (handledFilters.contains(filter)) s"*$filter" else s"$filter"
        }
        pairs += ("PushedFilters" -> markedFilters.mkString("[", ", ", "]"))
      }
      pairs += ("ReadSchema" ->
        StructType.fromAttributes(projects.map(_.toAttribute)).catalogString)
      pairs.toMap
    }

    if (projects.map(_.toAttribute) == projects &&
        projectSet.size == projects.size &&
        filterSet.subsetOf(projectSet)) {
      // When it is possible to just use column pruning to get the right projection and
      // when the columns of this projection are enough to evaluate all filter conditions,
      // just do a scan followed by a filter, with no extra project.
      val requestedColumns = projects
        // Safe due to if above.
        .asInstanceOf[Seq[Attribute]]
        // Match original case of attributes.
        .map(relation.attributeMap)
        // Don't request columns that are only referenced by pushed filters.
        .filterNot(handledSet.contains)

      val scan = RowDataSourceScanExec(
        projects.map(_.toAttribute),
        scanBuilder(requestedColumns, candidatePredicates, pushedFilters),
        relation.relation, UnknownPartitioning(0), metadata,
        relation.catalogTable.map(_.identifier))
      filterCondition.map(execution.FilterExec(_, scan)).getOrElse(scan)
    } else {
      // Don't request columns that are only referenced by pushed filters.
      val requestedColumns =
        (projectSet ++ filterSet -- handledSet).map(relation.attributeMap).toSeq

      val scan = RowDataSourceScanExec(
        requestedColumns,
        scanBuilder(requestedColumns, candidatePredicates, pushedFilters),
        relation.relation, UnknownPartitioning(0), metadata,
        relation.catalogTable.map(_.identifier))
      execution.ProjectExec(
        projects, filterCondition.map(execution.FilterExec(_, scan)).getOrElse(scan))
    }
  }

  /**
   * Convert RDD of Row into RDD of InternalRow with objects in catalyst types
   */
  private[this] def toCatalystRDD(
      relation: LogicalRelation,
      output: Seq[Attribute],
      rdd: RDD[Row]): RDD[InternalRow] = {
    if (relation.relation.needConversion) {
      execution.RDDConversions.rowToRowRdd(rdd, output.map(_.dataType))
    } else {
      rdd.asInstanceOf[RDD[InternalRow]]
    }
  }

  /**
   * Convert RDD of Row into RDD of InternalRow with objects in catalyst types
   */
  private[this] def toCatalystRDD(relation: LogicalRelation, rdd: RDD[Row]): RDD[InternalRow] = {
    toCatalystRDD(relation, relation.output, rdd)
  }
}

object DataSourceStrategy {
  /**
   * Tries to translate a Catalyst [[Expression]] into data source [[Filter]].
   *
   * @return a `Some[Filter]` if the input [[Expression]] is convertible, otherwise a `None`.
   */
  protected[sql] def translateFilter(predicate: Expression): Option[Filter] = {
    predicate match {
      case expressions.EqualTo(a: Attribute, Literal(v, t)) =>
        Some(sources.EqualTo(a.name, convertToScala(v, t)))
      case expressions.EqualTo(Literal(v, t), a: Attribute) =>
        Some(sources.EqualTo(a.name, convertToScala(v, t)))

      case expressions.EqualNullSafe(a: Attribute, Literal(v, t)) =>
        Some(sources.EqualNullSafe(a.name, convertToScala(v, t)))
      case expressions.EqualNullSafe(Literal(v, t), a: Attribute) =>
        Some(sources.EqualNullSafe(a.name, convertToScala(v, t)))

      case expressions.GreaterThan(a: Attribute, Literal(v, t)) =>
        Some(sources.GreaterThan(a.name, convertToScala(v, t)))
      case expressions.GreaterThan(Literal(v, t), a: Attribute) =>
        Some(sources.LessThan(a.name, convertToScala(v, t)))

      case expressions.LessThan(a: Attribute, Literal(v, t)) =>
        Some(sources.LessThan(a.name, convertToScala(v, t)))
      case expressions.LessThan(Literal(v, t), a: Attribute) =>
        Some(sources.GreaterThan(a.name, convertToScala(v, t)))

      case expressions.GreaterThanOrEqual(a: Attribute, Literal(v, t)) =>
        Some(sources.GreaterThanOrEqual(a.name, convertToScala(v, t)))
      case expressions.GreaterThanOrEqual(Literal(v, t), a: Attribute) =>
        Some(sources.LessThanOrEqual(a.name, convertToScala(v, t)))

      case expressions.LessThanOrEqual(a: Attribute, Literal(v, t)) =>
        Some(sources.LessThanOrEqual(a.name, convertToScala(v, t)))
      case expressions.LessThanOrEqual(Literal(v, t), a: Attribute) =>
        Some(sources.GreaterThanOrEqual(a.name, convertToScala(v, t)))

      case expressions.InSet(a: Attribute, set) =>
        val toScala = CatalystTypeConverters.createToScalaConverter(a.dataType)
        Some(sources.In(a.name, set.toArray.map(toScala)))

      // Because we only convert In to InSet in Optimizer when there are more than certain
      // items. So it is possible we still get an In expression here that needs to be pushed
      // down.
      case expressions.In(a: Attribute, list) if !list.exists(!_.isInstanceOf[Literal]) =>
        val hSet = list.map(e => e.eval(EmptyRow))
        val toScala = CatalystTypeConverters.createToScalaConverter(a.dataType)
        Some(sources.In(a.name, hSet.toArray.map(toScala)))

      case expressions.IsNull(a: Attribute) =>
        Some(sources.IsNull(a.name))
      case expressions.IsNotNull(a: Attribute) =>
        Some(sources.IsNotNull(a.name))

      case expressions.And(left, right) =>
        (translateFilter(left) ++ translateFilter(right)).reduceOption(sources.And)

      case expressions.Or(left, right) =>
        for {
          leftFilter <- translateFilter(left)
          rightFilter <- translateFilter(right)
        } yield sources.Or(leftFilter, rightFilter)

      case expressions.Not(child) =>
        translateFilter(child).map(sources.Not)

      case expressions.StartsWith(a: Attribute, Literal(v: UTF8String, StringType)) =>
        Some(sources.StringStartsWith(a.name, v.toString))

      case expressions.EndsWith(a: Attribute, Literal(v: UTF8String, StringType)) =>
        Some(sources.StringEndsWith(a.name, v.toString))

      case expressions.Contains(a: Attribute, Literal(v: UTF8String, StringType)) =>
        Some(sources.StringContains(a.name, v.toString))

      case _ => None
    }
  }

  /**
   * Selects Catalyst predicate [[Expression]]s which are convertible into data source [[Filter]]s
   * and can be handled by `relation`.
   *
   * @return A triplet of `Seq[Expression]`, `Seq[Filter]`, and `Seq[Filter]` . The first element
   *         contains all Catalyst predicate [[Expression]]s that are either not convertible or
   *         cannot be handled by `relation`. The second element contains all converted data source
   *         [[Filter]]s that will be pushed down to the data source. The third element contains
   *         all [[Filter]]s that are completely filtered at the DataSource.
   */
  protected[sql] def selectFilters(
      relation: BaseRelation,
      predicates: Seq[Expression]): (Seq[Expression], Seq[Filter], Set[Filter]) = {

    // For conciseness, all Catalyst filter expressions of type `expressions.Expression` below are
    // called `predicate`s, while all data source filters of type `sources.Filter` are simply called
    // `filter`s.

    // A map from original Catalyst expressions to corresponding translated data source filters.
    // If a predicate is not in this map, it means it cannot be pushed down.
    val translatedMap: Map[Expression, Filter] = predicates.flatMap { p =>
      translateFilter(p).map(f => p -> f)
    }.toMap

    val pushedFilters: Seq[Filter] = translatedMap.values.toSeq

    // Catalyst predicate expressions that cannot be converted to data source filters.
    val nonconvertiblePredicates = predicates.filterNot(translatedMap.contains)

    // Data source filters that cannot be handled by `relation`. An unhandled filter means
    // the data source cannot guarantee the rows returned can pass the filter.
    // As a result we must return it so Spark can plan an extra filter operator.
    val unhandledFilters = relation.unhandledFilters(translatedMap.values.toArray).toSet
    val unhandledPredicates = translatedMap.filter { case (p, f) =>
      unhandledFilters.contains(f)
    }.keys
    val handledFilters = pushedFilters.toSet -- unhandledFilters

    (nonconvertiblePredicates ++ unhandledPredicates, pushedFilters, handledFilters)
  }
}<|MERGE_RESOLUTION|>--- conflicted
+++ resolved
@@ -215,11 +215,6 @@
     val table = r.tableMeta
     val qualifiedTableName = QualifiedTableName(table.database, table.identifier.table)
     val cache = sparkSession.sessionState.catalog.tableRelationCache
-<<<<<<< HEAD
-    val inMemory =
-      sparkSession.sparkContext.conf.get(StaticSQLConf.CATALOG_IMPLEMENTATION) == "in-memory"
-=======
->>>>>>> a355b667
 
     val plan = cache.get(qualifiedTableName, new Callable[LogicalPlan]() {
       override def call(): LogicalPlan = {
@@ -234,12 +229,7 @@
             bucketSpec = table.bucketSpec,
             className = table.provider.get,
             options = table.storage.properties ++ pathOption,
-<<<<<<< HEAD
-            // TODO: improve `InMemoryCatalog` and remove this limitation.
-            catalogTable = if (inMemory) None else Some(table))
-=======
             catalogTable = Some(table))
->>>>>>> a355b667
 
         LogicalRelation(dataSource.resolveRelation(checkFilesExist = false), table)
       }
