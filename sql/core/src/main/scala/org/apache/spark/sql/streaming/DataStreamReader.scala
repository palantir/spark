/*
 * Licensed to the Apache Software Foundation (ASF) under one or more
 * contributor license agreements.  See the NOTICE file distributed with
 * this work for additional information regarding copyright ownership.
 * The ASF licenses this file to You under the Apache License, Version 2.0
 * (the "License"); you may not use this file except in compliance with
 * the License.  You may obtain a copy of the License at
 *
 *    http://www.apache.org/licenses/LICENSE-2.0
 *
 * Unless required by applicable law or agreed to in writing, software
 * distributed under the License is distributed on an "AS IS" BASIS,
 * WITHOUT WARRANTIES OR CONDITIONS OF ANY KIND, either express or implied.
 * See the License for the specific language governing permissions and
 * limitations under the License.
 */

package org.apache.spark.sql.streaming

import java.util.Locale

import scala.collection.JavaConverters._

import org.apache.spark.annotation.Evolving
import org.apache.spark.internal.Logging
import org.apache.spark.sql.{AnalysisException, DataFrame, Dataset, SparkSession}
import org.apache.spark.sql.connector.catalog.{SupportsRead, TableProvider}
import org.apache.spark.sql.connector.catalog.TableCapability._
import org.apache.spark.sql.execution.command.DDLUtils
import org.apache.spark.sql.execution.datasources.DataSource
import org.apache.spark.sql.execution.datasources.v2.{DataSourceV2Utils, FileDataSourceV2}
import org.apache.spark.sql.execution.streaming.{StreamingRelation, StreamingRelationV2}
import org.apache.spark.sql.sources.StreamSourceProvider
import org.apache.spark.sql.types.StructType
import org.apache.spark.sql.util.CaseInsensitiveStringMap

/**
 * Interface used to load a streaming `Dataset` from external storage systems (e.g. file systems,
 * key-value stores, etc). Use `SparkSession.readStream` to access this.
 *
 * @since 2.0.0
 */
@Evolving
final class DataStreamReader private[sql](sparkSession: SparkSession) extends Logging {
  /**
   * Specifies the input data source format.
   *
   * @since 2.0.0
   */
  def format(source: String): DataStreamReader = {
    this.source = source
    this
  }

  /**
   * Specifies the input schema. Some data sources (e.g. JSON) can infer the input schema
   * automatically from data. By specifying the schema here, the underlying data source can
   * skip the schema inference step, and thus speed up data loading.
   *
   * @since 2.0.0
   */
  def schema(schema: StructType): DataStreamReader = {
    this.userSpecifiedSchema = Option(schema)
    this
  }

  /**
   * Specifies the schema by using the input DDL-formatted string. Some data sources (e.g. JSON) can
   * infer the input schema automatically from data. By specifying the schema here, the underlying
   * data source can skip the schema inference step, and thus speed up data loading.
   *
   * @since 2.3.0
   */
  def schema(schemaString: String): DataStreamReader = {
    this.userSpecifiedSchema = Option(StructType.fromDDL(schemaString))
    this
  }

  /**
   * Adds an input option for the underlying data source.
   *
   * You can set the following option(s):
   * <ul>
<<<<<<< HEAD
   * <li>`timeZone` (default session local timezone): sets the string that indicates a timezone
   * to be used to parse timestamps in the JSON/CSV datasources or partition values.</li>
   * <li>`pathGlobFilter`: an optional glob pattern to only include files with paths matching
   * the pattern. The syntax follows <code>org.apache.hadoop.fs.GlobFilter</code>.
   * It does not change the behavior of partition discovery.</li>
=======
   * <li>`timeZone` (default session local timezone): sets the string that indicates a time zone ID
   * to be used to parse timestamps in the JSON/CSV datasources or partition values. The following
   * formats of `timeZone` are supported:
   *   <ul>
   *     <li> Region-based zone ID: It should have the form 'area/city', such as
   *         'America/Los_Angeles'.</li>
   *     <li> Zone offset: It should be in the format '(+|-)HH:mm', for example '-08:00'
   *          or '+01:00'. Also 'UTC' and 'Z' are supported as aliases of '+00:00'.</li>
   *   </ul>
   * Other short names like 'CST' are not recommended to use because they can be ambiguous.
   * If it isn't set, the current value of the SQL config `spark.sql.session.timeZone` is
   * used by default.
   * </li>
>>>>>>> 74c910af
   * </ul>
   *
   * @since 2.0.0
   */
  def option(key: String, value: String): DataStreamReader = {
    this.extraOptions += (key -> value)
    this
  }

  /**
   * Adds an input option for the underlying data source.
   *
   * @since 2.0.0
   */
  def option(key: String, value: Boolean): DataStreamReader = option(key, value.toString)

  /**
   * Adds an input option for the underlying data source.
   *
   * @since 2.0.0
   */
  def option(key: String, value: Long): DataStreamReader = option(key, value.toString)

  /**
   * Adds an input option for the underlying data source.
   *
   * @since 2.0.0
   */
  def option(key: String, value: Double): DataStreamReader = option(key, value.toString)

  /**
   * (Scala-specific) Adds input options for the underlying data source.
   *
   * You can set the following option(s):
   * <ul>
<<<<<<< HEAD
   * <li>`timeZone` (default session local timezone): sets the string that indicates a timezone
   * to be used to parse timestamps in the JSON/CSV data sources or partition values.</li>
   * <li>`pathGlobFilter`: an optional glob pattern to only include files with paths matching
   * the pattern. The syntax follows <code>org.apache.hadoop.fs.GlobFilter</code>.
   * It does not change the behavior of partition discovery.</li>
=======
   * <li>`timeZone` (default session local timezone): sets the string that indicates a time zone ID
   * to be used to parse timestamps in the JSON/CSV datasources or partition values. The following
   * formats of `timeZone` are supported:
   *   <ul>
   *     <li> Region-based zone ID: It should have the form 'area/city', such as
   *         'America/Los_Angeles'.</li>
   *     <li> Zone offset: It should be in the format '(+|-)HH:mm', for example '-08:00'
   *          or '+01:00'. Also 'UTC' and 'Z' are supported as aliases of '+00:00'.</li>
   *   </ul>
   * Other short names like 'CST' are not recommended to use because they can be ambiguous.
   * If it isn't set, the current value of the SQL config `spark.sql.session.timeZone` is
   * used by default.
   * </li>
>>>>>>> 74c910af
   * </ul>
   *
   * @since 2.0.0
   */
  def options(options: scala.collection.Map[String, String]): DataStreamReader = {
    this.extraOptions ++= options
    this
  }

  /**
   * (Java-specific) Adds input options for the underlying data source.
   *
   * You can set the following option(s):
   * <ul>
<<<<<<< HEAD
   * <li>`timeZone` (default session local timezone): sets the string that indicates a timezone
   * to be used to parse timestamps in the JSON/CSV data sources or partition values.</li>
   * <li>`pathGlobFilter`: an optional glob pattern to only include files with paths matching
   * the pattern. The syntax follows <code>org.apache.hadoop.fs.GlobFilter</code>.
   * It does not change the behavior of partition discovery.</li>
=======
   * <li>`timeZone` (default session local timezone): sets the string that indicates a time zone ID
   * to be used to parse timestamps in the JSON/CSV datasources or partition values. The following
   * formats of `timeZone` are supported:
   *   <ul>
   *     <li> Region-based zone ID: It should have the form 'area/city', such as
   *         'America/Los_Angeles'.</li>
   *     <li> Zone offset: It should be in the format '(+|-)HH:mm', for example '-08:00'
   *          or '+01:00'. Also 'UTC' and 'Z' are supported as aliases of '+00:00'.</li>
   *   </ul>
   * Other short names like 'CST' are not recommended to use because they can be ambiguous.
   * If it isn't set, the current value of the SQL config `spark.sql.session.timeZone` is
   * used by default.
   * </li>
>>>>>>> 74c910af
   * </ul>
   *
   * @since 2.0.0
   */
  def options(options: java.util.Map[String, String]): DataStreamReader = {
    this.options(options.asScala)
    this
  }


  /**
   * Loads input data stream in as a `DataFrame`, for data streams that don't require a path
   * (e.g. external key-value stores).
   *
   * @since 2.0.0
   */
  def load(): DataFrame = {
    if (source.toLowerCase(Locale.ROOT) == DDLUtils.HIVE_PROVIDER) {
      throw new AnalysisException("Hive data source can only be used with tables, you can not " +
        "read files of Hive data source directly.")
    }

    val ds = DataSource.lookupDataSource(source, sparkSession.sqlContext.conf).
      getConstructor().newInstance()
    // We need to generate the V1 data source so we can pass it to the V2 relation as a shim.
    // We can't be sure at this point whether we'll actually want to use V2, since we don't know the
    // writer or whether the query is continuous.
    val v1DataSource = DataSource(
      sparkSession,
      userSpecifiedSchema = userSpecifiedSchema,
      className = source,
      options = extraOptions.toMap)
    val v1Relation = ds match {
      case _: StreamSourceProvider => Some(StreamingRelation(v1DataSource))
      case _ => None
    }
    ds match {
      // file source v2 does not support streaming yet.
      case provider: TableProvider if !provider.isInstanceOf[FileDataSourceV2] =>
        val sessionOptions = DataSourceV2Utils.extractSessionConfigs(
          source = provider, conf = sparkSession.sessionState.conf)
        val options = sessionOptions ++ extraOptions
        val dsOptions = new CaseInsensitiveStringMap(options.asJava)
        val table = DataSourceV2Utils.getTableFromProvider(provider, dsOptions, userSpecifiedSchema)
        import org.apache.spark.sql.execution.datasources.v2.DataSourceV2Implicits._
        table match {
          case _: SupportsRead if table.supportsAny(MICRO_BATCH_READ, CONTINUOUS_READ) =>
            Dataset.ofRows(
              sparkSession,
              StreamingRelationV2(
                provider, source, table, dsOptions, table.schema.toAttributes, v1Relation)(
                sparkSession))

          // fallback to v1
          // TODO (SPARK-27483): we should move this fallback logic to an analyzer rule.
          case _ => Dataset.ofRows(sparkSession, StreamingRelation(v1DataSource))
        }

      case _ =>
        // Code path for data source v1.
        Dataset.ofRows(sparkSession, StreamingRelation(v1DataSource))
    }
  }

  /**
   * Loads input in as a `DataFrame`, for data streams that read from some path.
   *
   * @since 2.0.0
   */
  def load(path: String): DataFrame = {
    option("path", path).load()
  }

  /**
   * Loads a JSON file stream and returns the results as a `DataFrame`.
   *
   * <a href="http://jsonlines.org/">JSON Lines</a> (newline-delimited JSON) is supported by
   * default. For JSON (one record per file), set the `multiLine` option to true.
   *
   * This function goes through the input once to determine the input schema. If you know the
   * schema in advance, use the version that specifies the schema to avoid the extra scan.
   *
   * You can set the following JSON-specific options to deal with non-standard JSON files:
   * <ul>
   * <li>`maxFilesPerTrigger` (default: no max limit): sets the maximum number of new files to be
   * considered in every trigger.</li>
   * <li>`primitivesAsString` (default `false`): infers all primitive values as a string type</li>
   * <li>`prefersDecimal` (default `false`): infers all floating-point values as a decimal
   * type. If the values do not fit in decimal, then it infers them as doubles.</li>
   * <li>`allowComments` (default `false`): ignores Java/C++ style comment in JSON records</li>
   * <li>`allowUnquotedFieldNames` (default `false`): allows unquoted JSON field names</li>
   * <li>`allowSingleQuotes` (default `true`): allows single quotes in addition to double quotes
   * </li>
   * <li>`allowNumericLeadingZeros` (default `false`): allows leading zeros in numbers
   * (e.g. 00012)</li>
   * <li>`allowBackslashEscapingAnyCharacter` (default `false`): allows accepting quoting of all
   * character using backslash quoting mechanism</li>
   * <li>`allowUnquotedControlChars` (default `false`): allows JSON Strings to contain unquoted
   * control characters (ASCII characters with value less than 32, including tab and line feed
   * characters) or not.</li>
   * <li>`mode` (default `PERMISSIVE`): allows a mode for dealing with corrupt records
   * during parsing.
   *   <ul>
   *     <li>`PERMISSIVE` : when it meets a corrupted record, puts the malformed string into a
   *     field configured by `columnNameOfCorruptRecord`, and sets malformed fields to `null`. To
   *     keep corrupt records, an user can set a string type field named
   *     `columnNameOfCorruptRecord` in an user-defined schema. If a schema does not have the
   *     field, it drops corrupt records during parsing. When inferring a schema, it implicitly
   *     adds a `columnNameOfCorruptRecord` field in an output schema.</li>
   *     <li>`DROPMALFORMED` : ignores the whole corrupted records.</li>
   *     <li>`FAILFAST` : throws an exception when it meets corrupted records.</li>
   *   </ul>
   * </li>
   * <li>`columnNameOfCorruptRecord` (default is the value specified in
   * `spark.sql.columnNameOfCorruptRecord`): allows renaming the new field having malformed string
   * created by `PERMISSIVE` mode. This overrides `spark.sql.columnNameOfCorruptRecord`.</li>
   * <li>`dateFormat` (default `yyyy-MM-dd`): sets the string that indicates a date format.
<<<<<<< HEAD
   * Custom date formats follow the formats at `java.text.SimpleDateFormat`. This applies to
   * date type.</li>
   * <li>`timestampFormat` (default `yyyy-MM-dd'T'HH:mm:ss.SSSXXX`): sets the string that
   * indicates a timestamp format. Custom date formats follow the formats at
   * `java.text.SimpleDateFormat`. This applies to timestamp type.</li>
=======
   * Custom date formats follow the formats at
   * <a href="https://spark.apache.org/docs/latest/sql-ref-datetime-pattern.html">
   *   Datetime Patterns</a>.
   * This applies to date type.</li>
   * <li>`timestampFormat` (default `yyyy-MM-dd'T'HH:mm:ss[.SSS][XXX]`): sets the string that
   * indicates a timestamp format. Custom date formats follow the formats at
   * <a href="https://spark.apache.org/docs/latest/sql-ref-datetime-pattern.html">
   *   Datetime Patterns</a>.
   * This applies to timestamp type.</li>
>>>>>>> 74c910af
   * <li>`multiLine` (default `false`): parse one record, which may span multiple lines,
   * per file</li>
   * <li>`lineSep` (default covers all `\r`, `\r\n` and `\n`): defines the line separator
   * that should be used for parsing.</li>
   * <li>`dropFieldIfAllNull` (default `false`): whether to ignore column of all null values or
   * empty array/struct during schema inference.</li>
   * <li>`locale` (default is `en-US`): sets a locale as language tag in IETF BCP 47 format.
   * For instance, this is used while parsing dates and timestamps.</li>
   * <li>`pathGlobFilter`: an optional glob pattern to only include files with paths matching
   * the pattern. The syntax follows <code>org.apache.hadoop.fs.GlobFilter</code>.
   * It does not change the behavior of partition discovery.</li>
   * <li>`recursiveFileLookup`: recursively scan a directory for files. Using this option
   * disables partition discovery</li>
   * </ul>
   *
   * @since 2.0.0
   */
  def json(path: String): DataFrame = format("json").load(path)

  /**
   * Loads a CSV file stream and returns the result as a `DataFrame`.
   *
   * This function will go through the input once to determine the input schema if `inferSchema`
   * is enabled. To avoid going through the entire data once, disable `inferSchema` option or
   * specify the schema explicitly using `schema`.
   *
   * You can set the following CSV-specific options to deal with CSV files:
   * <ul>
   * <li>`maxFilesPerTrigger` (default: no max limit): sets the maximum number of new files to be
   * considered in every trigger.</li>
   * <li>`sep` (default `,`): sets a single character as a separator for each
   * field and value.</li>
   * <li>`encoding` (default `UTF-8`): decodes the CSV files by the given encoding
   * type.</li>
   * <li>`quote` (default `"`): sets a single character used for escaping quoted values where
   * the separator can be part of the value. If you would like to turn off quotations, you need to
   * set not `null` but an empty string. This behaviour is different form
   * `com.databricks.spark.csv`.</li>
   * <li>`escape` (default `\`): sets a single character used for escaping quotes inside
   * an already quoted value.</li>
   * <li>`charToEscapeQuoteEscaping` (default `escape` or `\0`): sets a single character used for
   * escaping the escape for the quote character. The default value is escape character when escape
   * and quote characters are different, `\0` otherwise.</li>
   * <li>`comment` (default empty string): sets a single character used for skipping lines
   * beginning with this character. By default, it is disabled.</li>
   * <li>`header` (default `false`): uses the first line as names of columns.</li>
   * <li>`inferSchema` (default `false`): infers the input schema automatically from data. It
   * requires one extra pass over the data.</li>
   * <li>`ignoreLeadingWhiteSpace` (default `false`): a flag indicating whether or not leading
   * whitespaces from values being read should be skipped.</li>
   * <li>`ignoreTrailingWhiteSpace` (default `false`): a flag indicating whether or not trailing
   * whitespaces from values being read should be skipped.</li>
   * <li>`nullValue` (default empty string): sets the string representation of a null value. Since
   * 2.0.1, this applies to all supported types including the string type.</li>
   * <li>`emptyValue` (default empty string): sets the string representation of an empty value.</li>
   * <li>`nanValue` (default `NaN`): sets the string representation of a non-number" value.</li>
   * <li>`positiveInf` (default `Inf`): sets the string representation of a positive infinity
   * value.</li>
   * <li>`negativeInf` (default `-Inf`): sets the string representation of a negative infinity
   * value.</li>
   * <li>`dateFormat` (default `yyyy-MM-dd`): sets the string that indicates a date format.
<<<<<<< HEAD
   * Custom date formats follow the formats at `java.text.SimpleDateFormat`. This applies to
   * date type.</li>
   * <li>`timestampFormat` (default `yyyy-MM-dd'T'HH:mm:ss.SSSXXX`): sets the string that
   * indicates a timestamp format. Custom date formats follow the formats at
   * `java.text.SimpleDateFormat`. This applies to timestamp type.</li>
=======
   * Custom date formats follow the formats at
   * <a href="https://spark.apache.org/docs/latest/sql-ref-datetime-pattern.html">
   *   Datetime Patterns</a>.
   * This applies to date type.</li>
   * <li>`timestampFormat` (default `yyyy-MM-dd'T'HH:mm:ss[.SSS][XXX]`): sets the string that
   * indicates a timestamp format. Custom date formats follow the formats at
   * <a href="https://spark.apache.org/docs/latest/sql-ref-datetime-pattern.html">
   *   Datetime Patterns</a>.
   * This applies to timestamp type.</li>
>>>>>>> 74c910af
   * <li>`maxColumns` (default `20480`): defines a hard limit of how many columns
   * a record can have.</li>
   * <li>`maxCharsPerColumn` (default `-1`): defines the maximum number of characters allowed
   * for any given value being read. By default, it is -1 meaning unlimited length</li>
   * <li>`mode` (default `PERMISSIVE`): allows a mode for dealing with corrupt records
   *    during parsing. It supports the following case-insensitive modes.
   *   <ul>
   *     <li>`PERMISSIVE` : when it meets a corrupted record, puts the malformed string into a
   *     field configured by `columnNameOfCorruptRecord`, and sets malformed fields to `null`.
   *     To keep corrupt records, an user can set a string type field named
   *     `columnNameOfCorruptRecord` in an user-defined schema. If a schema does not have
   *     the field, it drops corrupt records during parsing. A record with less/more tokens
   *     than schema is not a corrupted record to CSV. When it meets a record having fewer
   *     tokens than the length of the schema, sets `null` to extra fields. When the record
   *     has more tokens than the length of the schema, it drops extra tokens.</li>
   *     <li>`DROPMALFORMED` : ignores the whole corrupted records.</li>
   *     <li>`FAILFAST` : throws an exception when it meets corrupted records.</li>
   *   </ul>
   * </li>
   * <li>`columnNameOfCorruptRecord` (default is the value specified in
   * `spark.sql.columnNameOfCorruptRecord`): allows renaming the new field having malformed string
   * created by `PERMISSIVE` mode. This overrides `spark.sql.columnNameOfCorruptRecord`.</li>
   * <li>`multiLine` (default `false`): parse one record, which may span multiple lines.</li>
   * <li>`locale` (default is `en-US`): sets a locale as language tag in IETF BCP 47 format.
   * For instance, this is used while parsing dates and timestamps.</li>
   * <li>`lineSep` (default covers all `\r`, `\r\n` and `\n`): defines the line separator
   * that should be used for parsing. Maximum length is 1 character.</li>
   * <li>`pathGlobFilter`: an optional glob pattern to only include files with paths matching
   * the pattern. The syntax follows <code>org.apache.hadoop.fs.GlobFilter</code>.
   * It does not change the behavior of partition discovery.</li>
   * <li>`recursiveFileLookup`: recursively scan a directory for files. Using this option
   * disables partition discovery</li>
   * </ul>
   *
   * @since 2.0.0
   */
  def csv(path: String): DataFrame = format("csv").load(path)

  /**
   * Loads a ORC file stream, returning the result as a `DataFrame`.
   *
   * You can set the following ORC-specific option(s) for reading ORC files:
   * <ul>
   * <li>`maxFilesPerTrigger` (default: no max limit): sets the maximum number of new files to be
   * considered in every trigger.</li>
   * <li>`mergeSchema` (default is the value specified in `spark.sql.orc.mergeSchema`): sets whether
   * we should merge schemas collected from all ORC part-files. This will override
   * `spark.sql.orc.mergeSchema`.</li>
   * <li>`pathGlobFilter`: an optional glob pattern to only include files with paths matching
   * the pattern. The syntax follows <code>org.apache.hadoop.fs.GlobFilter</code>.
   * It does not change the behavior of partition discovery.</li>
   * <li>`recursiveFileLookup`: recursively scan a directory for files. Using this option
   * disables partition discovery</li>
   * </ul>
   *
   * @since 2.3.0
   */
  def orc(path: String): DataFrame = {
    format("orc").load(path)
  }

  /**
   * Loads a Parquet file stream, returning the result as a `DataFrame`.
   *
   * You can set the following Parquet-specific option(s) for reading Parquet files:
   * <ul>
   * <li>`maxFilesPerTrigger` (default: no max limit): sets the maximum number of new files to be
   * considered in every trigger.</li>
   * <li>`mergeSchema` (default is the value specified in `spark.sql.parquet.mergeSchema`): sets
   * whether we should merge schemas collected from all
   * Parquet part-files. This will override
   * `spark.sql.parquet.mergeSchema`.</li>
   * <li>`pathGlobFilter`: an optional glob pattern to only include files with paths matching
   * the pattern. The syntax follows <code>org.apache.hadoop.fs.GlobFilter</code>.
   * It does not change the behavior of partition discovery.</li>
   * <li>`recursiveFileLookup`: recursively scan a directory for files. Using this option
   * disables partition discovery</li>
   * </ul>
   *
   * @since 2.0.0
   */
  def parquet(path: String): DataFrame = {
    format("parquet").load(path)
  }

  /**
   * Loads text files and returns a `DataFrame` whose schema starts with a string column named
   * "value", and followed by partitioned columns if there are any.
   * The text files must be encoded as UTF-8.
   *
   * By default, each line in the text files is a new row in the resulting DataFrame. For example:
   * {{{
   *   // Scala:
   *   spark.readStream.text("/path/to/directory/")
   *
   *   // Java:
   *   spark.readStream().text("/path/to/directory/")
   * }}}
   *
   * You can set the following text-specific options to deal with text files:
   * <ul>
   * <li>`maxFilesPerTrigger` (default: no max limit): sets the maximum number of new files to be
   * considered in every trigger.</li>
   * <li>`wholetext` (default `false`): If true, read a file as a single row and not split by "\n".
   * </li>
   * <li>`lineSep` (default covers all `\r`, `\r\n` and `\n`): defines the line separator
   * that should be used for parsing.</li>
   * <li>`pathGlobFilter`: an optional glob pattern to only include files with paths matching
   * the pattern. The syntax follows <code>org.apache.hadoop.fs.GlobFilter</code>.
   * It does not change the behavior of partition discovery.</li>
   * <li>`recursiveFileLookup`: recursively scan a directory for files. Using this option
   * disables partition discovery</li>
   * </ul>
   *
   * @since 2.0.0
   */
  def text(path: String): DataFrame = format("text").load(path)

  /**
   * Loads text file(s) and returns a `Dataset` of String. The underlying schema of the Dataset
   * contains a single string column named "value".
   * The text files must be encoded as UTF-8.
   *
   * If the directory structure of the text files contains partitioning information, those are
   * ignored in the resulting Dataset. To include partitioning information as columns, use `text`.
   *
   * By default, each line in the text file is a new element in the resulting Dataset. For example:
   * {{{
   *   // Scala:
   *   spark.readStream.textFile("/path/to/spark/README.md")
   *
   *   // Java:
   *   spark.readStream().textFile("/path/to/spark/README.md")
   * }}}
   *
   * You can set the text-specific options as specified in `DataStreamReader.text`.
   *
   * @param path input path
   * @since 2.1.0
   */
  def textFile(path: String): Dataset[String] = {
    if (userSpecifiedSchema.nonEmpty) {
      throw new AnalysisException("User specified schema not supported with `textFile`")
    }
    text(path).select("value").as[String](sparkSession.implicits.newStringEncoder)
  }

  ///////////////////////////////////////////////////////////////////////////////////////
  // Builder pattern config options
  ///////////////////////////////////////////////////////////////////////////////////////

  private var source: String = sparkSession.sessionState.conf.defaultDataSourceName

  private var userSpecifiedSchema: Option[StructType] = None

  private var extraOptions = new scala.collection.mutable.HashMap[String, String]
}<|MERGE_RESOLUTION|>--- conflicted
+++ resolved
@@ -81,13 +81,6 @@
    *
    * You can set the following option(s):
    * <ul>
-<<<<<<< HEAD
-   * <li>`timeZone` (default session local timezone): sets the string that indicates a timezone
-   * to be used to parse timestamps in the JSON/CSV datasources or partition values.</li>
-   * <li>`pathGlobFilter`: an optional glob pattern to only include files with paths matching
-   * the pattern. The syntax follows <code>org.apache.hadoop.fs.GlobFilter</code>.
-   * It does not change the behavior of partition discovery.</li>
-=======
    * <li>`timeZone` (default session local timezone): sets the string that indicates a time zone ID
    * to be used to parse timestamps in the JSON/CSV datasources or partition values. The following
    * formats of `timeZone` are supported:
@@ -101,7 +94,6 @@
    * If it isn't set, the current value of the SQL config `spark.sql.session.timeZone` is
    * used by default.
    * </li>
->>>>>>> 74c910af
    * </ul>
    *
    * @since 2.0.0
@@ -137,13 +129,6 @@
    *
    * You can set the following option(s):
    * <ul>
-<<<<<<< HEAD
-   * <li>`timeZone` (default session local timezone): sets the string that indicates a timezone
-   * to be used to parse timestamps in the JSON/CSV data sources or partition values.</li>
-   * <li>`pathGlobFilter`: an optional glob pattern to only include files with paths matching
-   * the pattern. The syntax follows <code>org.apache.hadoop.fs.GlobFilter</code>.
-   * It does not change the behavior of partition discovery.</li>
-=======
    * <li>`timeZone` (default session local timezone): sets the string that indicates a time zone ID
    * to be used to parse timestamps in the JSON/CSV datasources or partition values. The following
    * formats of `timeZone` are supported:
@@ -157,7 +142,6 @@
    * If it isn't set, the current value of the SQL config `spark.sql.session.timeZone` is
    * used by default.
    * </li>
->>>>>>> 74c910af
    * </ul>
    *
    * @since 2.0.0
@@ -172,13 +156,6 @@
    *
    * You can set the following option(s):
    * <ul>
-<<<<<<< HEAD
-   * <li>`timeZone` (default session local timezone): sets the string that indicates a timezone
-   * to be used to parse timestamps in the JSON/CSV data sources or partition values.</li>
-   * <li>`pathGlobFilter`: an optional glob pattern to only include files with paths matching
-   * the pattern. The syntax follows <code>org.apache.hadoop.fs.GlobFilter</code>.
-   * It does not change the behavior of partition discovery.</li>
-=======
    * <li>`timeZone` (default session local timezone): sets the string that indicates a time zone ID
    * to be used to parse timestamps in the JSON/CSV datasources or partition values. The following
    * formats of `timeZone` are supported:
@@ -192,7 +169,6 @@
    * If it isn't set, the current value of the SQL config `spark.sql.session.timeZone` is
    * used by default.
    * </li>
->>>>>>> 74c910af
    * </ul>
    *
    * @since 2.0.0
@@ -310,13 +286,6 @@
    * `spark.sql.columnNameOfCorruptRecord`): allows renaming the new field having malformed string
    * created by `PERMISSIVE` mode. This overrides `spark.sql.columnNameOfCorruptRecord`.</li>
    * <li>`dateFormat` (default `yyyy-MM-dd`): sets the string that indicates a date format.
-<<<<<<< HEAD
-   * Custom date formats follow the formats at `java.text.SimpleDateFormat`. This applies to
-   * date type.</li>
-   * <li>`timestampFormat` (default `yyyy-MM-dd'T'HH:mm:ss.SSSXXX`): sets the string that
-   * indicates a timestamp format. Custom date formats follow the formats at
-   * `java.text.SimpleDateFormat`. This applies to timestamp type.</li>
-=======
    * Custom date formats follow the formats at
    * <a href="https://spark.apache.org/docs/latest/sql-ref-datetime-pattern.html">
    *   Datetime Patterns</a>.
@@ -326,7 +295,6 @@
    * <a href="https://spark.apache.org/docs/latest/sql-ref-datetime-pattern.html">
    *   Datetime Patterns</a>.
    * This applies to timestamp type.</li>
->>>>>>> 74c910af
    * <li>`multiLine` (default `false`): parse one record, which may span multiple lines,
    * per file</li>
    * <li>`lineSep` (default covers all `\r`, `\r\n` and `\n`): defines the line separator
@@ -388,13 +356,6 @@
    * <li>`negativeInf` (default `-Inf`): sets the string representation of a negative infinity
    * value.</li>
    * <li>`dateFormat` (default `yyyy-MM-dd`): sets the string that indicates a date format.
-<<<<<<< HEAD
-   * Custom date formats follow the formats at `java.text.SimpleDateFormat`. This applies to
-   * date type.</li>
-   * <li>`timestampFormat` (default `yyyy-MM-dd'T'HH:mm:ss.SSSXXX`): sets the string that
-   * indicates a timestamp format. Custom date formats follow the formats at
-   * `java.text.SimpleDateFormat`. This applies to timestamp type.</li>
-=======
    * Custom date formats follow the formats at
    * <a href="https://spark.apache.org/docs/latest/sql-ref-datetime-pattern.html">
    *   Datetime Patterns</a>.
@@ -404,7 +365,6 @@
    * <a href="https://spark.apache.org/docs/latest/sql-ref-datetime-pattern.html">
    *   Datetime Patterns</a>.
    * This applies to timestamp type.</li>
->>>>>>> 74c910af
    * <li>`maxColumns` (default `20480`): defines a hard limit of how many columns
    * a record can have.</li>
    * <li>`maxCharsPerColumn` (default `-1`): defines the maximum number of characters allowed
