/*
 * Licensed to the Apache Software Foundation (ASF) under one or more
 * contributor license agreements.  See the NOTICE file distributed with
 * this work for additional information regarding copyright ownership.
 * The ASF licenses this file to You under the Apache License, Version 2.0
 * (the "License"); you may not use this file except in compliance with
 * the License.  You may obtain a copy of the License at
 *
 *    http://www.apache.org/licenses/LICENSE-2.0
 *
 * Unless required by applicable law or agreed to in writing, software
 * distributed under the License is distributed on an "AS IS" BASIS,
 * WITHOUT WARRANTIES OR CONDITIONS OF ANY KIND, either express or implied.
 * See the License for the specific language governing permissions and
 * limitations under the License.
 */

package org.apache.spark.sql.expressions

import scala.reflect.runtime.universe.TypeTag

import org.apache.spark.annotation.{Experimental, Stable}
import org.apache.spark.sql.{Column, Encoder}
import org.apache.spark.sql.catalyst.ScalaReflection
<<<<<<< HEAD
import org.apache.spark.sql.catalyst.expressions.ScalaUDF
import org.apache.spark.sql.types.DataType
=======
import org.apache.spark.sql.catalyst.encoders.ExpressionEncoder
import org.apache.spark.sql.catalyst.expressions.{Expression, ScalaUDF}
import org.apache.spark.sql.catalyst.expressions.aggregate.{AggregateExpression, Complete}
import org.apache.spark.sql.execution.aggregate.ScalaAggregator
import org.apache.spark.sql.types.{AnyDataType, DataType}
>>>>>>> 74c910af

/**
 * A user-defined function. To create one, use the `udf` functions in `functions`.
 *
 * As an example:
 * {{{
 *   // Define a UDF that returns true or false based on some numeric score.
 *   val predict = udf((score: Double) => score > 0.5)
 *
 *   // Projects a column that adds a prediction column based on the score column.
 *   df.select( predict(df("score")) )
 * }}}
 *
 * @since 1.3.0
 */
@Stable
case class UserDefinedFunction protected[sql] (
    f: AnyRef,
    dataType: DataType,
    inputTypes: Option[Seq[DataType]]) {

  private var _nameOption: Option[String] = None
  private var _nullable: Boolean = true
  private var _deterministic: Boolean = true

  // This is a `var` instead of in the constructor for backward compatibility of this case class.
  // TODO: revisit this case class in Spark 3.0, and narrow down the public surface.
  private[sql] var nullableTypes: Option[Seq[Boolean]] = None

  /**
   * Returns true when the UDF can return a nullable value.
   *
   * @since 2.3.0
   */
  def nullable: Boolean = _nullable

  /**
   * Returns true iff the UDF is deterministic, i.e. the UDF produces the same output given the same
   * input.
   *
   * @since 2.3.0
   */
  def deterministic: Boolean = _deterministic

  /**
   * Returns an expression that invokes the UDF, using the given arguments.
   *
   * @since 1.3.0
   */
  @scala.annotation.varargs
  def apply(exprs: Column*): Column = {
    // TODO: make sure this class is only instantiated through `SparkUserDefinedFunction.create()`
    // and `nullableTypes` is always set.
    if (nullableTypes.isEmpty) {
      nullableTypes = Some(ScalaReflection.getParameterTypeNullability(f))
    }
    if (inputTypes.isDefined) {
      assert(inputTypes.get.length == nullableTypes.get.length)
    }

    Column(ScalaUDF(
      f,
      dataType,
      exprs.map(_.expr),
      nullableTypes.get,
      inputTypes.getOrElse(Nil),
      udfName = _nameOption,
      nullable = _nullable,
      udfDeterministic = _deterministic))
  }

  private def copyAll(): UserDefinedFunction = {
    val udf = copy()
    udf._nameOption = _nameOption
    udf._nullable = _nullable
    udf._deterministic = _deterministic
    udf.nullableTypes = nullableTypes
    udf
  }

  /**
   * Updates UserDefinedFunction with a given name.
   *
   * @since 2.3.0
   */
  def withName(name: String): UserDefinedFunction = {
    val udf = copyAll()
    udf._nameOption = Option(name)
    udf
  }

  /**
   * Updates UserDefinedFunction to non-nullable.
   *
   * @since 2.3.0
   */
  def asNonNullable(): UserDefinedFunction = {
    if (!nullable) {
      this
    } else {
      val udf = copyAll()
      udf._nullable = false
      udf
    }
  }

  /**
   * Updates UserDefinedFunction to nondeterministic.
   *
   * @since 2.3.0
   */
<<<<<<< HEAD
  def asNondeterministic(): UserDefinedFunction = {
    if (!_deterministic) {
=======
  def asNondeterministic(): UserDefinedFunction
}

private[spark] case class SparkUserDefinedFunction(
    f: AnyRef,
    dataType: DataType,
    inputEncoders: Seq[Option[ExpressionEncoder[_]]] = Nil,
    name: Option[String] = None,
    nullable: Boolean = true,
    deterministic: Boolean = true) extends UserDefinedFunction {

  @scala.annotation.varargs
  override def apply(exprs: Column*): Column = {
    Column(createScalaUDF(exprs.map(_.expr)))
  }

  private[sql] def createScalaUDF(exprs: Seq[Expression]): ScalaUDF = {
    ScalaUDF(
      f,
      dataType,
      exprs,
      inputEncoders,
      udfName = name,
      nullable = nullable,
      udfDeterministic = deterministic)
  }

  override def withName(name: String): SparkUserDefinedFunction = {
    copy(name = Option(name))
  }

  override def asNonNullable(): SparkUserDefinedFunction = {
    if (!nullable) {
>>>>>>> 74c910af
      this
    } else {
      val udf = copyAll()
      udf._deterministic = false
      udf
    }
  }
}

// We have to use a name different than `UserDefinedFunction` here, to avoid breaking the binary
// compatibility of the auto-generate UserDefinedFunction object.
private[sql] object SparkUserDefinedFunction {

  def create(
      f: AnyRef,
      dataType: DataType,
      inputSchemas: Seq[Option[ScalaReflection.Schema]]): UserDefinedFunction = {
    val inputTypes = if (inputSchemas.contains(None)) {
      None
    } else {
      Some(inputSchemas.map(_.get.dataType))
    }
    val udf = new UserDefinedFunction(f, dataType, inputTypes)
    udf.nullableTypes = Some(inputSchemas.map(_.map(_.nullable).getOrElse(true)))
    udf
  }
}

private[sql] case class UserDefinedAggregator[IN, BUF, OUT](
    aggregator: Aggregator[IN, BUF, OUT],
    inputEncoder: Encoder[IN],
    name: Option[String] = None,
    nullable: Boolean = true,
    deterministic: Boolean = true) extends UserDefinedFunction {

  @scala.annotation.varargs
  def apply(exprs: Column*): Column = {
    Column(AggregateExpression(scalaAggregator(exprs.map(_.expr)), Complete, isDistinct = false))
  }

  // This is also used by udf.register(...) when it detects a UserDefinedAggregator
  def scalaAggregator(exprs: Seq[Expression]): ScalaAggregator[IN, BUF, OUT] = {
    val iEncoder = inputEncoder.asInstanceOf[ExpressionEncoder[IN]]
    val bEncoder = aggregator.bufferEncoder.asInstanceOf[ExpressionEncoder[BUF]]
    ScalaAggregator(exprs, aggregator, iEncoder, bEncoder, nullable, deterministic)
  }

  override def withName(name: String): UserDefinedAggregator[IN, BUF, OUT] = {
    copy(name = Option(name))
  }

  override def asNonNullable(): UserDefinedAggregator[IN, BUF, OUT] = {
    if (!nullable) {
      this
    } else {
      copy(nullable = false)
    }
  }

  override def asNondeterministic(): UserDefinedAggregator[IN, BUF, OUT] = {
    if (!deterministic) {
      this
    } else {
      copy(deterministic = false)
    }
  }
}<|MERGE_RESOLUTION|>--- conflicted
+++ resolved
@@ -22,16 +22,11 @@
 import org.apache.spark.annotation.{Experimental, Stable}
 import org.apache.spark.sql.{Column, Encoder}
 import org.apache.spark.sql.catalyst.ScalaReflection
-<<<<<<< HEAD
-import org.apache.spark.sql.catalyst.expressions.ScalaUDF
-import org.apache.spark.sql.types.DataType
-=======
 import org.apache.spark.sql.catalyst.encoders.ExpressionEncoder
 import org.apache.spark.sql.catalyst.expressions.{Expression, ScalaUDF}
 import org.apache.spark.sql.catalyst.expressions.aggregate.{AggregateExpression, Complete}
 import org.apache.spark.sql.execution.aggregate.ScalaAggregator
 import org.apache.spark.sql.types.{AnyDataType, DataType}
->>>>>>> 74c910af
 
 /**
  * A user-defined function. To create one, use the `udf` functions in `functions`.
@@ -48,25 +43,14 @@
  * @since 1.3.0
  */
 @Stable
-case class UserDefinedFunction protected[sql] (
-    f: AnyRef,
-    dataType: DataType,
-    inputTypes: Option[Seq[DataType]]) {
-
-  private var _nameOption: Option[String] = None
-  private var _nullable: Boolean = true
-  private var _deterministic: Boolean = true
-
-  // This is a `var` instead of in the constructor for backward compatibility of this case class.
-  // TODO: revisit this case class in Spark 3.0, and narrow down the public surface.
-  private[sql] var nullableTypes: Option[Seq[Boolean]] = None
+sealed abstract class UserDefinedFunction {
 
   /**
    * Returns true when the UDF can return a nullable value.
    *
    * @since 2.3.0
    */
-  def nullable: Boolean = _nullable
+  def nullable: Boolean
 
   /**
    * Returns true iff the UDF is deterministic, i.e. the UDF produces the same output given the same
@@ -74,7 +58,7 @@
    *
    * @since 2.3.0
    */
-  def deterministic: Boolean = _deterministic
+  def deterministic: Boolean
 
   /**
    * Returns an expression that invokes the UDF, using the given arguments.
@@ -82,71 +66,27 @@
    * @since 1.3.0
    */
   @scala.annotation.varargs
-  def apply(exprs: Column*): Column = {
-    // TODO: make sure this class is only instantiated through `SparkUserDefinedFunction.create()`
-    // and `nullableTypes` is always set.
-    if (nullableTypes.isEmpty) {
-      nullableTypes = Some(ScalaReflection.getParameterTypeNullability(f))
-    }
-    if (inputTypes.isDefined) {
-      assert(inputTypes.get.length == nullableTypes.get.length)
-    }
-
-    Column(ScalaUDF(
-      f,
-      dataType,
-      exprs.map(_.expr),
-      nullableTypes.get,
-      inputTypes.getOrElse(Nil),
-      udfName = _nameOption,
-      nullable = _nullable,
-      udfDeterministic = _deterministic))
-  }
-
-  private def copyAll(): UserDefinedFunction = {
-    val udf = copy()
-    udf._nameOption = _nameOption
-    udf._nullable = _nullable
-    udf._deterministic = _deterministic
-    udf.nullableTypes = nullableTypes
-    udf
-  }
+  def apply(exprs: Column*): Column
 
   /**
    * Updates UserDefinedFunction with a given name.
    *
    * @since 2.3.0
    */
-  def withName(name: String): UserDefinedFunction = {
-    val udf = copyAll()
-    udf._nameOption = Option(name)
-    udf
-  }
+  def withName(name: String): UserDefinedFunction
 
   /**
    * Updates UserDefinedFunction to non-nullable.
    *
    * @since 2.3.0
    */
-  def asNonNullable(): UserDefinedFunction = {
-    if (!nullable) {
-      this
-    } else {
-      val udf = copyAll()
-      udf._nullable = false
-      udf
-    }
-  }
+  def asNonNullable(): UserDefinedFunction
 
   /**
    * Updates UserDefinedFunction to nondeterministic.
    *
    * @since 2.3.0
    */
-<<<<<<< HEAD
-  def asNondeterministic(): UserDefinedFunction = {
-    if (!_deterministic) {
-=======
   def asNondeterministic(): UserDefinedFunction
 }
 
@@ -180,32 +120,18 @@
 
   override def asNonNullable(): SparkUserDefinedFunction = {
     if (!nullable) {
->>>>>>> 74c910af
       this
     } else {
-      val udf = copyAll()
-      udf._deterministic = false
-      udf
+      copy(nullable = false)
     }
   }
-}
 
-// We have to use a name different than `UserDefinedFunction` here, to avoid breaking the binary
-// compatibility of the auto-generate UserDefinedFunction object.
-private[sql] object SparkUserDefinedFunction {
-
-  def create(
-      f: AnyRef,
-      dataType: DataType,
-      inputSchemas: Seq[Option[ScalaReflection.Schema]]): UserDefinedFunction = {
-    val inputTypes = if (inputSchemas.contains(None)) {
-      None
+  override def asNondeterministic(): SparkUserDefinedFunction = {
+    if (!deterministic) {
+      this
     } else {
-      Some(inputSchemas.map(_.get.dataType))
+      copy(deterministic = false)
     }
-    val udf = new UserDefinedFunction(f, dataType, inputTypes)
-    udf.nullableTypes = Some(inputSchemas.map(_.map(_.nullable).getOrElse(true)))
-    udf
   }
 }
 
