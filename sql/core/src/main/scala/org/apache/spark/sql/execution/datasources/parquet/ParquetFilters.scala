/*
 * Licensed to the Apache Software Foundation (ASF) under one or more
 * contributor license agreements.  See the NOTICE file distributed with
 * this work for additional information regarding copyright ownership.
 * The ASF licenses this file to You under the Apache License, Version 2.0
 * (the "License"); you may not use this file except in compliance with
 * the License.  You may obtain a copy of the License at
 *
 *    http://www.apache.org/licenses/LICENSE-2.0
 *
 * Unless required by applicable law or agreed to in writing, software
 * distributed under the License is distributed on an "AS IS" BASIS,
 * WITHOUT WARRANTIES OR CONDITIONS OF ANY KIND, either express or implied.
 * See the License for the specific language governing permissions and
 * limitations under the License.
 */

package org.apache.spark.sql.execution.datasources.parquet

import java.lang.{Boolean => JBoolean, Double => JDouble, Float => JFloat, Long => JLong}
import java.math.{BigDecimal => JBigDecimal}
import java.sql.{Date, Timestamp}
import java.time.{Instant, LocalDate}
import java.util.Locale

import scala.collection.JavaConverters.asScalaBufferConverter

import org.apache.parquet.filter2.predicate._
<<<<<<< HEAD
import org.apache.parquet.filter2.predicate.Operators.{Column, SupportsEqNotEq, SupportsLtGt}
import org.apache.parquet.hadoop.metadata.ColumnPath
=======
import org.apache.parquet.filter2.predicate.SparkFilterApi._
>>>>>>> 74c910af
import org.apache.parquet.io.api.Binary
import org.apache.parquet.schema.{DecimalMetadata, GroupType, MessageType, OriginalType, PrimitiveComparator, PrimitiveType, Type}
import org.apache.parquet.schema.OriginalType._
import org.apache.parquet.schema.PrimitiveType.PrimitiveTypeName
import org.apache.parquet.schema.PrimitiveType.PrimitiveTypeName._

import org.apache.spark.sql.catalyst.util.{CaseInsensitiveMap, DateTimeUtils}
import org.apache.spark.sql.catalyst.util.DateTimeUtils.SQLDate
import org.apache.spark.sql.sources
import org.apache.spark.unsafe.types.UTF8String

/**
 * Some utility function to convert Spark data source filters to Parquet filters.
 */
class ParquetFilters(
    schema: MessageType,
    pushDownDate: Boolean,
    pushDownTimestamp: Boolean,
    pushDownDecimal: Boolean,
    pushDownStartWith: Boolean,
    pushDownInFilterThreshold: Int,
    caseSensitive: Boolean) {
  // A map which contains parquet field name and data type, if predicate push down applies.
  //
  // Each key in `nameToParquetField` represents a column; `dots` are used as separators for
  // nested columns. If any part of the names contains `dots`, it is quoted to avoid confusion.
  // See `org.apache.spark.sql.connector.catalog.quote` for implementation details.
  private val nameToParquetField : Map[String, ParquetPrimitiveField] = {
    // Recursively traverse the parquet schema to get primitive fields that can be pushed-down.
    // `parentFieldNames` is used to keep track of the current nested level when traversing.
    def getPrimitiveFields(
        fields: Seq[Type],
        parentFieldNames: Array[String] = Array.empty): Seq[ParquetPrimitiveField] = {
      fields.flatMap {
        case p: PrimitiveType =>
          Some(ParquetPrimitiveField(fieldNames = parentFieldNames :+ p.getName,
            fieldType = ParquetSchemaType(p.getOriginalType,
              p.getPrimitiveTypeName, p.getTypeLength, p.getDecimalMetadata)))
        // Note that when g is a `Struct`, `g.getOriginalType` is `null`.
        // When g is a `Map`, `g.getOriginalType` is `MAP`.
        // When g is a `List`, `g.getOriginalType` is `LIST`.
        case g: GroupType if g.getOriginalType == null =>
          getPrimitiveFields(g.getFields.asScala, parentFieldNames :+ g.getName)
        // Parquet only supports push-down for primitive types; as a result, Map and List types
        // are removed.
        case _ => None
      }
    }

    val primitiveFields = getPrimitiveFields(schema.getFields.asScala).map { field =>
      import org.apache.spark.sql.connector.catalog.CatalogV2Implicits.MultipartIdentifierHelper
      (field.fieldNames.toSeq.quoted, field)
    }
    if (caseSensitive) {
      primitiveFields.toMap
    } else {
      // Don't consider ambiguity here, i.e. more than one field is matched in case insensitive
      // mode, just skip pushdown for these fields, they will trigger Exception when reading,
      // See: SPARK-25132.
      val dedupPrimitiveFields =
      primitiveFields
        .groupBy(_._1.toLowerCase(Locale.ROOT))
        .filter(_._2.size == 1)
        .mapValues(_.head._2)
      CaseInsensitiveMap(dedupPrimitiveFields)
    }
  }

  /**
   * Holds a single primitive field information stored in the underlying parquet file.
   *
   * @param fieldNames a field name as an array of string multi-identifier in parquet file
   * @param fieldType field type related info in parquet file
   */
  private case class ParquetPrimitiveField(
      fieldNames: Array[String],
      fieldType: ParquetSchemaType)

  private case class ParquetSchemaType(
      originalType: OriginalType,
      primitiveTypeName: PrimitiveTypeName,
      length: Int,
      decimalMetadata: DecimalMetadata)

  private val ParquetBooleanType = ParquetSchemaType(null, BOOLEAN, 0, null)
  private val ParquetByteType = ParquetSchemaType(INT_8, INT32, 0, null)
  private val ParquetShortType = ParquetSchemaType(INT_16, INT32, 0, null)
  private val ParquetIntegerType = ParquetSchemaType(null, INT32, 0, null)
  private val ParquetLongType = ParquetSchemaType(null, INT64, 0, null)
  private val ParquetFloatType = ParquetSchemaType(null, FLOAT, 0, null)
  private val ParquetDoubleType = ParquetSchemaType(null, DOUBLE, 0, null)
  private val ParquetStringType = ParquetSchemaType(UTF8, BINARY, 0, null)
  private val ParquetBinaryType = ParquetSchemaType(null, BINARY, 0, null)
  private val ParquetDateType = ParquetSchemaType(DATE, INT32, 0, null)
  private val ParquetTimestampMicrosType = ParquetSchemaType(TIMESTAMP_MICROS, INT64, 0, null)
  private val ParquetTimestampMillisType = ParquetSchemaType(TIMESTAMP_MILLIS, INT64, 0, null)

<<<<<<< HEAD
  import ParquetColumns._

  private def dateToDays(date: Date): SQLDate = {
    DateTimeUtils.fromJavaDate(date)
=======
  private def dateToDays(date: Any): SQLDate = date match {
    case d: Date => DateTimeUtils.fromJavaDate(d)
    case ld: LocalDate => DateTimeUtils.localDateToDays(ld)
  }

  private def timestampToMicros(v: Any): JLong = v match {
    case i: Instant => DateTimeUtils.instantToMicros(i)
    case t: Timestamp => DateTimeUtils.fromJavaTimestamp(t)
>>>>>>> 74c910af
  }

  private def decimalToInt32(decimal: JBigDecimal): Integer = decimal.unscaledValue().intValue()

  private def decimalToInt64(decimal: JBigDecimal): JLong = decimal.unscaledValue().longValue()

  private def decimalToByteArray(decimal: JBigDecimal, numBytes: Int): Binary = {
    val decimalBuffer = new Array[Byte](numBytes)
    val bytes = decimal.unscaledValue().toByteArray

    val fixedLengthBytes = if (bytes.length == numBytes) {
      bytes
    } else {
      val signByte = if (bytes.head < 0) -1: Byte else 0: Byte
      java.util.Arrays.fill(decimalBuffer, 0, numBytes - bytes.length, signByte)
      System.arraycopy(bytes, 0, decimalBuffer, numBytes - bytes.length, bytes.length)
      decimalBuffer
    }
    Binary.fromConstantByteArray(fixedLengthBytes, 0, numBytes)
  }

<<<<<<< HEAD
  private val makeInSet:
    PartialFunction[ParquetSchemaType, (String, Set[Any]) => FilterPredicate] = {
    case ParquetBooleanType =>
      (n: String, v: Set[Any]) => FilterApi.userDefined(
        booleanColumn(n), SetInFilter(v.asInstanceOf[Set[JBoolean]]))
    case ParquetByteType | ParquetShortType | ParquetIntegerType =>
      (n: String, v: Set[Any]) => FilterApi.userDefined(
        intColumn(n), SetInFilter(v.asInstanceOf[Set[java.lang.Integer]]))
    case ParquetLongType =>
      (n: String, v: Set[Any]) => FilterApi.userDefined(
        longColumn(n), SetInFilter(v.asInstanceOf[Set[JLong]]))
    case ParquetFloatType =>
      (n: String, v: Set[Any]) => FilterApi.userDefined(
        floatColumn(n), SetInFilter(v.asInstanceOf[Set[JFloat]]))
    case ParquetDoubleType =>
      (n: String, v: Set[Any]) => FilterApi.userDefined(
        doubleColumn(n), SetInFilter(v.asInstanceOf[Set[JDouble]]))
    // Binary.fromString and Binary.fromByteArray don't accept null values
    case ParquetStringType =>
      (n: String, v: Set[Any]) => FilterApi.userDefined(
        binaryColumn(n),
        SetInFilter(v.map(s => Binary.fromString(s.asInstanceOf[String]))))
    case ParquetBinaryType =>
      (n: String, v: Set[Any]) => FilterApi.userDefined(
        binaryColumn(n),
        SetInFilter(v.map(b => Binary.fromReusedByteArray(b.asInstanceOf[Array[Byte]]))))
    case ParquetDateType if pushDownDate =>
      (n: String, v: Set[Any]) => FilterApi.userDefined(
        intColumn(n),
        SetInFilter(v.map(date => dateToDays(date.asInstanceOf[Date]).asInstanceOf[Integer])))
    case ParquetTimestampMicrosType if pushDownTimestamp =>
      (n: String, v: Set[Any]) => FilterApi.userDefined(
        longColumn(n),
        SetInFilter(v.map(t => DateTimeUtils.fromJavaTimestamp(t.asInstanceOf[Timestamp])
          .asInstanceOf[JLong])))
    case ParquetTimestampMillisType if pushDownTimestamp =>
      (n: String, v: Set[Any]) => FilterApi.userDefined(
        longColumn(n),
        SetInFilter(v.map(_.asInstanceOf[Timestamp].getTime.asInstanceOf[JLong])))
    case ParquetSchemaType(DECIMAL, INT32, _, _) if pushDownDecimal =>
      (n: String, v: Set[Any]) => FilterApi.userDefined(
        intColumn(n),
        SetInFilter(v.map(d => decimalToInt32(d.asInstanceOf[JBigDecimal]))))
    case ParquetSchemaType(DECIMAL, INT64, _, _) if pushDownDecimal =>
      (n: String, v: Set[Any]) => FilterApi.userDefined(
        longColumn(n),
        SetInFilter(v.map(d => decimalToInt64(d.asInstanceOf[JBigDecimal]))))
    case ParquetSchemaType(DECIMAL, FIXED_LEN_BYTE_ARRAY, length, _) if pushDownDecimal =>
      (n: String, v: Set[Any]) => FilterApi.userDefined(
        binaryColumn(n),
        SetInFilter(v.map(d => decimalToByteArray(d.asInstanceOf[JBigDecimal], length))))
  }

  private val makeEq: PartialFunction[ParquetSchemaType, (String, Any) => FilterPredicate] = {
=======
  private def timestampToMillis(v: Any): JLong = {
    val micros = timestampToMicros(v)
    val millis = DateTimeUtils.toMillis(micros)
    millis.asInstanceOf[JLong]
  }

  private val makeEq:
    PartialFunction[ParquetSchemaType, (Array[String], Any) => FilterPredicate] = {
>>>>>>> 74c910af
    case ParquetBooleanType =>
      (n: Array[String], v: Any) => FilterApi.eq(booleanColumn(n), v.asInstanceOf[JBoolean])
    case ParquetByteType | ParquetShortType | ParquetIntegerType =>
      (n: Array[String], v: Any) => FilterApi.eq(
        intColumn(n),
        Option(v).map(_.asInstanceOf[Number].intValue.asInstanceOf[Integer]).orNull)
    case ParquetLongType =>
      (n: Array[String], v: Any) => FilterApi.eq(longColumn(n), v.asInstanceOf[JLong])
    case ParquetFloatType =>
      (n: Array[String], v: Any) => FilterApi.eq(floatColumn(n), v.asInstanceOf[JFloat])
    case ParquetDoubleType =>
      (n: Array[String], v: Any) => FilterApi.eq(doubleColumn(n), v.asInstanceOf[JDouble])

    // Binary.fromString and Binary.fromByteArray don't accept null values
    case ParquetStringType =>
      (n: Array[String], v: Any) => FilterApi.eq(
        binaryColumn(n),
        Option(v).map(s => Binary.fromString(s.asInstanceOf[String])).orNull)
    case ParquetBinaryType =>
      (n: Array[String], v: Any) => FilterApi.eq(
        binaryColumn(n),
        Option(v).map(b => Binary.fromReusedByteArray(v.asInstanceOf[Array[Byte]])).orNull)
    case ParquetDateType if pushDownDate =>
      (n: Array[String], v: Any) => FilterApi.eq(
        intColumn(n),
        Option(v).map(date => dateToDays(date).asInstanceOf[Integer]).orNull)
    case ParquetTimestampMicrosType if pushDownTimestamp =>
      (n: Array[String], v: Any) => FilterApi.eq(
        longColumn(n),
        Option(v).map(timestampToMicros).orNull)
    case ParquetTimestampMillisType if pushDownTimestamp =>
      (n: Array[String], v: Any) => FilterApi.eq(
        longColumn(n),
        Option(v).map(timestampToMillis).orNull)

    case ParquetSchemaType(DECIMAL, INT32, _, _) if pushDownDecimal =>
      (n: Array[String], v: Any) => FilterApi.eq(
        intColumn(n),
        Option(v).map(d => decimalToInt32(d.asInstanceOf[JBigDecimal])).orNull)
    case ParquetSchemaType(DECIMAL, INT64, _, _) if pushDownDecimal =>
      (n: Array[String], v: Any) => FilterApi.eq(
        longColumn(n),
        Option(v).map(d => decimalToInt64(d.asInstanceOf[JBigDecimal])).orNull)
    case ParquetSchemaType(DECIMAL, FIXED_LEN_BYTE_ARRAY, length, _) if pushDownDecimal =>
      (n: Array[String], v: Any) => FilterApi.eq(
        binaryColumn(n),
        Option(v).map(d => decimalToByteArray(d.asInstanceOf[JBigDecimal], length)).orNull)
  }

  private val makeNotEq:
    PartialFunction[ParquetSchemaType, (Array[String], Any) => FilterPredicate] = {
    case ParquetBooleanType =>
      (n: Array[String], v: Any) => FilterApi.notEq(booleanColumn(n), v.asInstanceOf[JBoolean])
    case ParquetByteType | ParquetShortType | ParquetIntegerType =>
      (n: Array[String], v: Any) => FilterApi.notEq(
        intColumn(n),
        Option(v).map(_.asInstanceOf[Number].intValue.asInstanceOf[Integer]).orNull)
    case ParquetLongType =>
      (n: Array[String], v: Any) => FilterApi.notEq(longColumn(n), v.asInstanceOf[JLong])
    case ParquetFloatType =>
      (n: Array[String], v: Any) => FilterApi.notEq(floatColumn(n), v.asInstanceOf[JFloat])
    case ParquetDoubleType =>
      (n: Array[String], v: Any) => FilterApi.notEq(doubleColumn(n), v.asInstanceOf[JDouble])

    case ParquetStringType =>
      (n: Array[String], v: Any) => FilterApi.notEq(
        binaryColumn(n),
        Option(v).map(s => Binary.fromString(s.asInstanceOf[String])).orNull)
    case ParquetBinaryType =>
      (n: Array[String], v: Any) => FilterApi.notEq(
        binaryColumn(n),
        Option(v).map(b => Binary.fromReusedByteArray(v.asInstanceOf[Array[Byte]])).orNull)
    case ParquetDateType if pushDownDate =>
      (n: Array[String], v: Any) => FilterApi.notEq(
        intColumn(n),
        Option(v).map(date => dateToDays(date).asInstanceOf[Integer]).orNull)
    case ParquetTimestampMicrosType if pushDownTimestamp =>
      (n: Array[String], v: Any) => FilterApi.notEq(
        longColumn(n),
        Option(v).map(timestampToMicros).orNull)
    case ParquetTimestampMillisType if pushDownTimestamp =>
      (n: Array[String], v: Any) => FilterApi.notEq(
        longColumn(n),
        Option(v).map(timestampToMillis).orNull)

    case ParquetSchemaType(DECIMAL, INT32, _, _) if pushDownDecimal =>
      (n: Array[String], v: Any) => FilterApi.notEq(
        intColumn(n),
        Option(v).map(d => decimalToInt32(d.asInstanceOf[JBigDecimal])).orNull)
    case ParquetSchemaType(DECIMAL, INT64, _, _) if pushDownDecimal =>
      (n: Array[String], v: Any) => FilterApi.notEq(
        longColumn(n),
        Option(v).map(d => decimalToInt64(d.asInstanceOf[JBigDecimal])).orNull)
    case ParquetSchemaType(DECIMAL, FIXED_LEN_BYTE_ARRAY, length, _) if pushDownDecimal =>
      (n: Array[String], v: Any) => FilterApi.notEq(
        binaryColumn(n),
        Option(v).map(d => decimalToByteArray(d.asInstanceOf[JBigDecimal], length)).orNull)
  }

  private val makeLt:
    PartialFunction[ParquetSchemaType, (Array[String], Any) => FilterPredicate] = {
    case ParquetByteType | ParquetShortType | ParquetIntegerType =>
      (n: Array[String], v: Any) =>
        FilterApi.lt(intColumn(n), v.asInstanceOf[Number].intValue.asInstanceOf[Integer])
    case ParquetLongType =>
      (n: Array[String], v: Any) => FilterApi.lt(longColumn(n), v.asInstanceOf[JLong])
    case ParquetFloatType =>
      (n: Array[String], v: Any) => FilterApi.lt(floatColumn(n), v.asInstanceOf[JFloat])
    case ParquetDoubleType =>
      (n: Array[String], v: Any) => FilterApi.lt(doubleColumn(n), v.asInstanceOf[JDouble])

    case ParquetStringType =>
      (n: Array[String], v: Any) =>
        FilterApi.lt(binaryColumn(n), Binary.fromString(v.asInstanceOf[String]))
    case ParquetBinaryType =>
      (n: Array[String], v: Any) =>
        FilterApi.lt(binaryColumn(n), Binary.fromReusedByteArray(v.asInstanceOf[Array[Byte]]))
    case ParquetDateType if pushDownDate =>
      (n: Array[String], v: Any) =>
        FilterApi.lt(intColumn(n), dateToDays(v).asInstanceOf[Integer])
    case ParquetTimestampMicrosType if pushDownTimestamp =>
      (n: Array[String], v: Any) => FilterApi.lt(longColumn(n), timestampToMicros(v))
    case ParquetTimestampMillisType if pushDownTimestamp =>
      (n: Array[String], v: Any) => FilterApi.lt(longColumn(n), timestampToMillis(v))

    case ParquetSchemaType(DECIMAL, INT32, _, _) if pushDownDecimal =>
      (n: Array[String], v: Any) =>
        FilterApi.lt(intColumn(n), decimalToInt32(v.asInstanceOf[JBigDecimal]))
    case ParquetSchemaType(DECIMAL, INT64, _, _) if pushDownDecimal =>
      (n: Array[String], v: Any) =>
        FilterApi.lt(longColumn(n), decimalToInt64(v.asInstanceOf[JBigDecimal]))
    case ParquetSchemaType(DECIMAL, FIXED_LEN_BYTE_ARRAY, length, _) if pushDownDecimal =>
      (n: Array[String], v: Any) =>
        FilterApi.lt(binaryColumn(n), decimalToByteArray(v.asInstanceOf[JBigDecimal], length))
  }

  private val makeLtEq:
    PartialFunction[ParquetSchemaType, (Array[String], Any) => FilterPredicate] = {
    case ParquetByteType | ParquetShortType | ParquetIntegerType =>
      (n: Array[String], v: Any) =>
        FilterApi.ltEq(intColumn(n), v.asInstanceOf[Number].intValue.asInstanceOf[Integer])
    case ParquetLongType =>
      (n: Array[String], v: Any) => FilterApi.ltEq(longColumn(n), v.asInstanceOf[JLong])
    case ParquetFloatType =>
      (n: Array[String], v: Any) => FilterApi.ltEq(floatColumn(n), v.asInstanceOf[JFloat])
    case ParquetDoubleType =>
      (n: Array[String], v: Any) => FilterApi.ltEq(doubleColumn(n), v.asInstanceOf[JDouble])

    case ParquetStringType =>
      (n: Array[String], v: Any) =>
        FilterApi.ltEq(binaryColumn(n), Binary.fromString(v.asInstanceOf[String]))
    case ParquetBinaryType =>
      (n: Array[String], v: Any) =>
        FilterApi.ltEq(binaryColumn(n), Binary.fromReusedByteArray(v.asInstanceOf[Array[Byte]]))
    case ParquetDateType if pushDownDate =>
      (n: Array[String], v: Any) =>
        FilterApi.ltEq(intColumn(n), dateToDays(v).asInstanceOf[Integer])
    case ParquetTimestampMicrosType if pushDownTimestamp =>
      (n: Array[String], v: Any) => FilterApi.ltEq(longColumn(n), timestampToMicros(v))
    case ParquetTimestampMillisType if pushDownTimestamp =>
      (n: Array[String], v: Any) => FilterApi.ltEq(longColumn(n), timestampToMillis(v))

    case ParquetSchemaType(DECIMAL, INT32, _, _) if pushDownDecimal =>
      (n: Array[String], v: Any) =>
        FilterApi.ltEq(intColumn(n), decimalToInt32(v.asInstanceOf[JBigDecimal]))
    case ParquetSchemaType(DECIMAL, INT64, _, _) if pushDownDecimal =>
      (n: Array[String], v: Any) =>
        FilterApi.ltEq(longColumn(n), decimalToInt64(v.asInstanceOf[JBigDecimal]))
    case ParquetSchemaType(DECIMAL, FIXED_LEN_BYTE_ARRAY, length, _) if pushDownDecimal =>
      (n: Array[String], v: Any) =>
        FilterApi.ltEq(binaryColumn(n), decimalToByteArray(v.asInstanceOf[JBigDecimal], length))
  }

  private val makeGt:
    PartialFunction[ParquetSchemaType, (Array[String], Any) => FilterPredicate] = {
    case ParquetByteType | ParquetShortType | ParquetIntegerType =>
      (n: Array[String], v: Any) =>
        FilterApi.gt(intColumn(n), v.asInstanceOf[Number].intValue.asInstanceOf[Integer])
    case ParquetLongType =>
      (n: Array[String], v: Any) => FilterApi.gt(longColumn(n), v.asInstanceOf[JLong])
    case ParquetFloatType =>
      (n: Array[String], v: Any) => FilterApi.gt(floatColumn(n), v.asInstanceOf[JFloat])
    case ParquetDoubleType =>
      (n: Array[String], v: Any) => FilterApi.gt(doubleColumn(n), v.asInstanceOf[JDouble])

    case ParquetStringType =>
      (n: Array[String], v: Any) =>
        FilterApi.gt(binaryColumn(n), Binary.fromString(v.asInstanceOf[String]))
    case ParquetBinaryType =>
      (n: Array[String], v: Any) =>
        FilterApi.gt(binaryColumn(n), Binary.fromReusedByteArray(v.asInstanceOf[Array[Byte]]))
    case ParquetDateType if pushDownDate =>
      (n: Array[String], v: Any) =>
        FilterApi.gt(intColumn(n), dateToDays(v).asInstanceOf[Integer])
    case ParquetTimestampMicrosType if pushDownTimestamp =>
      (n: Array[String], v: Any) => FilterApi.gt(longColumn(n), timestampToMicros(v))
    case ParquetTimestampMillisType if pushDownTimestamp =>
      (n: Array[String], v: Any) => FilterApi.gt(longColumn(n), timestampToMillis(v))

    case ParquetSchemaType(DECIMAL, INT32, _, _) if pushDownDecimal =>
      (n: Array[String], v: Any) =>
        FilterApi.gt(intColumn(n), decimalToInt32(v.asInstanceOf[JBigDecimal]))
    case ParquetSchemaType(DECIMAL, INT64, _, _) if pushDownDecimal =>
      (n: Array[String], v: Any) =>
        FilterApi.gt(longColumn(n), decimalToInt64(v.asInstanceOf[JBigDecimal]))
    case ParquetSchemaType(DECIMAL, FIXED_LEN_BYTE_ARRAY, length, _) if pushDownDecimal =>
      (n: Array[String], v: Any) =>
        FilterApi.gt(binaryColumn(n), decimalToByteArray(v.asInstanceOf[JBigDecimal], length))
  }

  private val makeGtEq:
    PartialFunction[ParquetSchemaType, (Array[String], Any) => FilterPredicate] = {
    case ParquetByteType | ParquetShortType | ParquetIntegerType =>
      (n: Array[String], v: Any) =>
        FilterApi.gtEq(intColumn(n), v.asInstanceOf[Number].intValue.asInstanceOf[Integer])
    case ParquetLongType =>
      (n: Array[String], v: Any) => FilterApi.gtEq(longColumn(n), v.asInstanceOf[JLong])
    case ParquetFloatType =>
      (n: Array[String], v: Any) => FilterApi.gtEq(floatColumn(n), v.asInstanceOf[JFloat])
    case ParquetDoubleType =>
      (n: Array[String], v: Any) => FilterApi.gtEq(doubleColumn(n), v.asInstanceOf[JDouble])

    case ParquetStringType =>
      (n: Array[String], v: Any) =>
        FilterApi.gtEq(binaryColumn(n), Binary.fromString(v.asInstanceOf[String]))
    case ParquetBinaryType =>
      (n: Array[String], v: Any) =>
        FilterApi.gtEq(binaryColumn(n), Binary.fromReusedByteArray(v.asInstanceOf[Array[Byte]]))
    case ParquetDateType if pushDownDate =>
      (n: Array[String], v: Any) =>
        FilterApi.gtEq(intColumn(n), dateToDays(v).asInstanceOf[Integer])
    case ParquetTimestampMicrosType if pushDownTimestamp =>
      (n: Array[String], v: Any) => FilterApi.gtEq(longColumn(n), timestampToMicros(v))
    case ParquetTimestampMillisType if pushDownTimestamp =>
      (n: Array[String], v: Any) => FilterApi.gtEq(longColumn(n), timestampToMillis(v))

    case ParquetSchemaType(DECIMAL, INT32, _, _) if pushDownDecimal =>
      (n: Array[String], v: Any) =>
        FilterApi.gtEq(intColumn(n), decimalToInt32(v.asInstanceOf[JBigDecimal]))
    case ParquetSchemaType(DECIMAL, INT64, _, _) if pushDownDecimal =>
      (n: Array[String], v: Any) =>
        FilterApi.gtEq(longColumn(n), decimalToInt64(v.asInstanceOf[JBigDecimal]))
    case ParquetSchemaType(DECIMAL, FIXED_LEN_BYTE_ARRAY, length, _) if pushDownDecimal =>
      (n: Array[String], v: Any) =>
        FilterApi.gtEq(binaryColumn(n), decimalToByteArray(v.asInstanceOf[JBigDecimal], length))
  }

  // Returns filters that can be pushed down when reading Parquet files.
  def convertibleFilters(filters: Seq[sources.Filter]): Seq[sources.Filter] = {
    filters.flatMap(convertibleFiltersHelper(_, canPartialPushDown = true))
  }

  private def convertibleFiltersHelper(
      predicate: sources.Filter,
      canPartialPushDown: Boolean): Option[sources.Filter] = {
    predicate match {
      case sources.And(left, right) =>
        val leftResultOptional = convertibleFiltersHelper(left, canPartialPushDown)
        val rightResultOptional = convertibleFiltersHelper(right, canPartialPushDown)
        (leftResultOptional, rightResultOptional) match {
          case (Some(leftResult), Some(rightResult)) => Some(sources.And(leftResult, rightResult))
          case (Some(leftResult), None) if canPartialPushDown => Some(leftResult)
          case (None, Some(rightResult)) if canPartialPushDown => Some(rightResult)
          case _ => None
        }

      case sources.Or(left, right) =>
        val leftResultOptional = convertibleFiltersHelper(left, canPartialPushDown)
        val rightResultOptional = convertibleFiltersHelper(right, canPartialPushDown)
        if (leftResultOptional.isEmpty || rightResultOptional.isEmpty) {
          None
        } else {
          Some(sources.Or(leftResultOptional.get, rightResultOptional.get))
        }
      case sources.Not(pred) =>
        val resultOptional = convertibleFiltersHelper(pred, canPartialPushDown = false)
        resultOptional.map(sources.Not)

      case other =>
        if (createFilter(other).isDefined) {
          Some(other)
        } else {
          None
        }
    }
  }

  /**
   * Converts data sources filters to Parquet filter predicates.
   */
  def createFilter(predicate: sources.Filter): Option[FilterPredicate] = {
    createFilterHelper(predicate, canPartialPushDownConjuncts = true)
  }

  // Parquet's type in the given file should be matched to the value's type
  // in the pushed filter in order to push down the filter to Parquet.
  private def valueCanMakeFilterOn(name: String, value: Any): Boolean = {
    value == null || (nameToParquetField(name).fieldType match {
      case ParquetBooleanType => value.isInstanceOf[JBoolean]
      case ParquetByteType | ParquetShortType | ParquetIntegerType => value.isInstanceOf[Number]
      case ParquetLongType => value.isInstanceOf[JLong]
      case ParquetFloatType => value.isInstanceOf[JFloat]
      case ParquetDoubleType => value.isInstanceOf[JDouble]
      case ParquetStringType => value.isInstanceOf[String]
      case ParquetBinaryType => value.isInstanceOf[Array[Byte]]
      case ParquetDateType =>
        value.isInstanceOf[Date] || value.isInstanceOf[LocalDate]
      case ParquetTimestampMicrosType | ParquetTimestampMillisType =>
        value.isInstanceOf[Timestamp] || value.isInstanceOf[Instant]
      case ParquetSchemaType(DECIMAL, INT32, _, decimalMeta) =>
        isDecimalMatched(value, decimalMeta)
      case ParquetSchemaType(DECIMAL, INT64, _, decimalMeta) =>
        isDecimalMatched(value, decimalMeta)
      case ParquetSchemaType(DECIMAL, FIXED_LEN_BYTE_ARRAY, _, decimalMeta) =>
        isDecimalMatched(value, decimalMeta)
      case _ => false
    })
  }

  // Decimal type must make sure that filter value's scale matched the file.
  // If doesn't matched, which would cause data corruption.
  private def isDecimalMatched(value: Any, decimalMeta: DecimalMetadata): Boolean = value match {
    case decimal: JBigDecimal =>
      decimal.scale == decimalMeta.getScale
    case _ => false
  }

  private def canMakeFilterOn(name: String, value: Any): Boolean = {
    nameToParquetField.contains(name) && valueCanMakeFilterOn(name, value)
  }

  /**
   * @param predicate the input filter predicates. Not all the predicates can be pushed down.
   * @param canPartialPushDownConjuncts whether a subset of conjuncts of predicates can be pushed
   *                                    down safely. Pushing ONLY one side of AND down is safe to
   *                                    do at the top level or none of its ancestors is NOT and OR.
   * @return the Parquet-native filter predicates that are eligible for pushdown.
   */
  private def createFilterHelper(
      predicate: sources.Filter,
      canPartialPushDownConjuncts: Boolean): Option[FilterPredicate] = {
<<<<<<< HEAD
    // Decimal type must make sure that filter value's scale matched the file.
    // If doesn't matched, which would cause data corruption.
    def isDecimalMatched(value: Any, decimalMeta: DecimalMetadata): Boolean = value match {
      case decimal: JBigDecimal =>
        decimal.scale == decimalMeta.getScale
      case _ => false
    }

    // Parquet's type in the given file should be matched to the value's type
    // in the pushed filter in order to push down the filter to Parquet.
    def valueCanMakeFilterOn(name: String, value: Any): Boolean = {
      value == null ||
        (value.isInstanceOf[Array[_]]
          && canMakeFilterOn(name, value.asInstanceOf[Array[_]].apply(0))) ||
        (nameToParquetField(name).fieldType match {
          case ParquetBooleanType => value.isInstanceOf[JBoolean]
          case ParquetByteType | ParquetShortType | ParquetIntegerType => value.isInstanceOf[Number]
          case ParquetLongType => value.isInstanceOf[JLong]
          case ParquetFloatType => value.isInstanceOf[JFloat]
          case ParquetDoubleType => value.isInstanceOf[JDouble]
          case ParquetStringType => value.isInstanceOf[String]
          case ParquetBinaryType => value.isInstanceOf[Array[Byte]]
          case ParquetDateType => value.isInstanceOf[Date]
          case ParquetTimestampMicrosType | ParquetTimestampMillisType =>
            value.isInstanceOf[Timestamp]
          case ParquetSchemaType(DECIMAL, INT32, _, decimalMeta) =>
            isDecimalMatched(value, decimalMeta)
          case ParquetSchemaType(DECIMAL, INT64, _, decimalMeta) =>
            isDecimalMatched(value, decimalMeta)
          case ParquetSchemaType(DECIMAL, FIXED_LEN_BYTE_ARRAY, _, decimalMeta) =>
            isDecimalMatched(value, decimalMeta)
          case _ => false
        })
    }

    // Parquet does not allow dots in the column name because dots are used as a column path
    // delimiter. Since Parquet 1.8.2 (PARQUET-389), Parquet accepts the filter predicates
    // with missing columns. The incorrect results could be got from Parquet when we push down
    // filters for the column having dots in the names. Thus, we do not push down such filters.
    // See SPARK-20364.
    def canMakeFilterOn(name: String, value: Any): Boolean = {
      nameToParquetField.contains(name) && valueCanMakeFilterOn(name, value)
    }

=======
>>>>>>> 74c910af
    // NOTE:
    //
    // For any comparison operator `cmp`, both `a cmp NULL` and `NULL cmp a` evaluate to `NULL`,
    // which can be casted to `false` implicitly. Please refer to the `eval` method of these
    // operators and the `PruneFilters` rule for details.

    predicate match {
      case sources.IsNull(name) if canMakeFilterOn(name, null) =>
        makeEq.lift(nameToParquetField(name).fieldType)
          .map(_(nameToParquetField(name).fieldNames, null))
      case sources.IsNotNull(name) if canMakeFilterOn(name, null) =>
        makeNotEq.lift(nameToParquetField(name).fieldType)
          .map(_(nameToParquetField(name).fieldNames, null))

      case sources.EqualTo(name, value) if canMakeFilterOn(name, value) =>
        makeEq.lift(nameToParquetField(name).fieldType)
          .map(_(nameToParquetField(name).fieldNames, value))
      case sources.Not(sources.EqualTo(name, value)) if canMakeFilterOn(name, value) =>
        makeNotEq.lift(nameToParquetField(name).fieldType)
          .map(_(nameToParquetField(name).fieldNames, value))

      case sources.EqualNullSafe(name, value) if canMakeFilterOn(name, value) =>
        makeEq.lift(nameToParquetField(name).fieldType)
          .map(_(nameToParquetField(name).fieldNames, value))
      case sources.Not(sources.EqualNullSafe(name, value)) if canMakeFilterOn(name, value) =>
        makeNotEq.lift(nameToParquetField(name).fieldType)
          .map(_(nameToParquetField(name).fieldNames, value))

      case sources.LessThan(name, value) if canMakeFilterOn(name, value) =>
        makeLt.lift(nameToParquetField(name).fieldType)
          .map(_(nameToParquetField(name).fieldNames, value))
      case sources.LessThanOrEqual(name, value) if canMakeFilterOn(name, value) =>
        makeLtEq.lift(nameToParquetField(name).fieldType)
          .map(_(nameToParquetField(name).fieldNames, value))

      case sources.GreaterThan(name, value) if canMakeFilterOn(name, value) =>
        makeGt.lift(nameToParquetField(name).fieldType)
          .map(_(nameToParquetField(name).fieldNames, value))
      case sources.GreaterThanOrEqual(name, value) if canMakeFilterOn(name, value) =>
        makeGtEq.lift(nameToParquetField(name).fieldType)
          .map(_(nameToParquetField(name).fieldNames, value))

      case sources.And(lhs, rhs) =>
        // At here, it is not safe to just convert one side and remove the other side
        // if we do not understand what the parent filters are.
        //
        // Here is an example used to explain the reason.
        // Let's say we have NOT(a = 2 AND b in ('1')) and we do not understand how to
        // convert b in ('1'). If we only convert a = 2, we will end up with a filter
        // NOT(a = 2), which will generate wrong results.
        //
        // Pushing one side of AND down is only safe to do at the top level or in the child
        // AND before hitting NOT or OR conditions, and in this case, the unsupported predicate
        // can be safely removed.
        val lhsFilterOption =
          createFilterHelper(lhs, canPartialPushDownConjuncts)
        val rhsFilterOption =
          createFilterHelper(rhs, canPartialPushDownConjuncts)

        (lhsFilterOption, rhsFilterOption) match {
          case (Some(lhsFilter), Some(rhsFilter)) => Some(FilterApi.and(lhsFilter, rhsFilter))
          case (Some(lhsFilter), None) if canPartialPushDownConjuncts => Some(lhsFilter)
          case (None, Some(rhsFilter)) if canPartialPushDownConjuncts => Some(rhsFilter)
          case _ => None
        }

      case sources.Or(lhs, rhs) =>
        // The Or predicate is convertible when both of its children can be pushed down.
        // That is to say, if one/both of the children can be partially pushed down, the Or
        // predicate can be partially pushed down as well.
        //
        // Here is an example used to explain the reason.
        // Let's say we have
        // (a1 AND a2) OR (b1 AND b2),
        // a1 and b1 is convertible, while a2 and b2 is not.
        // The predicate can be converted as
        // (a1 OR b1) AND (a1 OR b2) AND (a2 OR b1) AND (a2 OR b2)
        // As per the logical in And predicate, we can push down (a1 OR b1).
        for {
          lhsFilter <- createFilterHelper(lhs, canPartialPushDownConjuncts)
          rhsFilter <- createFilterHelper(rhs, canPartialPushDownConjuncts)
        } yield FilterApi.or(lhsFilter, rhsFilter)

      case sources.Not(pred) =>
        createFilterHelper(pred, canPartialPushDownConjuncts = false)
          .map(FilterApi.not)
          .map(LogicalInverseRewriter.rewrite)

<<<<<<< HEAD
      case sources.In(name, values) if canMakeFilterOn(name, values) =>
        makeInSet.lift(nameToParquetField(name).fieldType)
          .map(_(nameToParquetField(name).fieldName, values.toSet))
=======
      case sources.In(name, values) if canMakeFilterOn(name, values.head)
        && values.distinct.length <= pushDownInFilterThreshold =>
        values.distinct.flatMap { v =>
          makeEq.lift(nameToParquetField(name).fieldType)
            .map(_(nameToParquetField(name).fieldNames, v))
        }.reduceLeftOption(FilterApi.or)
>>>>>>> 74c910af

      case sources.StringStartsWith(name, prefix)
          if pushDownStartWith && canMakeFilterOn(name, prefix) =>
        Option(prefix).map { v =>
          FilterApi.userDefined(binaryColumn(nameToParquetField(name).fieldNames),
            new UserDefinedPredicate[Binary] with Serializable {
              private val strToBinary = Binary.fromReusedByteArray(v.getBytes)
              private val size = strToBinary.length

              override def canDrop(statistics: Statistics[Binary]): Boolean = {
                val comparator = PrimitiveComparator.UNSIGNED_LEXICOGRAPHICAL_BINARY_COMPARATOR
                val max = statistics.getMax
                val min = statistics.getMin
                comparator.compare(max.slice(0, math.min(size, max.length)), strToBinary) < 0 ||
                  comparator.compare(min.slice(0, math.min(size, min.length)), strToBinary) > 0
              }

              override def inverseCanDrop(statistics: Statistics[Binary]): Boolean = {
                val comparator = PrimitiveComparator.UNSIGNED_LEXICOGRAPHICAL_BINARY_COMPARATOR
                val max = statistics.getMax
                val min = statistics.getMin
                comparator.compare(max.slice(0, math.min(size, max.length)), strToBinary) == 0 &&
                  comparator.compare(min.slice(0, math.min(size, min.length)), strToBinary) == 0
              }

              override def keep(value: Binary): Boolean = {
<<<<<<< HEAD
                value != null && UTF8String.fromBytes(value.getBytes)
                  .startsWith(UTF8String.fromBytes(strToBinary.getBytes))
=======
                value != null && UTF8String.fromBytes(value.getBytes).startsWith(
                  UTF8String.fromBytes(strToBinary.getBytes))
>>>>>>> 74c910af
              }
            }
          )
        }

      case _ => None
    }
  }
}

private[parquet] case class SetInFilter[T <: Comparable[T]](valueSet: Set[T])
  extends UserDefinedPredicate[T] with Serializable {

  override def keep(value: T): Boolean = {
    value != null && valueSet.contains(value)
  }

  // Drop when no value in the set is within the statistics range.
  override def canDrop(statistics: Statistics[T]): Boolean = {
    val statMax = statistics.getMax
    val statMin = statistics.getMin
    val statRange = com.google.common.collect.Range.closed(statMin, statMax)
    !valueSet.exists(value => statRange.contains(value))
  }

  // Can only drop not(in(set)) when we are know that every element in the block is in valueSet.
  // From the statistics, we can only be assured of this when min == max.
  override def inverseCanDrop(statistics: Statistics[T]): Boolean = {
    val statMax = statistics.getMax
    val statMin = statistics.getMin
    statMin == statMax && valueSet.contains(statMin)
  }
}

/**
 * Note that, this is a hacky workaround to allow dots in column names. Currently, column APIs
 * in Parquet's `FilterApi` only allows dot-separated names so here we resemble those columns
 * but only allow single column path that allows dots in the names as we don't currently push
 * down filters with nested fields.
 */
private[parquet] object ParquetColumns {
  def intColumn(columnPath: String): Column[Integer] with SupportsLtGt = {
    new Column[Integer] (ColumnPath.get(columnPath), classOf[Integer]) with SupportsLtGt
  }

  def longColumn(columnPath: String): Column[java.lang.Long] with SupportsLtGt = {
    new Column[java.lang.Long] (
      ColumnPath.get(columnPath), classOf[java.lang.Long]) with SupportsLtGt
  }

  def floatColumn(columnPath: String): Column[java.lang.Float] with SupportsLtGt = {
    new Column[java.lang.Float] (
      ColumnPath.get(columnPath), classOf[java.lang.Float]) with SupportsLtGt
  }

  def doubleColumn(columnPath: String): Column[java.lang.Double] with SupportsLtGt = {
    new Column[java.lang.Double] (
      ColumnPath.get(columnPath), classOf[java.lang.Double]) with SupportsLtGt
  }

  def booleanColumn(columnPath: String): Column[java.lang.Boolean] with SupportsEqNotEq = {
    new Column[java.lang.Boolean] (
      ColumnPath.get(columnPath), classOf[java.lang.Boolean]) with SupportsEqNotEq
  }

  def binaryColumn(columnPath: String): Column[Binary] with SupportsLtGt = {
    new Column[Binary] (ColumnPath.get(columnPath), classOf[Binary]) with SupportsLtGt
  }
}<|MERGE_RESOLUTION|>--- conflicted
+++ resolved
@@ -26,12 +26,9 @@
 import scala.collection.JavaConverters.asScalaBufferConverter
 
 import org.apache.parquet.filter2.predicate._
-<<<<<<< HEAD
+import org.apache.parquet.filter2.predicate.SparkFilterApi._
 import org.apache.parquet.filter2.predicate.Operators.{Column, SupportsEqNotEq, SupportsLtGt}
 import org.apache.parquet.hadoop.metadata.ColumnPath
-=======
-import org.apache.parquet.filter2.predicate.SparkFilterApi._
->>>>>>> 74c910af
 import org.apache.parquet.io.api.Binary
 import org.apache.parquet.schema.{DecimalMetadata, GroupType, MessageType, OriginalType, PrimitiveComparator, PrimitiveType, Type}
 import org.apache.parquet.schema.OriginalType._
@@ -129,12 +126,8 @@
   private val ParquetTimestampMicrosType = ParquetSchemaType(TIMESTAMP_MICROS, INT64, 0, null)
   private val ParquetTimestampMillisType = ParquetSchemaType(TIMESTAMP_MILLIS, INT64, 0, null)
 
-<<<<<<< HEAD
   import ParquetColumns._
 
-  private def dateToDays(date: Date): SQLDate = {
-    DateTimeUtils.fromJavaDate(date)
-=======
   private def dateToDays(date: Any): SQLDate = date match {
     case d: Date => DateTimeUtils.fromJavaDate(d)
     case ld: LocalDate => DateTimeUtils.localDateToDays(ld)
@@ -143,7 +136,6 @@
   private def timestampToMicros(v: Any): JLong = v match {
     case i: Instant => DateTimeUtils.instantToMicros(i)
     case t: Timestamp => DateTimeUtils.fromJavaTimestamp(t)
->>>>>>> 74c910af
   }
 
   private def decimalToInt32(decimal: JBigDecimal): Integer = decimal.unscaledValue().intValue()
@@ -165,62 +157,6 @@
     Binary.fromConstantByteArray(fixedLengthBytes, 0, numBytes)
   }
 
-<<<<<<< HEAD
-  private val makeInSet:
-    PartialFunction[ParquetSchemaType, (String, Set[Any]) => FilterPredicate] = {
-    case ParquetBooleanType =>
-      (n: String, v: Set[Any]) => FilterApi.userDefined(
-        booleanColumn(n), SetInFilter(v.asInstanceOf[Set[JBoolean]]))
-    case ParquetByteType | ParquetShortType | ParquetIntegerType =>
-      (n: String, v: Set[Any]) => FilterApi.userDefined(
-        intColumn(n), SetInFilter(v.asInstanceOf[Set[java.lang.Integer]]))
-    case ParquetLongType =>
-      (n: String, v: Set[Any]) => FilterApi.userDefined(
-        longColumn(n), SetInFilter(v.asInstanceOf[Set[JLong]]))
-    case ParquetFloatType =>
-      (n: String, v: Set[Any]) => FilterApi.userDefined(
-        floatColumn(n), SetInFilter(v.asInstanceOf[Set[JFloat]]))
-    case ParquetDoubleType =>
-      (n: String, v: Set[Any]) => FilterApi.userDefined(
-        doubleColumn(n), SetInFilter(v.asInstanceOf[Set[JDouble]]))
-    // Binary.fromString and Binary.fromByteArray don't accept null values
-    case ParquetStringType =>
-      (n: String, v: Set[Any]) => FilterApi.userDefined(
-        binaryColumn(n),
-        SetInFilter(v.map(s => Binary.fromString(s.asInstanceOf[String]))))
-    case ParquetBinaryType =>
-      (n: String, v: Set[Any]) => FilterApi.userDefined(
-        binaryColumn(n),
-        SetInFilter(v.map(b => Binary.fromReusedByteArray(b.asInstanceOf[Array[Byte]]))))
-    case ParquetDateType if pushDownDate =>
-      (n: String, v: Set[Any]) => FilterApi.userDefined(
-        intColumn(n),
-        SetInFilter(v.map(date => dateToDays(date.asInstanceOf[Date]).asInstanceOf[Integer])))
-    case ParquetTimestampMicrosType if pushDownTimestamp =>
-      (n: String, v: Set[Any]) => FilterApi.userDefined(
-        longColumn(n),
-        SetInFilter(v.map(t => DateTimeUtils.fromJavaTimestamp(t.asInstanceOf[Timestamp])
-          .asInstanceOf[JLong])))
-    case ParquetTimestampMillisType if pushDownTimestamp =>
-      (n: String, v: Set[Any]) => FilterApi.userDefined(
-        longColumn(n),
-        SetInFilter(v.map(_.asInstanceOf[Timestamp].getTime.asInstanceOf[JLong])))
-    case ParquetSchemaType(DECIMAL, INT32, _, _) if pushDownDecimal =>
-      (n: String, v: Set[Any]) => FilterApi.userDefined(
-        intColumn(n),
-        SetInFilter(v.map(d => decimalToInt32(d.asInstanceOf[JBigDecimal]))))
-    case ParquetSchemaType(DECIMAL, INT64, _, _) if pushDownDecimal =>
-      (n: String, v: Set[Any]) => FilterApi.userDefined(
-        longColumn(n),
-        SetInFilter(v.map(d => decimalToInt64(d.asInstanceOf[JBigDecimal]))))
-    case ParquetSchemaType(DECIMAL, FIXED_LEN_BYTE_ARRAY, length, _) if pushDownDecimal =>
-      (n: String, v: Set[Any]) => FilterApi.userDefined(
-        binaryColumn(n),
-        SetInFilter(v.map(d => decimalToByteArray(d.asInstanceOf[JBigDecimal], length))))
-  }
-
-  private val makeEq: PartialFunction[ParquetSchemaType, (String, Any) => FilterPredicate] = {
-=======
   private def timestampToMillis(v: Any): JLong = {
     val micros = timestampToMicros(v)
     val millis = DateTimeUtils.toMillis(micros)
@@ -229,7 +165,6 @@
 
   private val makeEq:
     PartialFunction[ParquetSchemaType, (Array[String], Any) => FilterPredicate] = {
->>>>>>> 74c910af
     case ParquetBooleanType =>
       (n: Array[String], v: Any) => FilterApi.eq(booleanColumn(n), v.asInstanceOf[JBoolean])
     case ParquetByteType | ParquetShortType | ParquetIntegerType =>
@@ -571,53 +506,6 @@
   private def createFilterHelper(
       predicate: sources.Filter,
       canPartialPushDownConjuncts: Boolean): Option[FilterPredicate] = {
-<<<<<<< HEAD
-    // Decimal type must make sure that filter value's scale matched the file.
-    // If doesn't matched, which would cause data corruption.
-    def isDecimalMatched(value: Any, decimalMeta: DecimalMetadata): Boolean = value match {
-      case decimal: JBigDecimal =>
-        decimal.scale == decimalMeta.getScale
-      case _ => false
-    }
-
-    // Parquet's type in the given file should be matched to the value's type
-    // in the pushed filter in order to push down the filter to Parquet.
-    def valueCanMakeFilterOn(name: String, value: Any): Boolean = {
-      value == null ||
-        (value.isInstanceOf[Array[_]]
-          && canMakeFilterOn(name, value.asInstanceOf[Array[_]].apply(0))) ||
-        (nameToParquetField(name).fieldType match {
-          case ParquetBooleanType => value.isInstanceOf[JBoolean]
-          case ParquetByteType | ParquetShortType | ParquetIntegerType => value.isInstanceOf[Number]
-          case ParquetLongType => value.isInstanceOf[JLong]
-          case ParquetFloatType => value.isInstanceOf[JFloat]
-          case ParquetDoubleType => value.isInstanceOf[JDouble]
-          case ParquetStringType => value.isInstanceOf[String]
-          case ParquetBinaryType => value.isInstanceOf[Array[Byte]]
-          case ParquetDateType => value.isInstanceOf[Date]
-          case ParquetTimestampMicrosType | ParquetTimestampMillisType =>
-            value.isInstanceOf[Timestamp]
-          case ParquetSchemaType(DECIMAL, INT32, _, decimalMeta) =>
-            isDecimalMatched(value, decimalMeta)
-          case ParquetSchemaType(DECIMAL, INT64, _, decimalMeta) =>
-            isDecimalMatched(value, decimalMeta)
-          case ParquetSchemaType(DECIMAL, FIXED_LEN_BYTE_ARRAY, _, decimalMeta) =>
-            isDecimalMatched(value, decimalMeta)
-          case _ => false
-        })
-    }
-
-    // Parquet does not allow dots in the column name because dots are used as a column path
-    // delimiter. Since Parquet 1.8.2 (PARQUET-389), Parquet accepts the filter predicates
-    // with missing columns. The incorrect results could be got from Parquet when we push down
-    // filters for the column having dots in the names. Thus, we do not push down such filters.
-    // See SPARK-20364.
-    def canMakeFilterOn(name: String, value: Any): Boolean = {
-      nameToParquetField.contains(name) && valueCanMakeFilterOn(name, value)
-    }
-
-=======
->>>>>>> 74c910af
     // NOTE:
     //
     // For any comparison operator `cmp`, both `a cmp NULL` and `NULL cmp a` evaluate to `NULL`,
@@ -706,18 +594,12 @@
           .map(FilterApi.not)
           .map(LogicalInverseRewriter.rewrite)
 
-<<<<<<< HEAD
-      case sources.In(name, values) if canMakeFilterOn(name, values) =>
-        makeInSet.lift(nameToParquetField(name).fieldType)
-          .map(_(nameToParquetField(name).fieldName, values.toSet))
-=======
       case sources.In(name, values) if canMakeFilterOn(name, values.head)
         && values.distinct.length <= pushDownInFilterThreshold =>
         values.distinct.flatMap { v =>
           makeEq.lift(nameToParquetField(name).fieldType)
             .map(_(nameToParquetField(name).fieldNames, v))
         }.reduceLeftOption(FilterApi.or)
->>>>>>> 74c910af
 
       case sources.StringStartsWith(name, prefix)
           if pushDownStartWith && canMakeFilterOn(name, prefix) =>
@@ -744,13 +626,8 @@
               }
 
               override def keep(value: Binary): Boolean = {
-<<<<<<< HEAD
-                value != null && UTF8String.fromBytes(value.getBytes)
-                  .startsWith(UTF8String.fromBytes(strToBinary.getBytes))
-=======
                 value != null && UTF8String.fromBytes(value.getBytes).startsWith(
                   UTF8String.fromBytes(strToBinary.getBytes))
->>>>>>> 74c910af
               }
             }
           )
