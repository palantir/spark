--- conflicted
+++ resolved
@@ -25,12 +25,8 @@
 import org.apache.spark.sql.execution.{SparkPlan, UnaryExecNode}
 import org.apache.spark.sql.execution.python.PandasGroupUtils._
 import org.apache.spark.sql.types.StructType
-<<<<<<< HEAD
-import org.apache.spark.sql.vectorized.{ArrowColumnVector, ColumnarBatch, ColumnVector}
-=======
 import org.apache.spark.sql.util.ArrowUtils
 
->>>>>>> 74c910af
 
 /**
  * Physical node for [[org.apache.spark.sql.catalyst.plans.logical.FlatMapGroupsInPandas]]
@@ -95,21 +91,20 @@
         sessionLocalTimeZone,
         pythonRunnerConf)
 
-<<<<<<< HEAD
-      val unsafeProj = UnsafeProjection.create(output, output)
-
-      columnarBatchIter.flatMap { batch =>
-        // Grouped Map UDF returns a StructType column in ColumnarBatch, select the children here
-        val structVector = batch.column(0).asInstanceOf[ArrowColumnVector]
-        val outputVectors = output.indices.map(structVector.getChild)
-        val flattenedBatch = new ColumnarBatch(outputVectors.toArray)
-        flattenedBatch.setNumRows(batch.numRows())
-        flattenedBatch.rowIterator.asScala
-      }.map(unsafeProj)
-    }
-=======
       executePython(data, output, runner)
     }}
->>>>>>> 74c910af
+// TODO(jcasale) this was cherry-picked in in https://github.com/palantir/spark/pull/582
+// Determine if this is necessary
+//      val unsafeProj = UnsafeProjection.create(output, output)
+//
+//      columnarBatchIter.flatMap { batch =>
+//        // Grouped Map UDF returns a StructType column in ColumnarBatch, select the children here
+//        val structVector = batch.column(0).asInstanceOf[ArrowColumnVector]
+//        val outputVectors = output.indices.map(structVector.getChild)
+//        val flattenedBatch = new ColumnarBatch(outputVectors.toArray)
+//        flattenedBatch.setNumRows(batch.numRows())
+//        flattenedBatch.rowIterator.asScala
+//      }.map(unsafeProj)
+    }
   }
 }