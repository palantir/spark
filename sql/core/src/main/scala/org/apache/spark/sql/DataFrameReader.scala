--- conflicted
+++ resolved
@@ -96,13 +96,6 @@
    *
    * You can set the following option(s):
    * <ul>
-<<<<<<< HEAD
-   * <li>`timeZone` (default session local timezone): sets the string that indicates a timezone
-   * to be used to parse timestamps in the JSON/CSV datasources or partition values.</li>
-   * <li>`pathGlobFilter`: an optional glob pattern to only include files with paths matching
-   * the pattern. The syntax follows <code>org.apache.hadoop.fs.GlobFilter</code>.
-   * It does not change the behavior of partition discovery.</li>
-=======
    * <li>`timeZone` (default session local timezone): sets the string that indicates a time zone ID
    * to be used to parse timestamps in the JSON/CSV datasources or partition values. The following
    * formats of `timeZone` are supported:
@@ -116,7 +109,6 @@
    * If it isn't set, the current value of the SQL config `spark.sql.session.timeZone` is
    * used by default.
    * </li>
->>>>>>> 74c910af
    * </ul>
    *
    * @since 1.4.0
@@ -152,13 +144,6 @@
    *
    * You can set the following option(s):
    * <ul>
-<<<<<<< HEAD
-   * <li>`timeZone` (default session local timezone): sets the string that indicates a timezone
-   * to be used to parse timestamps in the JSON/CSV datasources or partition values.</li>
-   * <li>`pathGlobFilter`: an optional glob pattern to only include files with paths matching
-   * the pattern. The syntax follows <code>org.apache.hadoop.fs.GlobFilter</code>.
-   * It does not change the behavior of partition discovery.</li>
-=======
    * <li>`timeZone` (default session local timezone): sets the string that indicates a time zone ID
    * to be used to parse timestamps in the JSON/CSV datasources or partition values. The following
    * formats of `timeZone` are supported:
@@ -172,7 +157,6 @@
    * If it isn't set, the current value of the SQL config `spark.sql.session.timeZone` is
    * used by default.
    * </li>
->>>>>>> 74c910af
    * </ul>
    *
    * @since 1.4.0
@@ -187,13 +171,6 @@
    *
    * You can set the following option(s):
    * <ul>
-<<<<<<< HEAD
-   * <li>`timeZone` (default session local timezone): sets the string that indicates a timezone
-   * to be used to parse timestamps in the JSON/CSV datasources or partition values.</li>
-   * <li>`pathGlobFilter`: an optional glob pattern to only include files with paths matching
-   * the pattern. The syntax follows <code>org.apache.hadoop.fs.GlobFilter</code>.
-   * It does not change the behavior of partition discovery.</li>
-=======
    * <li>`timeZone` (default session local timezone): sets the string that indicates a time zone ID
    * to be used to parse timestamps in the JSON/CSV datasources or partition values. The following
    * formats of `timeZone` are supported:
@@ -207,7 +184,6 @@
    * If it isn't set, the current value of the SQL config `spark.sql.session.timeZone` is
    * used by default.
    * </li>
->>>>>>> 74c910af
    * </ul>
    *
    * @since 1.4.0
@@ -448,13 +424,6 @@
    * `spark.sql.columnNameOfCorruptRecord`): allows renaming the new field having malformed string
    * created by `PERMISSIVE` mode. This overrides `spark.sql.columnNameOfCorruptRecord`.</li>
    * <li>`dateFormat` (default `yyyy-MM-dd`): sets the string that indicates a date format.
-<<<<<<< HEAD
-   * Custom date formats follow the formats at `java.text.SimpleDateFormat`. This applies to
-   * date type.</li>
-   * <li>`timestampFormat` (default `yyyy-MM-dd'T'HH:mm:ss.SSSXXX`): sets the string that
-   * indicates a timestamp format. Custom date formats follow the formats at
-   * `java.text.SimpleDateFormat`. This applies to timestamp type.</li>
-=======
    * Custom date formats follow the formats at
    * <a href="https://spark.apache.org/docs/latest/sql-ref-datetime-pattern.html">
    *   Datetime Patterns</a>.
@@ -464,7 +433,6 @@
    * <a href="https://spark.apache.org/docs/latest/sql-ref-datetime-pattern.html">
    *   Datetime Patterns</a>.
    * This applies to timestamp type.</li>
->>>>>>> 74c910af
    * <li>`multiLine` (default `false`): parse one record, which may span multiple lines,
    * per file</li>
    * <li>`encoding` (by default it is not set): allows to forcibly set one of standard basic
@@ -685,13 +653,6 @@
    * <li>`negativeInf` (default `-Inf`): sets the string representation of a negative infinity
    * value.</li>
    * <li>`dateFormat` (default `yyyy-MM-dd`): sets the string that indicates a date format.
-<<<<<<< HEAD
-   * Custom date formats follow the formats at `java.text.SimpleDateFormat`. This applies to
-   * date type.</li>
-   * <li>`timestampFormat` (default `yyyy-MM-dd'T'HH:mm:ss.SSSXXX`): sets the string that
-   * indicates a timestamp format. Custom date formats follow the formats at
-   * `java.text.SimpleDateFormat`. This applies to timestamp type.</li>
-=======
    * Custom date formats follow the formats at
    * <a href="https://spark.apache.org/docs/latest/sql-ref-datetime-pattern.html">
    *   Datetime Patterns</a>.
@@ -701,7 +662,6 @@
    * <a href="https://spark.apache.org/docs/latest/sql-ref-datetime-pattern.html">
    *   Datetime Patterns</a>.
    * This applies to timestamp type.</li>
->>>>>>> 74c910af
    * <li>`maxColumns` (default `20480`): defines a hard limit of how many columns
    * a record can have.</li>
    * <li>`maxCharsPerColumn` (default `-1`): defines the maximum number of characters allowed
