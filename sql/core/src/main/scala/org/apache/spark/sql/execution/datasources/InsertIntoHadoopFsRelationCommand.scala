/*
 * Licensed to the Apache Software Foundation (ASF) under one or more
 * contributor license agreements.  See the NOTICE file distributed with
 * this work for additional information regarding copyright ownership.
 * The ASF licenses this file to You under the Apache License, Version 2.0
 * (the "License"); you may not use this file except in compliance with
 * the License.  You may obtain a copy of the License at
 *
 *    http://www.apache.org/licenses/LICENSE-2.0
 *
 * Unless required by applicable law or agreed to in writing, software
 * distributed under the License is distributed on an "AS IS" BASIS,
 * WITHOUT WARRANTIES OR CONDITIONS OF ANY KIND, either express or implied.
 * See the License for the specific language governing permissions and
 * limitations under the License.
 */

package org.apache.spark.sql.execution.datasources

import java.io.IOException

import org.apache.hadoop.fs.{FileSystem, Path}

import org.apache.spark.internal.io.FileCommitProtocol
import org.apache.spark.sql._
import org.apache.spark.sql.catalyst.catalog.{BucketSpec, CatalogTable, CatalogTablePartition}
import org.apache.spark.sql.catalyst.catalog.CatalogTypes.TablePartitionSpec
import org.apache.spark.sql.catalyst.expressions.Attribute
import org.apache.spark.sql.catalyst.plans.logical.LogicalPlan
import org.apache.spark.sql.catalyst.util.CaseInsensitiveMap
import org.apache.spark.sql.execution.SparkPlan
import org.apache.spark.sql.execution.command._
import org.apache.spark.sql.internal.SQLConf
import org.apache.spark.sql.internal.SQLConf.PartitionOverwriteMode
import org.apache.spark.sql.util.SchemaUtils

/**
 * A command for writing data to a [[HadoopFsRelation]].  Supports both overwriting and appending.
 * Writing to dynamic partitions is also supported.
 *
 * @param staticPartitions partial partitioning spec for write. This defines the scope of partition
 *                         overwrites: when the spec is empty, all partitions are overwritten.
 *                         When it covers a prefix of the partition keys, only partitions matching
 *                         the prefix are overwritten.
 * @param ifPartitionNotExists If true, only write if the partition does not exist.
 *                             Only valid for static partitions.
 */
case class InsertIntoHadoopFsRelationCommand(
    outputPath: Path,
    staticPartitions: TablePartitionSpec,
    ifPartitionNotExists: Boolean,
    partitionColumns: Seq[Attribute],
    bucketSpec: Option[BucketSpec],
    fileFormat: FileFormat,
    options: Map[String, String],
    query: LogicalPlan,
    mode: SaveMode,
    catalogTable: Option[CatalogTable],
    fileIndex: Option[FileIndex],
    outputColumnNames: Seq[String])
  extends DataWritingCommand {
  import org.apache.spark.sql.catalyst.catalog.ExternalCatalogUtils.escapePathName

  private lazy val parameters = CaseInsensitiveMap(options)

  private[sql] lazy val dynamicPartitionOverwrite: Boolean = {
    val partitionOverwriteMode = parameters.get("partitionOverwriteMode")
      // scalastyle:off caselocale
      .map(mode => PartitionOverwriteMode.withName(mode.toUpperCase))
      // scalastyle:on caselocale
      .getOrElse(SQLConf.get.partitionOverwriteMode)
    val enableDynamicOverwrite = partitionOverwriteMode == PartitionOverwriteMode.DYNAMIC
    // This config only makes sense when we are overwriting a partitioned dataset with dynamic
    // partition columns.
    enableDynamicOverwrite && mode == SaveMode.Overwrite &&
      staticPartitions.size < partitionColumns.length
  }

  override def run(sparkSession: SparkSession, child: SparkPlan): Seq[Row] = {
    // Most formats don't do well with duplicate columns, so lets not allow that
    SchemaUtils.checkColumnNameDuplication(
      outputColumnNames,
      s"when inserting into $outputPath",
      sparkSession.sessionState.conf.caseSensitiveAnalysis)

    val hadoopConf = sparkSession.sessionState.newHadoopConfWithOptions(options)
    val fs = outputPath.getFileSystem(hadoopConf)
    val qualifiedOutputPath = outputPath.makeQualified(fs.getUri, fs.getWorkingDirectory)

    val partitionsTrackedByCatalog = sparkSession.sessionState.conf.manageFilesourcePartitions &&
      catalogTable.isDefined &&
      catalogTable.get.partitionColumnNames.nonEmpty &&
      catalogTable.get.tracksPartitionsInCatalog

    var initialMatchingPartitions: Seq[TablePartitionSpec] = Nil
    var customPartitionLocations: Map[TablePartitionSpec, String] = Map.empty
    var matchingPartitions: Seq[CatalogTablePartition] = Seq.empty

    // When partitions are tracked by the catalog, compute all custom partition locations that
    // may be relevant to the insertion job.
    if (partitionsTrackedByCatalog) {
      matchingPartitions = sparkSession.sessionState.catalog.listPartitions(
        catalogTable.get.identifier, Some(staticPartitions))
      initialMatchingPartitions = matchingPartitions.map(_.spec)
      customPartitionLocations = getCustomPartitionLocations(
        fs, catalogTable.get, qualifiedOutputPath, matchingPartitions)
    }

<<<<<<< HEAD
    val parameters = CaseInsensitiveMap(options)

    val partitionOverwriteMode = parameters.get("partitionOverwriteMode")
      // scalastyle:off caselocale
      .map(mode => PartitionOverwriteMode.withName(mode.toUpperCase))
      // scalastyle:on caselocale
      .getOrElse(sparkSession.sessionState.conf.partitionOverwriteMode)
    val enableDynamicOverwrite = partitionOverwriteMode == PartitionOverwriteMode.DYNAMIC
    // This config only makes sense when we are overwriting a partitioned dataset with dynamic
    // partition columns.
    val dynamicPartitionOverwrite = enableDynamicOverwrite && mode == SaveMode.Overwrite &&
      staticPartitions.size < partitionColumns.length

=======
>>>>>>> 74c910af
    val committer = FileCommitProtocol.instantiate(
      sparkSession.sessionState.conf.fileCommitProtocolClass,
      jobId = java.util.UUID.randomUUID().toString,
      outputPath = outputPath.toString,
      dynamicPartitionOverwrite = dynamicPartitionOverwrite)

    val doInsertion = if (mode == SaveMode.Append) {
      true
    } else {
      val pathExists = fs.exists(qualifiedOutputPath)
      (mode, pathExists) match {
        case (SaveMode.ErrorIfExists, true) =>
          throw new AnalysisException(s"path $qualifiedOutputPath already exists.")
        case (SaveMode.Overwrite, true) =>
          if (ifPartitionNotExists && matchingPartitions.nonEmpty) {
            false
          } else if (dynamicPartitionOverwrite) {
            // For dynamic partition overwrite, do not delete partition directories ahead.
            true
          } else {
            deleteMatchingPartitions(fs, qualifiedOutputPath, customPartitionLocations, committer)
            true
          }
        case (SaveMode.Overwrite, _) | (SaveMode.ErrorIfExists, false) =>
          true
        case (SaveMode.Ignore, exists) =>
          !exists
        case (s, exists) =>
          throw new IllegalStateException(s"unsupported save mode $s ($exists)")
      }
    }

    if (doInsertion) {

      def refreshUpdatedPartitions(updatedPartitionPaths: Set[String]): Unit = {
        val updatedPartitions = updatedPartitionPaths.map(PartitioningUtils.parsePathFragment)
        if (partitionsTrackedByCatalog) {
          val newPartitions = updatedPartitions -- initialMatchingPartitions
          if (newPartitions.nonEmpty) {
            AlterTableAddPartitionCommand(
              catalogTable.get.identifier, newPartitions.toSeq.map(p => (p, None)),
              ifNotExists = true).run(sparkSession)
          }
          // For dynamic partition overwrite, we never remove partitions but only update existing
          // ones.
          if (mode == SaveMode.Overwrite && !dynamicPartitionOverwrite) {
            val deletedPartitions = initialMatchingPartitions.toSet -- updatedPartitions
            if (deletedPartitions.nonEmpty) {
              AlterTableDropPartitionCommand(
                catalogTable.get.identifier, deletedPartitions.toSeq,
                ifExists = true, purge = false,
                retainData = true /* already deleted */).run(sparkSession)
            }
          }
        }
      }

      val updatedPartitionPaths =
        FileFormatWriter.write(
          sparkSession = sparkSession,
          plan = child,
          fileFormat = fileFormat,
          committer = committer,
          outputSpec = FileFormatWriter.OutputSpec(
            qualifiedOutputPath.toString, customPartitionLocations, outputColumns),
          hadoopConf = hadoopConf,
          partitionColumns = partitionColumns,
          bucketSpec = bucketSpec,
          statsTrackers = Seq(basicWriteJobStatsTracker(hadoopConf)),
          options = options)


      // update metastore partition metadata
      if (updatedPartitionPaths.isEmpty && staticPartitions.nonEmpty
        && partitionColumns.length == staticPartitions.size) {
        // Avoid empty static partition can't loaded to datasource table.
        val staticPathFragment =
          PartitioningUtils.getPathFragment(staticPartitions, partitionColumns)
        refreshUpdatedPartitions(Set(staticPathFragment))
      } else {
        refreshUpdatedPartitions(updatedPartitionPaths)
      }

      // refresh cached files in FileIndex
      fileIndex.foreach(_.refresh())
      // refresh data cache if table is cached
      sparkSession.sharedState.cacheManager.recacheByPath(sparkSession, outputPath, fs)

      if (catalogTable.nonEmpty) {
        CommandUtils.updateTableStats(sparkSession, catalogTable.get)
      }

    } else {
      logInfo("Skipping insertion into a relation that already exists.")
    }

    Seq.empty[Row]
  }

  /**
   * Deletes all partition files that match the specified static prefix. Partitions with custom
   * locations are also cleared based on the custom locations map given to this class.
   */
  private def deleteMatchingPartitions(
      fs: FileSystem,
      qualifiedOutputPath: Path,
      customPartitionLocations: Map[TablePartitionSpec, String],
      committer: FileCommitProtocol): Unit = {
    val staticPartitionPrefix = if (staticPartitions.nonEmpty) {
      "/" + partitionColumns.flatMap { p =>
        staticPartitions.get(p.name) match {
          case Some(value) =>
            Some(escapePathName(p.name) + "=" + escapePathName(value))
          case None =>
            None
        }
      }.mkString("/")
    } else {
      ""
    }
    // first clear the path determined by the static partition keys (e.g. /table/foo=1)
    val staticPrefixPath = qualifiedOutputPath.suffix(staticPartitionPrefix)
    if (fs.exists(staticPrefixPath) && !committer.deleteWithJob(fs, staticPrefixPath, true)) {
      throw new IOException(s"Unable to clear output " +
        s"directory $staticPrefixPath prior to writing to it")
    }
    // now clear all custom partition locations (e.g. /custom/dir/where/foo=2/bar=4)
    for ((spec, customLoc) <- customPartitionLocations) {
      assert(
        (staticPartitions.toSet -- spec).isEmpty,
        "Custom partition location did not match static partitioning keys")
      val path = new Path(customLoc)
      if (fs.exists(path) && !committer.deleteWithJob(fs, path, true)) {
        throw new IOException(s"Unable to clear partition " +
          s"directory $path prior to writing to it")
      }
    }
  }

  /**
   * Given a set of input partitions, returns those that have locations that differ from the
   * Hive default (e.g. /k1=v1/k2=v2). These partitions were manually assigned locations by
   * the user.
   *
   * @return a mapping from partition specs to their custom locations
   */
  private def getCustomPartitionLocations(
      fs: FileSystem,
      table: CatalogTable,
      qualifiedOutputPath: Path,
      partitions: Seq[CatalogTablePartition]): Map[TablePartitionSpec, String] = {
    partitions.flatMap { p =>
      val defaultLocation = qualifiedOutputPath.suffix(
        "/" + PartitioningUtils.getPathFragment(p.spec, table.partitionSchema)).toString
      val catalogLocation = new Path(p.location).makeQualified(
        fs.getUri, fs.getWorkingDirectory).toString
      if (catalogLocation != defaultLocation) {
        Some(p.spec -> catalogLocation)
      } else {
        None
      }
    }.toMap
  }
}<|MERGE_RESOLUTION|>--- conflicted
+++ resolved
@@ -106,22 +106,6 @@
         fs, catalogTable.get, qualifiedOutputPath, matchingPartitions)
     }
 
-<<<<<<< HEAD
-    val parameters = CaseInsensitiveMap(options)
-
-    val partitionOverwriteMode = parameters.get("partitionOverwriteMode")
-      // scalastyle:off caselocale
-      .map(mode => PartitionOverwriteMode.withName(mode.toUpperCase))
-      // scalastyle:on caselocale
-      .getOrElse(sparkSession.sessionState.conf.partitionOverwriteMode)
-    val enableDynamicOverwrite = partitionOverwriteMode == PartitionOverwriteMode.DYNAMIC
-    // This config only makes sense when we are overwriting a partitioned dataset with dynamic
-    // partition columns.
-    val dynamicPartitionOverwrite = enableDynamicOverwrite && mode == SaveMode.Overwrite &&
-      staticPartitions.size < partitionColumns.length
-
-=======
->>>>>>> 74c910af
     val committer = FileCommitProtocol.instantiate(
       sparkSession.sessionState.conf.fileCommitProtocolClass,
       jobId = java.util.UUID.randomUUID().toString,
