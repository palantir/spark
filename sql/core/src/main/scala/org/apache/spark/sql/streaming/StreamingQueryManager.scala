/*
 * Licensed to the Apache Software Foundation (ASF) under one or more
 * contributor license agreements.  See the NOTICE file distributed with
 * this work for additional information regarding copyright ownership.
 * The ASF licenses this file to You under the Apache License, Version 2.0
 * (the "License"); you may not use this file except in compliance with
 * the License.  You may obtain a copy of the License at
 *
 *    http://www.apache.org/licenses/LICENSE-2.0
 *
 * Unless required by applicable law or agreed to in writing, software
 * distributed under the License is distributed on an "AS IS" BASIS,
 * WITHOUT WARRANTIES OR CONDITIONS OF ANY KIND, either express or implied.
 * See the License for the specific language governing permissions and
 * limitations under the License.
 */

package org.apache.spark.sql.streaming

import java.util.UUID
import javax.annotation.concurrent.GuardedBy

import scala.collection.mutable

import org.apache.hadoop.fs.Path

import org.apache.spark.annotation.Experimental
import org.apache.spark.sql.{AnalysisException, DataFrame, SparkSession}
import org.apache.spark.sql.catalyst.analysis.UnsupportedOperationChecker
import org.apache.spark.sql.execution.streaming._
import org.apache.spark.sql.execution.streaming.state.StateStoreCoordinatorRef
import org.apache.spark.sql.internal.SQLConf
import org.apache.spark.util.{Clock, SystemClock, Utils}

/**
 * :: Experimental ::
 * A class to manage all the [[StreamingQuery]] active on a `SparkSession`.
 *
 * @since 2.0.0
 */
@Experimental
class StreamingQueryManager private[sql] (sparkSession: SparkSession) {

  private[sql] val stateStoreCoordinator =
    StateStoreCoordinatorRef.forDriver(sparkSession.sparkContext.env)
  private val listenerBus = new StreamingQueryListenerBus(sparkSession.sparkContext.listenerBus)

  @GuardedBy("activeQueriesLock")
  private val activeQueries = new mutable.HashMap[UUID, StreamingQuery]
  private val activeQueriesLock = new Object
  private val awaitTerminationLock = new Object

  @GuardedBy("awaitTerminationLock")
  private var lastTerminatedQuery: StreamingQuery = null

  /**
   * Returns a list of active queries associated with this SQLContext
   *
   * @since 2.0.0
   */
  def active: Array[StreamingQuery] = activeQueriesLock.synchronized {
    activeQueries.values.toArray
  }

  /**
   * Returns the query if there is an active query with the given id, or null.
   *
   * @since 2.1.0
   */
  def get(id: UUID): StreamingQuery = activeQueriesLock.synchronized {
    activeQueries.get(id).orNull
  }

  /**
   * Returns the query if there is an active query with the given id, or null.
   *
   * @since 2.1.0
   */
  def get(id: String): StreamingQuery = get(UUID.fromString(id))

  /**
   * Wait until any of the queries on the associated SQLContext has terminated since the
   * creation of the context, or since `resetTerminated()` was called. If any query was terminated
   * with an exception, then the exception will be thrown.
   *
   * If a query has terminated, then subsequent calls to `awaitAnyTermination()` will either
   * return immediately (if the query was terminated by `query.stop()`),
   * or throw the exception immediately (if the query was terminated with exception). Use
   * `resetTerminated()` to clear past terminations and wait for new terminations.
   *
   * In the case where multiple queries have terminated since `resetTermination()` was called,
   * if any query has terminated with exception, then `awaitAnyTermination()` will
   * throw any of the exception. For correctly documenting exceptions across multiple queries,
   * users need to stop all of them after any of them terminates with exception, and then check the
   * `query.exception()` for each query.
   *
   * @throws StreamingQueryException if any query has terminated with an exception
   *
   * @since 2.0.0
   */
  @throws[StreamingQueryException]
  def awaitAnyTermination(): Unit = {
    awaitTerminationLock.synchronized {
      while (lastTerminatedQuery == null) {
        awaitTerminationLock.wait(10)
      }
      if (lastTerminatedQuery != null && lastTerminatedQuery.exception.nonEmpty) {
        throw lastTerminatedQuery.exception.get
      }
    }
  }

  /**
   * Wait until any of the queries on the associated SQLContext has terminated since the
   * creation of the context, or since `resetTerminated()` was called. Returns whether any query
   * has terminated or not (multiple may have terminated). If any query has terminated with an
   * exception, then the exception will be thrown.
   *
   * If a query has terminated, then subsequent calls to `awaitAnyTermination()` will either
   * return `true` immediately (if the query was terminated by `query.stop()`),
   * or throw the exception immediately (if the query was terminated with exception). Use
   * `resetTerminated()` to clear past terminations and wait for new terminations.
   *
   * In the case where multiple queries have terminated since `resetTermination()` was called,
   * if any query has terminated with exception, then `awaitAnyTermination()` will
   * throw any of the exception. For correctly documenting exceptions across multiple queries,
   * users need to stop all of them after any of them terminates with exception, and then check the
   * `query.exception()` for each query.
   *
   * @throws StreamingQueryException if any query has terminated with an exception
   *
   * @since 2.0.0
   */
  @throws[StreamingQueryException]
  def awaitAnyTermination(timeoutMs: Long): Boolean = {

    val startTime = System.currentTimeMillis
    def isTimedout = System.currentTimeMillis - startTime >= timeoutMs

    awaitTerminationLock.synchronized {
      while (!isTimedout && lastTerminatedQuery == null) {
        awaitTerminationLock.wait(10)
      }
      if (lastTerminatedQuery != null && lastTerminatedQuery.exception.nonEmpty) {
        throw lastTerminatedQuery.exception.get
      }
      lastTerminatedQuery != null
    }
  }

  /**
   * Forget about past terminated queries so that `awaitAnyTermination()` can be used again to
   * wait for new terminations.
   *
   * @since 2.0.0
   */
  def resetTerminated(): Unit = {
    awaitTerminationLock.synchronized {
      lastTerminatedQuery = null
    }
  }

  /**
   * Register a [[StreamingQueryListener]] to receive up-calls for life cycle events of
   * [[StreamingQuery]].
   *
   * @since 2.0.0
   */
  def addListener(listener: StreamingQueryListener): Unit = {
    listenerBus.addListener(listener)
  }

  /**
   * Deregister a [[StreamingQueryListener]].
   *
   * @since 2.0.0
   */
  def removeListener(listener: StreamingQueryListener): Unit = {
    listenerBus.removeListener(listener)
  }

  /** Post a listener event */
  private[sql] def postListenerEvent(event: StreamingQueryListener.Event): Unit = {
    listenerBus.post(event)
  }

  private def createQuery(
      userSpecifiedName: Option[String],
      userSpecifiedCheckpointLocation: Option[String],
      df: DataFrame,
      sink: Sink,
      outputMode: OutputMode,
      useTempCheckpointLocation: Boolean,
      recoverFromCheckpointLocation: Boolean,
      trigger: Trigger,
<<<<<<< HEAD
      triggerClock: Clock): StreamExecution = {
=======
      triggerClock: Clock): StreamingQueryWrapper = {
>>>>>>> 6d2379b3
    val checkpointLocation = userSpecifiedCheckpointLocation.map { userSpecified =>
      new Path(userSpecified).toUri.toString
    }.orElse {
      df.sparkSession.sessionState.conf.checkpointLocation.map { location =>
        new Path(location, userSpecifiedName.getOrElse(UUID.randomUUID().toString)).toUri.toString
      }
    }.getOrElse {
      if (useTempCheckpointLocation) {
        Utils.createTempDir(namePrefix = s"temporary").getCanonicalPath
      } else {
        throw new AnalysisException(
          "checkpointLocation must be specified either " +
            """through option("checkpointLocation", ...) or """ +
            s"""SparkSession.conf.set("${SQLConf.CHECKPOINT_LOCATION.key}", ...)""")
      }
    }

    // If offsets have already been created, we trying to resume a query.
    if (!recoverFromCheckpointLocation) {
      val checkpointPath = new Path(checkpointLocation, "offsets")
      val fs = checkpointPath.getFileSystem(df.sparkSession.sessionState.newHadoopConf())
      if (fs.exists(checkpointPath)) {
        throw new AnalysisException(
          s"This query does not support recovering from checkpoint location. " +
            s"Delete $checkpointPath to start over.")
      }
    }

    val analyzedPlan = df.queryExecution.analyzed
    df.queryExecution.assertAnalyzed()

    if (sparkSession.sessionState.conf.isUnsupportedOperationCheckEnabled) {
      UnsupportedOperationChecker.checkForStreaming(analyzedPlan, outputMode)
    }

<<<<<<< HEAD
    new StreamExecution(
=======
    new StreamingQueryWrapper(new StreamExecution(
>>>>>>> 6d2379b3
      sparkSession,
      userSpecifiedName.orNull,
      checkpointLocation,
      analyzedPlan,
      sink,
      trigger,
      triggerClock,
<<<<<<< HEAD
      outputMode)
=======
      outputMode))
>>>>>>> 6d2379b3
  }

  /**
   * Start a [[StreamingQuery]].
   *
   * @param userSpecifiedName Query name optionally specified by the user.
   * @param userSpecifiedCheckpointLocation  Checkpoint location optionally specified by the user.
   * @param df Streaming DataFrame.
   * @param sink  Sink to write the streaming outputs.
   * @param outputMode  Output mode for the sink.
   * @param useTempCheckpointLocation  Whether to use a temporary checkpoint location when the user
   *                                   has not specified one. If false, then error will be thrown.
   * @param recoverFromCheckpointLocation  Whether to recover query from the checkpoint location.
   *                                       If false and the checkpoint location exists, then error
   *                                       will be thrown.
   * @param trigger [[Trigger]] for the query.
   * @param triggerClock [[Clock]] to use for the triggering.
   */
  private[sql] def startQuery(
      userSpecifiedName: Option[String],
      userSpecifiedCheckpointLocation: Option[String],
      df: DataFrame,
      sink: Sink,
      outputMode: OutputMode,
      useTempCheckpointLocation: Boolean = false,
      recoverFromCheckpointLocation: Boolean = true,
      trigger: Trigger = ProcessingTime(0),
      triggerClock: Clock = new SystemClock()): StreamingQuery = {
    val query = createQuery(
      userSpecifiedName,
      userSpecifiedCheckpointLocation,
      df,
      sink,
      outputMode,
      useTempCheckpointLocation,
      recoverFromCheckpointLocation,
      trigger,
      triggerClock)

    activeQueriesLock.synchronized {
      // Make sure no other query with same name is active
      userSpecifiedName.foreach { name =>
        if (activeQueries.values.exists(_.name == name)) {
          throw new IllegalArgumentException(
            s"Cannot start query with name $name as a query with that name is already active")
        }
      }

      // Make sure no other query with same id is active
      if (activeQueries.values.exists(_.id == query.id)) {
        throw new IllegalStateException(
          s"Cannot start query with id ${query.id} as another query with same id is " +
            s"already active. Perhaps you are attempting to restart a query from checkpoint " +
            s"that is already active.")
      }

      activeQueries.put(query.id, query)
    }
    try {
      // When starting a query, it will call `StreamingQueryListener.onQueryStarted` synchronously.
      // As it's provided by the user and can run arbitrary codes, we must not hold any lock here.
      // Otherwise, it's easy to cause dead-lock, or block too long if the user codes take a long
      // time to finish.
<<<<<<< HEAD
      query.start()
=======
      query.streamingQuery.start()
>>>>>>> 6d2379b3
    } catch {
      case e: Throwable =>
        activeQueriesLock.synchronized {
          activeQueries -= query.id
        }
        throw e
    }
    query
  }

  /** Notify (by the StreamingQuery) that the query has been terminated */
  private[sql] def notifyQueryTermination(terminatedQuery: StreamingQuery): Unit = {
    activeQueriesLock.synchronized {
      activeQueries -= terminatedQuery.id
    }
    awaitTerminationLock.synchronized {
      if (lastTerminatedQuery == null || terminatedQuery.exception.nonEmpty) {
        lastTerminatedQuery = terminatedQuery
      }
      awaitTerminationLock.notifyAll()
    }
  }
}<|MERGE_RESOLUTION|>--- conflicted
+++ resolved
@@ -193,11 +193,7 @@
       useTempCheckpointLocation: Boolean,
       recoverFromCheckpointLocation: Boolean,
       trigger: Trigger,
-<<<<<<< HEAD
-      triggerClock: Clock): StreamExecution = {
-=======
       triggerClock: Clock): StreamingQueryWrapper = {
->>>>>>> 6d2379b3
     val checkpointLocation = userSpecifiedCheckpointLocation.map { userSpecified =>
       new Path(userSpecified).toUri.toString
     }.orElse {
@@ -233,11 +229,7 @@
       UnsupportedOperationChecker.checkForStreaming(analyzedPlan, outputMode)
     }
 
-<<<<<<< HEAD
-    new StreamExecution(
-=======
     new StreamingQueryWrapper(new StreamExecution(
->>>>>>> 6d2379b3
       sparkSession,
       userSpecifiedName.orNull,
       checkpointLocation,
@@ -245,11 +237,7 @@
       sink,
       trigger,
       triggerClock,
-<<<<<<< HEAD
-      outputMode)
-=======
       outputMode))
->>>>>>> 6d2379b3
   }
 
   /**
@@ -313,11 +301,7 @@
       // As it's provided by the user and can run arbitrary codes, we must not hold any lock here.
       // Otherwise, it's easy to cause dead-lock, or block too long if the user codes take a long
       // time to finish.
-<<<<<<< HEAD
-      query.start()
-=======
       query.streamingQuery.start()
->>>>>>> 6d2379b3
     } catch {
       case e: Throwable =>
         activeQueriesLock.synchronized {
