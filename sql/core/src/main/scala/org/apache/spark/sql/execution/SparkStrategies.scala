/*
 * Licensed to the Apache Software Foundation (ASF) under one or more
 * contributor license agreements.  See the NOTICE file distributed with
 * this work for additional information regarding copyright ownership.
 * The ASF licenses this file to You under the Apache License, Version 2.0
 * (the "License"); you may not use this file except in compliance with
 * the License.  You may obtain a copy of the License at
 *
 *    http://www.apache.org/licenses/LICENSE-2.0
 *
 * Unless required by applicable law or agreed to in writing, software
 * distributed under the License is distributed on an "AS IS" BASIS,
 * WITHOUT WARRANTIES OR CONDITIONS OF ANY KIND, either express or implied.
 * See the License for the specific language governing permissions and
 * limitations under the License.
 */

package org.apache.spark.sql.execution

import org.apache.spark.rdd.RDD
import org.apache.spark.sql.{execution, AnalysisException, Strategy}
import org.apache.spark.sql.catalyst.InternalRow
import org.apache.spark.sql.catalyst.encoders.RowEncoder
import org.apache.spark.sql.catalyst.expressions._
import org.apache.spark.sql.catalyst.expressions.aggregate.AggregateExpression
import org.apache.spark.sql.catalyst.optimizer.NormalizeFloatingNumbers
import org.apache.spark.sql.catalyst.planning._
import org.apache.spark.sql.catalyst.plans._
import org.apache.spark.sql.catalyst.plans.logical._
import org.apache.spark.sql.catalyst.plans.physical._
import org.apache.spark.sql.catalyst.streaming.InternalOutputModes
<<<<<<< HEAD
import org.apache.spark.sql.execution.adaptive.LogicalQueryStage
=======
import org.apache.spark.sql.execution.aggregate.AggUtils
>>>>>>> 74c910af
import org.apache.spark.sql.execution.columnar.{InMemoryRelation, InMemoryTableScanExec}
import org.apache.spark.sql.execution.command._
import org.apache.spark.sql.execution.exchange.ShuffleExchangeExec
import org.apache.spark.sql.execution.joins.{BuildLeft, BuildRight, BuildSide}
import org.apache.spark.sql.execution.python._
import org.apache.spark.sql.execution.streaming._
import org.apache.spark.sql.execution.streaming.sources.MemoryPlan
import org.apache.spark.sql.internal.SQLConf
import org.apache.spark.sql.streaming.{OutputMode, StreamingQuery}
import org.apache.spark.sql.types.StructType

/**
 * Converts a logical plan into zero or more SparkPlans.  This API is exposed for experimenting
 * with the query planner and is not designed to be stable across spark releases.  Developers
 * writing libraries should instead consider using the stable APIs provided in
 * [[org.apache.spark.sql.sources]]
 */
abstract class SparkStrategy extends GenericStrategy[SparkPlan] {

  override protected def planLater(plan: LogicalPlan): SparkPlan = PlanLater(plan)
}

case class PlanLater(plan: LogicalPlan) extends LeafExecNode {

  override def output: Seq[Attribute] = plan.output

  protected override def doExecute(): RDD[InternalRow] = {
    throw new UnsupportedOperationException()
  }
}

abstract class SparkStrategies extends QueryPlanner[SparkPlan] {
  self: SparkPlanner =>

  override def plan(plan: LogicalPlan): Iterator[SparkPlan] = {
    super.plan(plan).map { p =>
      val logicalPlan = plan match {
        case ReturnAnswer(rootPlan) => rootPlan
        case _ => plan
      }
      p.setLogicalLink(logicalPlan)
      p
    }
  }

  /**
   * Plans special cases of limit operators.
   */
  object SpecialLimits extends Strategy {
    override def apply(plan: LogicalPlan): Seq[SparkPlan] = plan match {
      case ReturnAnswer(rootPlan) => rootPlan match {
        case Limit(IntegerLiteral(limit), Sort(order, true, child))
            if limit < conf.topKSortFallbackThreshold =>
          TakeOrderedAndProjectExec(limit, order, child.output, planLater(child)) :: Nil
        case Limit(IntegerLiteral(limit), Project(projectList, Sort(order, true, child)))
            if limit < conf.topKSortFallbackThreshold =>
          TakeOrderedAndProjectExec(limit, order, projectList, planLater(child)) :: Nil
        case Limit(IntegerLiteral(limit), child) =>
          CollectLimitExec(limit, planLater(child)) :: Nil
        case Tail(IntegerLiteral(limit), child) =>
          CollectTailExec(limit, planLater(child)) :: Nil
        case other => planLater(other) :: Nil
      }
      case Limit(IntegerLiteral(limit), Sort(order, true, child))
          if limit < conf.topKSortFallbackThreshold =>
        TakeOrderedAndProjectExec(limit, order, child.output, planLater(child)) :: Nil
      case Limit(IntegerLiteral(limit), Project(projectList, Sort(order, true, child)))
          if limit < conf.topKSortFallbackThreshold =>
        TakeOrderedAndProjectExec(limit, order, projectList, planLater(child)) :: Nil
      case _ => Nil
    }
  }

  /**
   * Select the proper physical plan for join based on join strategy hints, the availability of
   * equi-join keys and the sizes of joining relations. Below are the existing join strategies,
   * their characteristics and their limitations.
   *
   * - Broadcast hash join (BHJ):
   *     Only supported for equi-joins, while the join keys do not need to be sortable.
   *     Supported for all join types except full outer joins.
   *     BHJ usually performs faster than the other join algorithms when the broadcast side is
   *     small. However, broadcasting tables is a network-intensive operation and it could cause
   *     OOM or perform badly in some cases, especially when the build/broadcast side is big.
<<<<<<< HEAD
   *
   * - Shuffle hash join:
   *     Only supported for equi-joins, while the join keys do not need to be sortable.
   *     Supported for all join types except full outer joins.
   *
   * - Shuffle sort merge join (SMJ):
   *     Only supported for equi-joins and the join keys have to be sortable.
   *     Supported for all join types.
   *
   * - Broadcast nested loop join (BNLJ):
   *     Supports both equi-joins and non-equi-joins.
   *     Supports all the join types, but the implementation is optimized for:
   *       1) broadcasting the left side in a right outer join;
   *       2) broadcasting the right side in a left outer, left semi, left anti or existence join;
   *       3) broadcasting either side in an inner-like join.
   *
=======
   *
   * - Shuffle hash join:
   *     Only supported for equi-joins, while the join keys do not need to be sortable.
   *     Supported for all join types except full outer joins.
   *
   * - Shuffle sort merge join (SMJ):
   *     Only supported for equi-joins and the join keys have to be sortable.
   *     Supported for all join types.
   *
   * - Broadcast nested loop join (BNLJ):
   *     Supports both equi-joins and non-equi-joins.
   *     Supports all the join types, but the implementation is optimized for:
   *       1) broadcasting the left side in a right outer join;
   *       2) broadcasting the right side in a left outer, left semi, left anti or existence join;
   *       3) broadcasting either side in an inner-like join.
   *     For other cases, we need to scan the data multiple times, which can be rather slow.
   *
>>>>>>> 74c910af
   * - Shuffle-and-replicate nested loop join (a.k.a. cartesian product join):
   *     Supports both equi-joins and non-equi-joins.
   *     Supports only inner like joins.
   */
  object JoinSelection extends Strategy with PredicateHelper {

    /**
     * Matches a plan whose output should be small enough to be used in broadcast join.
     */
    private def canBroadcast(plan: LogicalPlan): Boolean = {
      plan.stats.sizeInBytes >= 0 && plan.stats.sizeInBytes <= conf.autoBroadcastJoinThreshold
    }

    /**
     * Matches a plan whose single partition should be small enough to build a hash table.
     *
     * Note: this assume that the number of partition is fixed, requires additional work if it's
     * dynamic.
     */
    private def canBuildLocalHashMap(plan: LogicalPlan): Boolean = {
      plan.stats.sizeInBytes < conf.autoBroadcastJoinThreshold * conf.numShufflePartitions
    }

    /**
     * Returns whether plan a is much smaller (3X) than plan b.
     *
     * The cost to build hash map is higher than sorting, we should only build hash map on a table
     * that is much smaller than other one. Since we does not have the statistic for number of rows,
     * use the size of bytes here as estimation.
     */
    private def muchSmaller(a: LogicalPlan, b: LogicalPlan): Boolean = {
      a.stats.sizeInBytes * 3 <= b.stats.sizeInBytes
    }

    private def canBuildRight(joinType: JoinType): Boolean = joinType match {
      case _: InnerLike | LeftOuter | LeftSemi | LeftAnti | _: ExistenceJoin => true
      case _ => false
    }

    private def canBuildLeft(joinType: JoinType): Boolean = joinType match {
      case _: InnerLike | RightOuter => true
      case _ => false
    }

    private def getBuildSide(
        wantToBuildLeft: Boolean,
        wantToBuildRight: Boolean,
        left: LogicalPlan,
        right: LogicalPlan): Option[BuildSide] = {
      if (wantToBuildLeft && wantToBuildRight) {
        // returns the smaller side base on its estimated physical size, if we want to build the
        // both sides.
        Some(getSmallerSide(left, right))
      } else if (wantToBuildLeft) {
        Some(BuildLeft)
      } else if (wantToBuildRight) {
        Some(BuildRight)
      } else {
        None
      }
    }

    private def getSmallerSide(left: LogicalPlan, right: LogicalPlan) = {
      if (right.stats.sizeInBytes <= left.stats.sizeInBytes) BuildRight else BuildLeft
    }

    private def hintToBroadcastLeft(hint: JoinHint): Boolean = {
      hint.leftHint.exists(_.strategy.contains(BROADCAST))
<<<<<<< HEAD
    }

    private def hintToBroadcastRight(hint: JoinHint): Boolean = {
      hint.rightHint.exists(_.strategy.contains(BROADCAST))
    }

    private def hintToShuffleHashLeft(hint: JoinHint): Boolean = {
      hint.leftHint.exists(_.strategy.contains(SHUFFLE_HASH))
    }

    private def hintToShuffleHashRight(hint: JoinHint): Boolean = {
      hint.rightHint.exists(_.strategy.contains(SHUFFLE_HASH))
    }

    private def hintToSortMergeJoin(hint: JoinHint): Boolean = {
      hint.leftHint.exists(_.strategy.contains(SHUFFLE_MERGE)) ||
        hint.rightHint.exists(_.strategy.contains(SHUFFLE_MERGE))
    }

=======
    }

    private def hintToBroadcastRight(hint: JoinHint): Boolean = {
      hint.rightHint.exists(_.strategy.contains(BROADCAST))
    }

    private def hintToShuffleHashLeft(hint: JoinHint): Boolean = {
      hint.leftHint.exists(_.strategy.contains(SHUFFLE_HASH))
    }

    private def hintToShuffleHashRight(hint: JoinHint): Boolean = {
      hint.rightHint.exists(_.strategy.contains(SHUFFLE_HASH))
    }

    private def hintToSortMergeJoin(hint: JoinHint): Boolean = {
      hint.leftHint.exists(_.strategy.contains(SHUFFLE_MERGE)) ||
        hint.rightHint.exists(_.strategy.contains(SHUFFLE_MERGE))
    }

>>>>>>> 74c910af
    private def hintToShuffleReplicateNL(hint: JoinHint): Boolean = {
      hint.leftHint.exists(_.strategy.contains(SHUFFLE_REPLICATE_NL)) ||
        hint.rightHint.exists(_.strategy.contains(SHUFFLE_REPLICATE_NL))
    }

    def apply(plan: LogicalPlan): Seq[SparkPlan] = plan match {

      // If it is an equi-join, we first look at the join hints w.r.t. the following order:
      //   1. broadcast hint: pick broadcast hash join if the join type is supported. If both sides
      //      have the broadcast hints, choose the smaller side (based on stats) to broadcast.
      //   2. sort merge hint: pick sort merge join if join keys are sortable.
      //   3. shuffle hash hint: We pick shuffle hash join if the join type is supported. If both
      //      sides have the shuffle hash hints, choose the smaller side (based on stats) as the
      //      build side.
      //   4. shuffle replicate NL hint: pick cartesian product if join type is inner like.
      //
      // If there is no hint or the hints are not applicable, we follow these rules one by one:
      //   1. Pick broadcast hash join if one side is small enough to broadcast, and the join type
      //      is supported. If both sides are small, choose the smaller side (based on stats)
      //      to broadcast.
      //   2. Pick shuffle hash join if one side is small enough to build local hash map, and is
      //      much smaller than the other side, and `spark.sql.join.preferSortMergeJoin` is false.
      //   3. Pick sort merge join if the join keys are sortable.
      //   4. Pick cartesian product if join type is inner like.
      //   5. Pick broadcast nested loop join as the final solution. It may OOM but we don't have
      //      other choice.
<<<<<<< HEAD
      case ExtractEquiJoinKeys(joinType, leftKeys, rightKeys, condition, left, right, hint) =>
=======
      case j @ ExtractEquiJoinKeys(joinType, leftKeys, rightKeys, nonEquiCond, left, right, hint) =>
>>>>>>> 74c910af
        def createBroadcastHashJoin(buildLeft: Boolean, buildRight: Boolean) = {
          val wantToBuildLeft = canBuildLeft(joinType) && buildLeft
          val wantToBuildRight = canBuildRight(joinType) && buildRight
          getBuildSide(wantToBuildLeft, wantToBuildRight, left, right).map { buildSide =>
            Seq(joins.BroadcastHashJoinExec(
              leftKeys,
              rightKeys,
              joinType,
              buildSide,
<<<<<<< HEAD
              condition,
=======
              nonEquiCond,
>>>>>>> 74c910af
              planLater(left),
              planLater(right)))
          }
        }

        def createShuffleHashJoin(buildLeft: Boolean, buildRight: Boolean) = {
          val wantToBuildLeft = canBuildLeft(joinType) && buildLeft
          val wantToBuildRight = canBuildRight(joinType) && buildRight
          getBuildSide(wantToBuildLeft, wantToBuildRight, left, right).map { buildSide =>
            Seq(joins.ShuffledHashJoinExec(
              leftKeys,
              rightKeys,
              joinType,
              buildSide,
<<<<<<< HEAD
              condition,
=======
              nonEquiCond,
>>>>>>> 74c910af
              planLater(left),
              planLater(right)))
          }
        }
<<<<<<< HEAD

        def createSortMergeJoin() = {
          if (RowOrdering.isOrderable(leftKeys)) {
            Some(Seq(joins.SortMergeJoinExec(
              leftKeys, rightKeys, joinType, condition, planLater(left), planLater(right))))
          } else {
            None
          }
        }

        def createCartesianProduct() = {
          if (joinType.isInstanceOf[InnerLike]) {
            Some(Seq(joins.CartesianProductExec(planLater(left), planLater(right), condition)))
          } else {
            None
          }
        }

        def createJoinWithoutHint() = {
          createBroadcastHashJoin(
            canBroadcast(left) && !hint.leftHint.exists(_.strategy.contains(NO_BROADCAST_HASH)),
            canBroadcast(right) && !hint.rightHint.exists(_.strategy.contains(NO_BROADCAST_HASH)))
            .orElse {
              if (!conf.preferSortMergeJoin) {
                createShuffleHashJoin(
                  canBuildLocalHashMap(left) && muchSmaller(left, right),
                  canBuildLocalHashMap(right) && muchSmaller(right, left))
              } else {
                None
              }
            }
            .orElse(createSortMergeJoin())
            .orElse(createCartesianProduct())
            .getOrElse {
              // This join could be very slow or OOM
              val buildSide = getSmallerSide(left, right)
              Seq(joins.BroadcastNestedLoopJoinExec(
                planLater(left), planLater(right), buildSide, joinType, condition))
            }
        }

=======

        def createSortMergeJoin() = {
          if (RowOrdering.isOrderable(leftKeys)) {
            Some(Seq(joins.SortMergeJoinExec(
              leftKeys, rightKeys, joinType, nonEquiCond, planLater(left), planLater(right))))
          } else {
            None
          }
        }

        def createCartesianProduct() = {
          if (joinType.isInstanceOf[InnerLike]) {
            // `CartesianProductExec` can't implicitly evaluate equal join condition, here we should
            // pass the original condition which includes both equal and non-equal conditions.
            Some(Seq(joins.CartesianProductExec(planLater(left), planLater(right), j.condition)))
          } else {
            None
          }
        }

        def createJoinWithoutHint() = {
          createBroadcastHashJoin(
            canBroadcast(left) && !hint.leftHint.exists(_.strategy.contains(NO_BROADCAST_HASH)),
            canBroadcast(right) && !hint.rightHint.exists(_.strategy.contains(NO_BROADCAST_HASH)))
            .orElse {
              if (!conf.preferSortMergeJoin) {
                createShuffleHashJoin(
                  canBuildLocalHashMap(left) && muchSmaller(left, right),
                  canBuildLocalHashMap(right) && muchSmaller(right, left))
              } else {
                None
              }
            }
            .orElse(createSortMergeJoin())
            .orElse(createCartesianProduct())
            .getOrElse {
              // This join could be very slow or OOM
              val buildSide = getSmallerSide(left, right)
              Seq(joins.BroadcastNestedLoopJoinExec(
                planLater(left), planLater(right), buildSide, joinType, nonEquiCond))
            }
        }

>>>>>>> 74c910af
        createBroadcastHashJoin(hintToBroadcastLeft(hint), hintToBroadcastRight(hint))
          .orElse { if (hintToSortMergeJoin(hint)) createSortMergeJoin() else None }
          .orElse(createShuffleHashJoin(hintToShuffleHashLeft(hint), hintToShuffleHashRight(hint)))
          .orElse { if (hintToShuffleReplicateNL(hint)) createCartesianProduct() else None }
          .getOrElse(createJoinWithoutHint())

      // If it is not an equi-join, we first look at the join hints w.r.t. the following order:
      //   1. broadcast hint: pick broadcast nested loop join. If both sides have the broadcast
<<<<<<< HEAD
      //      hints, choose the smaller side (based on stats) to broadcast.
      //   2. shuffle replicate NL hint: pick cartesian product if join type is inner like.
      //
      // If there is no hint or the hints are not applicable, we follow these rules one by one:
      //   1. Pick cartesian product if join type is inner like, and both sides are too big to
      //      to broadcast.
      //   2. Pick broadcast nested loop join. Pick the smaller side (based on stats) to broadcast.
      case logical.Join(left, right, joinType, condition, hint) =>
        def createBroadcastNLJoin(buildLeft: Boolean, buildRight: Boolean) = {
          getBuildSide(buildLeft, buildRight, left, right).map { buildSide =>
            Seq(joins.BroadcastNestedLoopJoinExec(
              planLater(left), planLater(right), buildSide, joinType, condition))
          }
        }

=======
      //      hints, choose the smaller side (based on stats) to broadcast for inner and full joins,
      //      choose the left side for right join, and choose right side for left join.
      //   2. shuffle replicate NL hint: pick cartesian product if join type is inner like.
      //
      // If there is no hint or the hints are not applicable, we follow these rules one by one:
      //   1. Pick broadcast nested loop join if one side is small enough to broadcast. If only left
      //      side is broadcast-able and it's left join, or only right side is broadcast-able and
      //      it's right join, we skip this rule. If both sides are small, broadcasts the smaller
      //      side for inner and full joins, broadcasts the left side for right join, and broadcasts
      //      right side for left join.
      //   2. Pick cartesian product if join type is inner like.
      //   3. Pick broadcast nested loop join as the final solution. It may OOM but we don't have
      //      other choice. It broadcasts the smaller side for inner and full joins, broadcasts the
      //      left side for right join, and broadcasts right side for left join.
      case logical.Join(left, right, joinType, condition, hint) =>
        val desiredBuildSide = if (joinType.isInstanceOf[InnerLike] || joinType == FullOuter) {
          getSmallerSide(left, right)
        } else {
          // For perf reasons, `BroadcastNestedLoopJoinExec` prefers to broadcast left side if
          // it's a right join, and broadcast right side if it's a left join.
          // TODO: revisit it. If left side is much smaller than the right side, it may be better
          // to broadcast the left side even if it's a left join.
          if (canBuildLeft(joinType)) BuildLeft else BuildRight
        }

        def createBroadcastNLJoin(buildLeft: Boolean, buildRight: Boolean) = {
          val maybeBuildSide = if (buildLeft && buildRight) {
            Some(desiredBuildSide)
          } else if (buildLeft) {
            Some(BuildLeft)
          } else if (buildRight) {
            Some(BuildRight)
          } else {
            None
          }

          maybeBuildSide.map { buildSide =>
            Seq(joins.BroadcastNestedLoopJoinExec(
              planLater(left), planLater(right), buildSide, joinType, condition))
          }
        }

>>>>>>> 74c910af
        def createCartesianProduct() = {
          if (joinType.isInstanceOf[InnerLike]) {
            Some(Seq(joins.CartesianProductExec(planLater(left), planLater(right), condition)))
          } else {
            None
          }
        }

        def createJoinWithoutHint() = {
<<<<<<< HEAD
          (if (!canBroadcast(left) && !canBroadcast(right)) createCartesianProduct() else None)
            .getOrElse {
              // This join could be very slow or OOM
              val buildSide = getSmallerSide(left, right)
              Seq(joins.BroadcastNestedLoopJoinExec(
                planLater(left), planLater(right), buildSide, joinType, condition))
            }
        }

        if (joinType.isInstanceOf[InnerLike] || joinType == FullOuter) {
          createBroadcastNLJoin(hintToBroadcastLeft(hint), hintToBroadcastRight(hint))
            .orElse { if (hintToShuffleReplicateNL(hint)) createCartesianProduct() else None }
            .getOrElse(createJoinWithoutHint())
        } else {
          val smallerSide = getSmallerSide(left, right)
          val buildSide = if (canBuildLeft(joinType)) {
            // For RIGHT JOIN, we may broadcast left side even if the hint asks us to broadcast
            // the right side. This is for history reasons.
            if (hintToBroadcastLeft(hint) || canBroadcast(left)) {
              BuildLeft
            } else if (hintToBroadcastRight(hint)) {
              BuildRight
            } else {
              smallerSide
            }
          } else {
            // For LEFT JOIN, we may broadcast right side even if the hint asks us to broadcast
            // the left side. This is for history reasons.
            if (hintToBroadcastRight(hint) || canBroadcast(right)) {
              BuildRight
            } else if (hintToBroadcastLeft(hint)) {
              BuildLeft
            } else {
              smallerSide
            }
          }
          Seq(joins.BroadcastNestedLoopJoinExec(
            planLater(left), planLater(right), buildSide, joinType, condition))
        }
=======
          createBroadcastNLJoin(canBroadcast(left), canBroadcast(right))
            .orElse(createCartesianProduct())
            .getOrElse {
              // This join could be very slow or OOM
              Seq(joins.BroadcastNestedLoopJoinExec(
                planLater(left), planLater(right), desiredBuildSide, joinType, condition))
            }
        }

        createBroadcastNLJoin(hintToBroadcastLeft(hint), hintToBroadcastRight(hint))
          .orElse { if (hintToShuffleReplicateNL(hint)) createCartesianProduct() else None }
          .getOrElse(createJoinWithoutHint())
>>>>>>> 74c910af


      // --- Cases where this strategy does not apply ---------------------------------------------
      case _ => Nil
    }
  }

  /**
   * Used to plan streaming aggregation queries that are computed incrementally as part of a
   * [[StreamingQuery]]. Currently this rule is injected into the planner
   * on-demand, only when planning in a [[org.apache.spark.sql.execution.streaming.StreamExecution]]
   */
  object StatefulAggregationStrategy extends Strategy {
    override def apply(plan: LogicalPlan): Seq[SparkPlan] = plan match {
      case _ if !plan.isStreaming => Nil

      case EventTimeWatermark(columnName, delay, child) =>
        EventTimeWatermarkExec(columnName, delay, planLater(child)) :: Nil

      case PhysicalAggregation(
        namedGroupingExpressions, aggregateExpressions, rewrittenResultExpressions, child) =>

        if (aggregateExpressions.exists(PythonUDF.isGroupedAggPandasUDF)) {
          throw new AnalysisException(
            "Streaming aggregation doesn't support group aggregate pandas UDF")
        }

        val stateVersion = conf.getConf(SQLConf.STREAMING_AGGREGATION_STATE_FORMAT_VERSION)

        // Ideally this should be done in `NormalizeFloatingNumbers`, but we do it here because
        // `groupingExpressions` is not extracted during logical phase.
        val normalizedGroupingExpressions = namedGroupingExpressions.map { e =>
          NormalizeFloatingNumbers.normalize(e) match {
            case n: NamedExpression => n
            case other => Alias(other, e.name)(exprId = e.exprId)
          }
        }

        AggUtils.planStreamingAggregation(
          normalizedGroupingExpressions,
          aggregateExpressions.map(expr => expr.asInstanceOf[AggregateExpression]),
          rewrittenResultExpressions,
          stateVersion,
          planLater(child))

      case _ => Nil
    }
  }

  /**
   * Used to plan the streaming deduplicate operator.
   */
  object StreamingDeduplicationStrategy extends Strategy {
    override def apply(plan: LogicalPlan): Seq[SparkPlan] = plan match {
      case Deduplicate(keys, child) if child.isStreaming =>
        StreamingDeduplicateExec(keys, planLater(child)) :: Nil

      case _ => Nil
    }
  }

  /**
   * Used to plan the streaming global limit operator for streams in append mode.
   * We need to check for either a direct Limit or a Limit wrapped in a ReturnAnswer operator,
   * following the example of the SpecialLimits Strategy above.
   */
  case class StreamingGlobalLimitStrategy(outputMode: OutputMode) extends Strategy {

    private def generatesStreamingAppends(plan: LogicalPlan): Boolean = {

      /** Ensures that this plan does not have a streaming aggregate in it. */
      def hasNoStreamingAgg: Boolean = {
        plan.collectFirst { case a: Aggregate if a.isStreaming => a }.isEmpty
      }

      // The following cases of limits on a streaming plan has to be executed with a stateful
      // streaming plan.
      // 1. When the query is in append mode (that is, all logical plan operate on appended data).
      // 2. When the plan does not contain any streaming aggregate (that is, plan has only
      //    operators that operate on appended data). This must be executed with a stateful
      //    streaming plan even if the query is in complete mode because of a later streaming
      //    aggregation (e.g., `streamingDf.limit(5).groupBy().count()`).
      plan.isStreaming && (
        outputMode == InternalOutputModes.Append ||
        outputMode == InternalOutputModes.Complete && hasNoStreamingAgg)
    }

    override def apply(plan: LogicalPlan): Seq[SparkPlan] = plan match {
      case ReturnAnswer(Limit(IntegerLiteral(limit), child)) if generatesStreamingAppends(child) =>
        StreamingGlobalLimitExec(limit, StreamingLocalLimitExec(limit, planLater(child))) :: Nil

      case Limit(IntegerLiteral(limit), child) if generatesStreamingAppends(child) =>
        StreamingGlobalLimitExec(limit, StreamingLocalLimitExec(limit, planLater(child))) :: Nil

      case _ => Nil
    }
  }

  object StreamingJoinStrategy extends Strategy {
    override def apply(plan: LogicalPlan): Seq[SparkPlan] = {
      plan match {
        case ExtractEquiJoinKeys(joinType, leftKeys, rightKeys, condition, left, right, _)
          if left.isStreaming && right.isStreaming =>

          val stateVersion = conf.getConf(SQLConf.STREAMING_JOIN_STATE_FORMAT_VERSION)
          new StreamingSymmetricHashJoinExec(leftKeys, rightKeys, joinType, condition,
            stateVersion, planLater(left), planLater(right)) :: Nil

        case Join(left, right, _, _, _) if left.isStreaming && right.isStreaming =>
          throw new AnalysisException(
            "Stream-stream join without equality predicate is not supported", plan = Some(plan))

        case _ => Nil
      }
    }
  }

  /**
   * Used to plan the aggregate operator for expressions based on the AggregateFunction2 interface.
   */
  object Aggregation extends Strategy {
    def apply(plan: LogicalPlan): Seq[SparkPlan] = plan match {
      case PhysicalAggregation(groupingExpressions, aggExpressions, resultExpressions, child)
        if aggExpressions.forall(expr => expr.isInstanceOf[AggregateExpression]) =>
        val aggregateExpressions = aggExpressions.map(expr =>
          expr.asInstanceOf[AggregateExpression])

        val (functionsWithDistinct, functionsWithoutDistinct) =
          aggregateExpressions.partition(_.isDistinct)
        if (functionsWithDistinct.map(_.aggregateFunction.children.toSet).distinct.length > 1) {
          // This is a sanity check. We should not reach here when we have multiple distinct
          // column sets. Our `RewriteDistinctAggregates` should take care this case.
          sys.error("You hit a query analyzer bug. Please report your query to " +
              "Spark user mailing list.")
        }

        // Ideally this should be done in `NormalizeFloatingNumbers`, but we do it here because
        // `groupingExpressions` is not extracted during logical phase.
        val normalizedGroupingExpressions = groupingExpressions.map { e =>
          NormalizeFloatingNumbers.normalize(e) match {
            case n: NamedExpression => n
            // Keep the name of the original expression.
            case other => Alias(other, e.name)(exprId = e.exprId)
          }
        }

        val aggregateOperator =
          if (functionsWithDistinct.isEmpty) {
            AggUtils.planAggregateWithoutDistinct(
              normalizedGroupingExpressions,
              aggregateExpressions,
              resultExpressions,
              planLater(child))
          } else {
            // functionsWithDistinct is guaranteed to be non-empty. Even though it may contain
            // more than one DISTINCT aggregate function, all of those functions will have the
            // same column expressions. For example, it would be valid for functionsWithDistinct
            // to be [COUNT(DISTINCT foo), MAX(DISTINCT foo)], but
            // [COUNT(DISTINCT bar), COUNT(DISTINCT foo)] is disallowed because those two distinct
            // aggregates have different column expressions.
            val distinctExpressions = functionsWithDistinct.head.aggregateFunction.children
            val normalizedNamedDistinctExpressions = distinctExpressions.map { e =>
              // Ideally this should be done in `NormalizeFloatingNumbers`, but we do it here
              // because `distinctExpressions` is not extracted during logical phase.
              NormalizeFloatingNumbers.normalize(e) match {
                case ne: NamedExpression => ne
                case other =>
                  // Keep the name of the original expression.
                  val name = e match {
                    case ne: NamedExpression => ne.name
                    case _ => e.toString
                  }
                  Alias(other, name)()
              }
            }

            AggUtils.planAggregateWithOneDistinct(
              normalizedGroupingExpressions,
              functionsWithDistinct,
              functionsWithoutDistinct,
              distinctExpressions,
              normalizedNamedDistinctExpressions,
              resultExpressions,
              planLater(child))
          }

        aggregateOperator

      case PhysicalAggregation(groupingExpressions, aggExpressions, resultExpressions, child)
        if aggExpressions.forall(expr => expr.isInstanceOf[PythonUDF]) =>
        val udfExpressions = aggExpressions.map(expr => expr.asInstanceOf[PythonUDF])

        Seq(execution.python.AggregateInPandasExec(
          groupingExpressions,
          udfExpressions,
          resultExpressions,
          planLater(child)))

      case PhysicalAggregation(_, _, _, _) =>
        // If cannot match the two cases above, then it's an error
        throw new AnalysisException(
          "Cannot use a mixture of aggregate function and group aggregate pandas UDF")

      case _ => Nil
    }
  }

  object Window extends Strategy {
    def apply(plan: LogicalPlan): Seq[SparkPlan] = plan match {
      case PhysicalWindow(
        WindowFunctionType.SQL, windowExprs, partitionSpec, orderSpec, child) =>
        execution.window.WindowExec(
          windowExprs, partitionSpec, orderSpec, planLater(child)) :: Nil

      case PhysicalWindow(
        WindowFunctionType.Python, windowExprs, partitionSpec, orderSpec, child) =>
        execution.python.WindowInPandasExec(
          windowExprs, partitionSpec, orderSpec, planLater(child)) :: Nil

      case _ => Nil
    }
  }

  protected lazy val singleRowRdd = session.sparkContext.parallelize(Seq(InternalRow()), 1)

  object InMemoryScans extends Strategy {
    def apply(plan: LogicalPlan): Seq[SparkPlan] = plan match {
      case PhysicalOperation(projectList, filters, mem: InMemoryRelation) =>
        pruneFilterProject(
          projectList,
          filters,
          identity[Seq[Expression]], // All filters still need to be evaluated.
          InMemoryTableScanExec(_, filters, mem)) :: Nil
      case _ => Nil
    }
  }

  /**
   * This strategy is just for explaining `Dataset/DataFrame` created by `spark.readStream`.
   * It won't affect the execution, because `StreamingRelation` will be replaced with
   * `StreamingExecutionRelation` in `StreamingQueryManager` and `StreamingExecutionRelation` will
   * be replaced with the real relation using the `Source` in `StreamExecution`.
   */
  object StreamingRelationStrategy extends Strategy {
    def apply(plan: LogicalPlan): Seq[SparkPlan] = plan match {
      case s: StreamingRelation =>
        StreamingRelationExec(s.sourceName, s.output) :: Nil
      case s: StreamingExecutionRelation =>
        StreamingRelationExec(s.toString, s.output) :: Nil
      case s: StreamingRelationV2 =>
        StreamingRelationExec(s.sourceName, s.output) :: Nil
      case _ => Nil
    }
  }

  /**
   * Strategy to convert [[FlatMapGroupsWithState]] logical operator to physical operator
   * in streaming plans. Conversion for batch plans is handled by [[BasicOperators]].
   */
  object FlatMapGroupsWithStateStrategy extends Strategy {
    override def apply(plan: LogicalPlan): Seq[SparkPlan] = plan match {
      case FlatMapGroupsWithState(
        func, keyDeser, valueDeser, groupAttr, dataAttr, outputAttr, stateEnc, outputMode, _,
        timeout, child) =>
        val stateVersion = conf.getConf(SQLConf.FLATMAPGROUPSWITHSTATE_STATE_FORMAT_VERSION)
        val execPlan = FlatMapGroupsWithStateExec(
          func, keyDeser, valueDeser, groupAttr, dataAttr, outputAttr, None, stateEnc, stateVersion,
          outputMode, timeout, batchTimestampMs = None, eventTimeWatermark = None, planLater(child))
        execPlan :: Nil
      case _ =>
        Nil
    }
  }

  /**
   * Strategy to convert EvalPython logical operator to physical operator.
   */
  object PythonEvals extends Strategy {
    override def apply(plan: LogicalPlan): Seq[SparkPlan] = plan match {
      case ArrowEvalPython(udfs, output, child, evalType) =>
        ArrowEvalPythonExec(udfs, output, planLater(child), evalType) :: Nil
      case BatchEvalPython(udfs, output, child) =>
        BatchEvalPythonExec(udfs, output, planLater(child)) :: Nil
      case _ =>
        Nil
    }
  }

  object BasicOperators extends Strategy {
    def apply(plan: LogicalPlan): Seq[SparkPlan] = plan match {
      case d: DataWritingCommand => DataWritingCommandExec(d, planLater(d.query)) :: Nil
      case r: RunnableCommand => ExecutedCommandExec(r) :: Nil

      case MemoryPlan(sink, output) =>
        val encoder = RowEncoder(StructType.fromAttributes(output))
        val toRow = encoder.createSerializer()
        LocalTableScanExec(output, sink.allData.map(r => toRow(r).copy())) :: Nil

      case logical.Distinct(child) =>
        throw new IllegalStateException(
          "logical distinct operator should have been replaced by aggregate in the optimizer")
      case logical.Intersect(left, right, false) =>
        throw new IllegalStateException(
          "logical intersect  operator should have been replaced by semi-join in the optimizer")
      case logical.Intersect(left, right, true) =>
        throw new IllegalStateException(
          "logical intersect operator should have been replaced by union, aggregate" +
            " and generate operators in the optimizer")
      case logical.Except(left, right, false) =>
        throw new IllegalStateException(
          "logical except operator should have been replaced by anti-join in the optimizer")
      case logical.Except(left, right, true) =>
        throw new IllegalStateException(
          "logical except (all) operator should have been replaced by union, aggregate" +
            " and generate operators in the optimizer")
      case logical.ResolvedHint(child, hints) =>
        throw new IllegalStateException(
          "ResolvedHint operator should have been replaced by join hint in the optimizer")

      case logical.DeserializeToObject(deserializer, objAttr, child) =>
        execution.DeserializeToObjectExec(deserializer, objAttr, planLater(child)) :: Nil
      case logical.SerializeFromObject(serializer, child) =>
        execution.SerializeFromObjectExec(serializer, planLater(child)) :: Nil
      case logical.MapPartitions(f, objAttr, child) =>
        execution.MapPartitionsExec(f, objAttr, planLater(child)) :: Nil
      case logical.MapPartitionsInR(f, p, b, is, os, objAttr, child) =>
        execution.MapPartitionsExec(
          execution.r.MapPartitionsRWrapper(f, p, b, is, os), objAttr, planLater(child)) :: Nil
      case logical.FlatMapGroupsInR(f, p, b, is, os, key, value, grouping, data, objAttr, child) =>
        execution.FlatMapGroupsInRExec(f, p, b, is, os, key, value, grouping,
          data, objAttr, planLater(child)) :: Nil
      case logical.FlatMapGroupsInRWithArrow(f, p, b, is, ot, key, grouping, child) =>
        execution.FlatMapGroupsInRWithArrowExec(
          f, p, b, is, ot, key, grouping, planLater(child)) :: Nil
      case logical.MapPartitionsInRWithArrow(f, p, b, is, ot, child) =>
        execution.MapPartitionsInRWithArrowExec(
          f, p, b, is, ot, planLater(child)) :: Nil
      case logical.FlatMapGroupsInPandas(grouping, func, output, child) =>
        execution.python.FlatMapGroupsInPandasExec(grouping, func, output, planLater(child)) :: Nil
      case logical.FlatMapCoGroupsInPandas(leftGroup, rightGroup, func, output, left, right) =>
        execution.python.FlatMapCoGroupsInPandasExec(
          leftGroup, rightGroup, func, output, planLater(left), planLater(right)) :: Nil
      case logical.MapInPandas(func, output, child) =>
        execution.python.MapInPandasExec(func, output, planLater(child)) :: Nil
      case logical.MapElements(f, _, _, objAttr, child) =>
        execution.MapElementsExec(f, objAttr, planLater(child)) :: Nil
      case logical.AppendColumns(f, _, _, in, out, child) =>
        execution.AppendColumnsExec(f, in, out, planLater(child)) :: Nil
      case logical.AppendColumnsWithObject(f, childSer, newSer, child) =>
        execution.AppendColumnsWithObjectExec(f, childSer, newSer, planLater(child)) :: Nil
      case logical.MapGroups(f, key, value, grouping, data, objAttr, child) =>
        execution.MapGroupsExec(f, key, value, grouping, data, objAttr, planLater(child)) :: Nil
      case logical.FlatMapGroupsWithState(
          f, key, value, grouping, data, output, _, _, _, timeout, child) =>
        execution.MapGroupsExec(
          f, key, value, grouping, data, output, timeout, planLater(child)) :: Nil
      case logical.CoGroup(f, key, lObj, rObj, lGroup, rGroup, lAttr, rAttr, oAttr, left, right) =>
        execution.CoGroupExec(
          f, key, lObj, rObj, lGroup, rGroup, lAttr, rAttr, oAttr,
          planLater(left), planLater(right)) :: Nil

      case logical.Repartition(numPartitions, shuffle, child) =>
        if (shuffle) {
          ShuffleExchangeExec(RoundRobinPartitioning(numPartitions),
            planLater(child), canChangeNumPartitions = false) :: Nil
        } else {
          execution.CoalesceExec(numPartitions, planLater(child)) :: Nil
        }
      case logical.Sort(sortExprs, global, child) =>
        execution.SortExec(sortExprs, global, planLater(child)) :: Nil
      case logical.Project(projectList, child) =>
        execution.ProjectExec(projectList, planLater(child)) :: Nil
      case logical.Filter(condition, child) =>
        execution.FilterExec(condition, planLater(child)) :: Nil
      case f: logical.TypedFilter =>
        execution.FilterExec(f.typedCondition(f.deserializer), planLater(f.child)) :: Nil
      case e @ logical.Expand(_, _, child) =>
        execution.ExpandExec(e.projections, e.output, planLater(child)) :: Nil
      case logical.Sample(lb, ub, withReplacement, seed, child) =>
        execution.SampleExec(lb, ub, withReplacement, seed, planLater(child)) :: Nil
      case logical.LocalRelation(output, data, _) =>
        LocalTableScanExec(output, data) :: Nil
      case logical.LocalLimit(IntegerLiteral(limit), child) =>
        execution.LocalLimitExec(limit, planLater(child)) :: Nil
      case logical.GlobalLimit(IntegerLiteral(limit), child) =>
        execution.GlobalLimitExec(limit, planLater(child)) :: Nil
      case logical.Union(unionChildren) =>
        execution.UnionExec(unionChildren.map(planLater)) :: Nil
      case g @ logical.Generate(generator, _, outer, _, _, child) =>
        execution.GenerateExec(
          generator, g.requiredChildOutput, outer,
          g.qualifiedGeneratorOutput, planLater(child)) :: Nil
      case _: logical.OneRowRelation =>
        execution.RDDScanExec(Nil, singleRowRdd, "OneRowRelation") :: Nil
      case r: logical.Range =>
        execution.RangeExec(r) :: Nil
      case r: logical.RepartitionByExpression =>
        exchange.ShuffleExchangeExec(
          r.partitioning, planLater(r.child), canChangeNumPartitions = false) :: Nil
      case ExternalRDD(outputObjAttr, rdd) => ExternalRDDScanExec(outputObjAttr, rdd) :: Nil
      case r: LogicalRDD =>
        RDDScanExec(r.output, r.rdd, "ExistingRDD", r.outputPartitioning, r.outputOrdering) :: Nil
      case _: UpdateTable =>
        throw new UnsupportedOperationException(s"UPDATE TABLE is not supported temporarily.")
      case _: MergeIntoTable =>
        throw new UnsupportedOperationException(s"MERGE INTO TABLE is not supported temporarily.")
      case logical.CollectMetrics(name, metrics, child) =>
        execution.CollectMetricsExec(name, metrics, planLater(child)) :: Nil
      case _ => Nil
    }
  }
}<|MERGE_RESOLUTION|>--- conflicted
+++ resolved
@@ -29,11 +29,8 @@
 import org.apache.spark.sql.catalyst.plans.logical._
 import org.apache.spark.sql.catalyst.plans.physical._
 import org.apache.spark.sql.catalyst.streaming.InternalOutputModes
-<<<<<<< HEAD
+import org.apache.spark.sql.execution.aggregate.AggUtils
 import org.apache.spark.sql.execution.adaptive.LogicalQueryStage
-=======
-import org.apache.spark.sql.execution.aggregate.AggUtils
->>>>>>> 74c910af
 import org.apache.spark.sql.execution.columnar.{InMemoryRelation, InMemoryTableScanExec}
 import org.apache.spark.sql.execution.command._
 import org.apache.spark.sql.execution.exchange.ShuffleExchangeExec
@@ -118,24 +115,6 @@
    *     BHJ usually performs faster than the other join algorithms when the broadcast side is
    *     small. However, broadcasting tables is a network-intensive operation and it could cause
    *     OOM or perform badly in some cases, especially when the build/broadcast side is big.
-<<<<<<< HEAD
-   *
-   * - Shuffle hash join:
-   *     Only supported for equi-joins, while the join keys do not need to be sortable.
-   *     Supported for all join types except full outer joins.
-   *
-   * - Shuffle sort merge join (SMJ):
-   *     Only supported for equi-joins and the join keys have to be sortable.
-   *     Supported for all join types.
-   *
-   * - Broadcast nested loop join (BNLJ):
-   *     Supports both equi-joins and non-equi-joins.
-   *     Supports all the join types, but the implementation is optimized for:
-   *       1) broadcasting the left side in a right outer join;
-   *       2) broadcasting the right side in a left outer, left semi, left anti or existence join;
-   *       3) broadcasting either side in an inner-like join.
-   *
-=======
    *
    * - Shuffle hash join:
    *     Only supported for equi-joins, while the join keys do not need to be sortable.
@@ -153,7 +132,6 @@
    *       3) broadcasting either side in an inner-like join.
    *     For other cases, we need to scan the data multiple times, which can be rather slow.
    *
->>>>>>> 74c910af
    * - Shuffle-and-replicate nested loop join (a.k.a. cartesian product join):
    *     Supports both equi-joins and non-equi-joins.
    *     Supports only inner like joins.
@@ -222,7 +200,6 @@
 
     private def hintToBroadcastLeft(hint: JoinHint): Boolean = {
       hint.leftHint.exists(_.strategy.contains(BROADCAST))
-<<<<<<< HEAD
     }
 
     private def hintToBroadcastRight(hint: JoinHint): Boolean = {
@@ -242,27 +219,6 @@
         hint.rightHint.exists(_.strategy.contains(SHUFFLE_MERGE))
     }
 
-=======
-    }
-
-    private def hintToBroadcastRight(hint: JoinHint): Boolean = {
-      hint.rightHint.exists(_.strategy.contains(BROADCAST))
-    }
-
-    private def hintToShuffleHashLeft(hint: JoinHint): Boolean = {
-      hint.leftHint.exists(_.strategy.contains(SHUFFLE_HASH))
-    }
-
-    private def hintToShuffleHashRight(hint: JoinHint): Boolean = {
-      hint.rightHint.exists(_.strategy.contains(SHUFFLE_HASH))
-    }
-
-    private def hintToSortMergeJoin(hint: JoinHint): Boolean = {
-      hint.leftHint.exists(_.strategy.contains(SHUFFLE_MERGE)) ||
-        hint.rightHint.exists(_.strategy.contains(SHUFFLE_MERGE))
-    }
-
->>>>>>> 74c910af
     private def hintToShuffleReplicateNL(hint: JoinHint): Boolean = {
       hint.leftHint.exists(_.strategy.contains(SHUFFLE_REPLICATE_NL)) ||
         hint.rightHint.exists(_.strategy.contains(SHUFFLE_REPLICATE_NL))
@@ -289,11 +245,7 @@
       //   4. Pick cartesian product if join type is inner like.
       //   5. Pick broadcast nested loop join as the final solution. It may OOM but we don't have
       //      other choice.
-<<<<<<< HEAD
-      case ExtractEquiJoinKeys(joinType, leftKeys, rightKeys, condition, left, right, hint) =>
-=======
       case j @ ExtractEquiJoinKeys(joinType, leftKeys, rightKeys, nonEquiCond, left, right, hint) =>
->>>>>>> 74c910af
         def createBroadcastHashJoin(buildLeft: Boolean, buildRight: Boolean) = {
           val wantToBuildLeft = canBuildLeft(joinType) && buildLeft
           val wantToBuildRight = canBuildRight(joinType) && buildRight
@@ -303,11 +255,7 @@
               rightKeys,
               joinType,
               buildSide,
-<<<<<<< HEAD
-              condition,
-=======
               nonEquiCond,
->>>>>>> 74c910af
               planLater(left),
               planLater(right)))
           }
@@ -322,58 +270,11 @@
               rightKeys,
               joinType,
               buildSide,
-<<<<<<< HEAD
-              condition,
-=======
               nonEquiCond,
->>>>>>> 74c910af
               planLater(left),
               planLater(right)))
           }
         }
-<<<<<<< HEAD
-
-        def createSortMergeJoin() = {
-          if (RowOrdering.isOrderable(leftKeys)) {
-            Some(Seq(joins.SortMergeJoinExec(
-              leftKeys, rightKeys, joinType, condition, planLater(left), planLater(right))))
-          } else {
-            None
-          }
-        }
-
-        def createCartesianProduct() = {
-          if (joinType.isInstanceOf[InnerLike]) {
-            Some(Seq(joins.CartesianProductExec(planLater(left), planLater(right), condition)))
-          } else {
-            None
-          }
-        }
-
-        def createJoinWithoutHint() = {
-          createBroadcastHashJoin(
-            canBroadcast(left) && !hint.leftHint.exists(_.strategy.contains(NO_BROADCAST_HASH)),
-            canBroadcast(right) && !hint.rightHint.exists(_.strategy.contains(NO_BROADCAST_HASH)))
-            .orElse {
-              if (!conf.preferSortMergeJoin) {
-                createShuffleHashJoin(
-                  canBuildLocalHashMap(left) && muchSmaller(left, right),
-                  canBuildLocalHashMap(right) && muchSmaller(right, left))
-              } else {
-                None
-              }
-            }
-            .orElse(createSortMergeJoin())
-            .orElse(createCartesianProduct())
-            .getOrElse {
-              // This join could be very slow or OOM
-              val buildSide = getSmallerSide(left, right)
-              Seq(joins.BroadcastNestedLoopJoinExec(
-                planLater(left), planLater(right), buildSide, joinType, condition))
-            }
-        }
-
-=======
 
         def createSortMergeJoin() = {
           if (RowOrdering.isOrderable(leftKeys)) {
@@ -417,7 +318,6 @@
             }
         }
 
->>>>>>> 74c910af
         createBroadcastHashJoin(hintToBroadcastLeft(hint), hintToBroadcastRight(hint))
           .orElse { if (hintToSortMergeJoin(hint)) createSortMergeJoin() else None }
           .orElse(createShuffleHashJoin(hintToShuffleHashLeft(hint), hintToShuffleHashRight(hint)))
@@ -426,23 +326,6 @@
 
       // If it is not an equi-join, we first look at the join hints w.r.t. the following order:
       //   1. broadcast hint: pick broadcast nested loop join. If both sides have the broadcast
-<<<<<<< HEAD
-      //      hints, choose the smaller side (based on stats) to broadcast.
-      //   2. shuffle replicate NL hint: pick cartesian product if join type is inner like.
-      //
-      // If there is no hint or the hints are not applicable, we follow these rules one by one:
-      //   1. Pick cartesian product if join type is inner like, and both sides are too big to
-      //      to broadcast.
-      //   2. Pick broadcast nested loop join. Pick the smaller side (based on stats) to broadcast.
-      case logical.Join(left, right, joinType, condition, hint) =>
-        def createBroadcastNLJoin(buildLeft: Boolean, buildRight: Boolean) = {
-          getBuildSide(buildLeft, buildRight, left, right).map { buildSide =>
-            Seq(joins.BroadcastNestedLoopJoinExec(
-              planLater(left), planLater(right), buildSide, joinType, condition))
-          }
-        }
-
-=======
       //      hints, choose the smaller side (based on stats) to broadcast for inner and full joins,
       //      choose the left side for right join, and choose right side for left join.
       //   2. shuffle replicate NL hint: pick cartesian product if join type is inner like.
@@ -485,7 +368,6 @@
           }
         }
 
->>>>>>> 74c910af
         def createCartesianProduct() = {
           if (joinType.isInstanceOf[InnerLike]) {
             Some(Seq(joins.CartesianProductExec(planLater(left), planLater(right), condition)))
@@ -495,47 +377,6 @@
         }
 
         def createJoinWithoutHint() = {
-<<<<<<< HEAD
-          (if (!canBroadcast(left) && !canBroadcast(right)) createCartesianProduct() else None)
-            .getOrElse {
-              // This join could be very slow or OOM
-              val buildSide = getSmallerSide(left, right)
-              Seq(joins.BroadcastNestedLoopJoinExec(
-                planLater(left), planLater(right), buildSide, joinType, condition))
-            }
-        }
-
-        if (joinType.isInstanceOf[InnerLike] || joinType == FullOuter) {
-          createBroadcastNLJoin(hintToBroadcastLeft(hint), hintToBroadcastRight(hint))
-            .orElse { if (hintToShuffleReplicateNL(hint)) createCartesianProduct() else None }
-            .getOrElse(createJoinWithoutHint())
-        } else {
-          val smallerSide = getSmallerSide(left, right)
-          val buildSide = if (canBuildLeft(joinType)) {
-            // For RIGHT JOIN, we may broadcast left side even if the hint asks us to broadcast
-            // the right side. This is for history reasons.
-            if (hintToBroadcastLeft(hint) || canBroadcast(left)) {
-              BuildLeft
-            } else if (hintToBroadcastRight(hint)) {
-              BuildRight
-            } else {
-              smallerSide
-            }
-          } else {
-            // For LEFT JOIN, we may broadcast right side even if the hint asks us to broadcast
-            // the left side. This is for history reasons.
-            if (hintToBroadcastRight(hint) || canBroadcast(right)) {
-              BuildRight
-            } else if (hintToBroadcastLeft(hint)) {
-              BuildLeft
-            } else {
-              smallerSide
-            }
-          }
-          Seq(joins.BroadcastNestedLoopJoinExec(
-            planLater(left), planLater(right), buildSide, joinType, condition))
-        }
-=======
           createBroadcastNLJoin(canBroadcast(left), canBroadcast(right))
             .orElse(createCartesianProduct())
             .getOrElse {
@@ -548,7 +389,6 @@
         createBroadcastNLJoin(hintToBroadcastLeft(hint), hintToBroadcastRight(hint))
           .orElse { if (hintToShuffleReplicateNL(hint)) createCartesianProduct() else None }
           .getOrElse(createJoinWithoutHint())
->>>>>>> 74c910af
 
 
       // --- Cases where this strategy does not apply ---------------------------------------------
