--- conflicted
+++ resolved
@@ -35,15 +35,12 @@
  * the input partition ordering requirements are met.
  */
 case class EnsureRequirements(conf: SQLConf) extends Rule[SparkPlan] {
-<<<<<<< HEAD
   private def defaultNumPreShufflePartitions: Int =
     if (conf.adaptiveExecutionEnabled) {
       conf.maxNumPostShufflePartitions
     } else {
       conf.numShufflePartitions
     }
-=======
->>>>>>> 74c910af
 
   private def ensureDistributionAndOrdering(operator: SparkPlan): SparkPlan = {
     val requiredChildDistributions: Seq[Distribution] = operator.requiredChildDistribution
