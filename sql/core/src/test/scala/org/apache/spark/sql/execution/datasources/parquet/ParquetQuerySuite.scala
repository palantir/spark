/*
 * Licensed to the Apache Software Foundation (ASF) under one or more
 * contributor license agreements.  See the NOTICE file distributed with
 * this work for additional information regarding copyright ownership.
 * The ASF licenses this file to You under the Apache License, Version 2.0
 * (the "License"); you may not use this file except in compliance with
 * the License.  You may obtain a copy of the License at
 *
 *    http://www.apache.org/licenses/LICENSE-2.0
 *
 * Unless required by applicable law or agreed to in writing, software
 * distributed under the License is distributed on an "AS IS" BASIS,
 * WITHOUT WARRANTIES OR CONDITIONS OF ANY KIND, either express or implied.
 * See the License for the specific language governing permissions and
 * limitations under the License.
 */

package org.apache.spark.sql.execution.datasources.parquet

import java.io.File
<<<<<<< HEAD
import java.net.URI
import java.sql.{Date, Timestamp}
=======
import java.util.concurrent.TimeUnit
>>>>>>> 74c910af

import com.google.common.collect.{HashMultiset, Multiset}
import org.apache.hadoop.fs.{FileSystem, FSDataInputStream, Path, RawLocalFileSystem}
import org.apache.parquet.hadoop.ParquetOutputFormat

import org.apache.spark.{DebugFilesystem, SparkConf, SparkException}
import org.apache.spark.sql._
import org.apache.spark.sql.catalyst.{InternalRow, TableIdentifier}
import org.apache.spark.sql.catalyst.expressions.SpecificInternalRow
import org.apache.spark.sql.execution.FileSourceScanExec
import org.apache.spark.sql.execution.datasources.SQLHadoopMapReduceCommitProtocol
import org.apache.spark.sql.execution.datasources.parquet.TestingUDT.{NestedStruct, NestedStructUDT, SingleElement}
import org.apache.spark.sql.execution.datasources.v2.BatchScanExec
import org.apache.spark.sql.execution.datasources.v2.parquet.ParquetScan
import org.apache.spark.sql.internal.SQLConf
import org.apache.spark.sql.test.SharedSparkSession
import org.apache.spark.sql.types._
import org.apache.spark.util.Utils

/**
 * A test suite that tests various Parquet queries.
 */
abstract class ParquetQuerySuite extends QueryTest with ParquetTest with SharedSparkSession {
  import testImplicits._

  test("simple select queries") {
    withParquetTable((0 until 10).map(i => (i, i.toString)), "t") {
      checkAnswer(sql("SELECT _1 FROM t where t._1 > 5"), (6 until 10).map(Row.apply(_)))
      checkAnswer(sql("SELECT _1 FROM t as tmp where tmp._1 < 5"), (0 until 5).map(Row.apply(_)))
    }
  }

  test("appending") {
    val data = (0 until 10).map(i => (i, i.toString))
    spark.createDataFrame(data).toDF("c1", "c2").createOrReplaceTempView("tmp")
    // Query appends, don't test with both read modes.
    withParquetTable(data, "t", false) {
      sql("INSERT INTO TABLE t SELECT * FROM tmp")
      checkAnswer(spark.table("t"), (data ++ data).map(Row.fromTuple))
    }
    spark.sessionState.catalog.dropTable(
      TableIdentifier("tmp"), ignoreIfNotExists = true, purge = false)
  }

  test("overwriting") {
    val data = (0 until 10).map(i => (i, i.toString))
    spark.createDataFrame(data).toDF("c1", "c2").createOrReplaceTempView("tmp")
    withParquetTable(data, "t") {
      sql("INSERT OVERWRITE TABLE t SELECT * FROM tmp")
      checkAnswer(spark.table("t"), data.map(Row.fromTuple))
    }
    spark.sessionState.catalog.dropTable(
      TableIdentifier("tmp"), ignoreIfNotExists = true, purge = false)
  }

  test("self-join") {
    // 4 rows, cells of column 1 of row 2 and row 4 are null
    val data = (1 to 4).map { i =>
      val maybeInt = if (i % 2 == 0) None else Some(i)
      (maybeInt, i.toString)
    }

    // TODO: vectorized doesn't work here because it requires UnsafeRows
    withParquetTable(data, "t", false) {
      val selfJoin = sql("SELECT * FROM t x JOIN t y WHERE x._1 = y._1")
      val queryOutput = selfJoin.queryExecution.analyzed.output

      assertResult(4, "Field count mismatches")(queryOutput.size)
      assertResult(2, s"Duplicated expression ID in query plan:\n $selfJoin") {
        queryOutput.filter(_.name == "_1").map(_.exprId).size
      }

      checkAnswer(selfJoin, List(Row(1, "1", 1, "1"), Row(3, "3", 3, "3")))
    }
  }

  test("nested data - struct with array field") {
    val data = (1 to 10).map(i => Tuple1((i, Seq(s"val_$i"))))
    withParquetTable(data, "t") {
      checkAnswer(sql("SELECT _1._2[0] FROM t"), data.map {
        case Tuple1((_, Seq(string))) => Row(string)
      })
    }
  }

  test("nested data - array of struct") {
    val data = (1 to 10).map(i => Tuple1(Seq(i -> s"val_$i")))
    withParquetTable(data, "t") {
      checkAnswer(sql("SELECT _1[0]._2 FROM t"), data.map {
        case Tuple1(Seq((_, string))) => Row(string)
      })
    }
  }

  test("SPARK-1913 regression: columns only referenced by pushed down filters should remain") {
    withParquetTable((1 to 10).map(Tuple1.apply), "t") {
      checkAnswer(sql("SELECT _1 FROM t WHERE _1 < 10"), (1 to 9).map(Row.apply(_)))
    }
  }

  test("SPARK-5309 strings stored using dictionary compression in parquet") {
    withParquetTable((0 until 1000).map(i => ("same", "run_" + i /100, 1)), "t") {

      checkAnswer(sql("SELECT _1, _2, SUM(_3) FROM t GROUP BY _1, _2"),
        (0 until 10).map(i => Row("same", "run_" + i, 100)))

      checkAnswer(sql("SELECT _1, _2, SUM(_3) FROM t WHERE _2 = 'run_5' GROUP BY _1, _2"),
        List(Row("same", "run_5", 100)))
    }
  }

  test("SPARK-6917 DecimalType should work with non-native types") {
    val data = (1 to 10).map(i => Row(Decimal(i, 18, 0), new Timestamp(i)))
    val schema = StructType(List(StructField("d", DecimalType(18, 0), false),
      StructField("time", TimestampType, false)).toArray)
    withTempPath { file =>
      val df = spark.createDataFrame(sparkContext.parallelize(data), schema)
      df.write.parquet(file.getCanonicalPath)
      val df2 = spark.read.parquet(file.getCanonicalPath)
      checkAnswer(df2, df.collect().toSeq)
    }
  }

<<<<<<< HEAD
  test("SPARK-10634 timestamp written and read as INT64 - TIMESTAMP_MILLIS") {
    val data = (1 to 10).map(i => Row(i, new Timestamp(i)))
    val schema = StructType(List(StructField("d", IntegerType, false),
      StructField("time", TimestampType, false)).toArray)
    withSQLConf(SQLConf.PARQUET_INT64_AS_TIMESTAMP_MILLIS.key -> "true") {
      withTempPath { file =>
        val df = spark.createDataFrame(sparkContext.parallelize(data), schema)
        df.write.parquet(file.getCanonicalPath)
        ("true" :: "false" :: Nil).foreach { vectorized =>
          withSQLConf(SQLConf.PARQUET_VECTORIZED_READER_ENABLED.key -> vectorized) {
            val df2 = spark.read.parquet(file.getCanonicalPath)
            checkAnswer(df2, df.collect().toSeq)
          }
        }
      }
    }
  }

=======
>>>>>>> 74c910af
  test("SPARK-10634 timestamp written and read as INT64 - truncation") {
    withTable("ts") {
      sql("create table ts (c1 int, c2 timestamp) using parquet")
      sql("insert into ts values (1, timestamp'2016-01-01 10:11:12.123456')")
      sql("insert into ts values (2, null)")
<<<<<<< HEAD
      sql("insert into ts values (3, '1965-01-01 10:11:12.123456')")
      checkAnswer(
        sql("select * from ts"),
        Seq(
          Row(1, Timestamp.valueOf("2016-01-01 10:11:12.123456")),
          Row(2, null),
          Row(3, Timestamp.valueOf("1965-01-01 10:11:12.123456"))))
    }

    // The microsecond portion is truncated when written as TIMESTAMP_MILLIS.
    withTable("ts") {
      withSQLConf(SQLConf.PARQUET_INT64_AS_TIMESTAMP_MILLIS.key -> "true") {
        sql("create table ts (c1 int, c2 timestamp) using parquet")
        sql("insert into ts values (1, '2016-01-01 10:11:12.123456')")
        sql("insert into ts values (2, null)")
        sql("insert into ts values (3, '1965-01-01 10:11:12.125456')")
        sql("insert into ts values (4, '1965-01-01 10:11:12.125')")
        sql("insert into ts values (5, '1965-01-01 10:11:12.1')")
        sql("insert into ts values (6, '1965-01-01 10:11:12.123456789')")
        sql("insert into ts values (7, '0001-01-01 00:00:00.000000')")
        checkAnswer(
          sql("select * from ts"),
          Seq(
            Row(1, Timestamp.valueOf("2016-01-01 10:11:12.123")),
            Row(2, null),
            Row(3, Timestamp.valueOf("1965-01-01 10:11:12.125")),
            Row(4, Timestamp.valueOf("1965-01-01 10:11:12.125")),
            Row(5, Timestamp.valueOf("1965-01-01 10:11:12.1")),
            Row(6, Timestamp.valueOf("1965-01-01 10:11:12.123")),
            Row(7, Timestamp.valueOf("0001-01-01 00:00:00.000"))))

        // Read timestamps that were encoded as TIMESTAMP_MILLIS annotated as INT64
        // with PARQUET_INT64_AS_TIMESTAMP_MILLIS set to false.
        withSQLConf(SQLConf.PARQUET_INT64_AS_TIMESTAMP_MILLIS.key -> "false") {
          checkAnswer(
            sql("select * from ts"),
            Seq(
              Row(1, Timestamp.valueOf("2016-01-01 10:11:12.123")),
              Row(2, null),
              Row(3, Timestamp.valueOf("1965-01-01 10:11:12.125")),
              Row(4, Timestamp.valueOf("1965-01-01 10:11:12.125")),
              Row(5, Timestamp.valueOf("1965-01-01 10:11:12.1")),
              Row(6, Timestamp.valueOf("1965-01-01 10:11:12.123")),
              Row(7, Timestamp.valueOf("0001-01-01 00:00:00.000"))))
        }
      }
    }
=======
      sql("insert into ts values (3, timestamp'1965-01-01 10:11:12.123456')")
      val expected = Seq(
        (1, "2016-01-01 10:11:12.123456"),
        (2, null),
        (3, "1965-01-01 10:11:12.123456"))
        .toDS().select('_1, $"_2".cast("timestamp"))
      checkAnswer(sql("select * from ts"), expected)
    }
>>>>>>> 74c910af
  }

  test("SPARK-10365 timestamp written and read as INT64 - TIMESTAMP_MICROS") {
    val data = (1 to 10).map { i =>
      val ts = new java.sql.Timestamp(i)
      ts.setNanos(2000)
      Row(i, ts)
    }
    val schema = StructType(List(StructField("d", IntegerType, false),
      StructField("time", TimestampType, false)).toArray)
    withSQLConf(SQLConf.PARQUET_OUTPUT_TIMESTAMP_TYPE.key -> "TIMESTAMP_MICROS") {
      withTempPath { file =>
        val df = spark.createDataFrame(sparkContext.parallelize(data), schema)
        df.write.parquet(file.getCanonicalPath)
        withAllParquetReaders {
          val df2 = spark.read.parquet(file.getCanonicalPath)
          checkAnswer(df2, df.collect().toSeq)
        }
      }
    }
  }

  test("Enabling/disabling merging partfiles when merging parquet schema") {
    def testSchemaMerging(expectedColumnNumber: Int): Unit = {
      withTempDir { dir =>
        val basePath = dir.getCanonicalPath
        spark.range(0, 10).toDF("a").write.parquet(new Path(basePath, "foo=1").toString)
        spark.range(0, 10).toDF("b").write.parquet(new Path(basePath, "foo=2").toString)
        // delete summary files, so if we don't merge part-files, one column will not be included.
        Utils.deleteRecursively(new File(basePath + "/foo=1/_metadata"))
        Utils.deleteRecursively(new File(basePath + "/foo=1/_common_metadata"))
        assert(spark.read.parquet(basePath).columns.length === expectedColumnNumber)
      }
    }

    withSQLConf(
      SQLConf.FILE_COMMIT_PROTOCOL_CLASS.key ->
        classOf[SQLHadoopMapReduceCommitProtocol].getCanonicalName,
      SQLConf.PARQUET_SCHEMA_MERGING_ENABLED.key -> "true",
      SQLConf.PARQUET_SCHEMA_RESPECT_SUMMARIES.key -> "true",
      ParquetOutputFormat.JOB_SUMMARY_LEVEL -> "ALL"
    ) {
      testSchemaMerging(2)
    }

    withSQLConf(
      SQLConf.FILE_COMMIT_PROTOCOL_CLASS.key ->
        classOf[SQLHadoopMapReduceCommitProtocol].getCanonicalName,
      SQLConf.PARQUET_SCHEMA_MERGING_ENABLED.key -> "true",
      SQLConf.PARQUET_SCHEMA_RESPECT_SUMMARIES.key -> "false"
    ) {
      testSchemaMerging(3)
    }
  }

  test("Enabling/disabling schema merging") {
    def testSchemaMerging(expectedColumnNumber: Int): Unit = {
      withTempDir { dir =>
        val basePath = dir.getCanonicalPath
        spark.range(0, 10).toDF("a").write.parquet(new Path(basePath, "foo=1").toString)
        spark.range(0, 10).toDF("b").write.parquet(new Path(basePath, "foo=2").toString)
        assert(spark.read.parquet(basePath).columns.length === expectedColumnNumber)
      }
    }

    withSQLConf(SQLConf.PARQUET_SCHEMA_MERGING_ENABLED.key -> "true") {
      testSchemaMerging(3)
    }

    withSQLConf(SQLConf.PARQUET_SCHEMA_MERGING_ENABLED.key -> "false") {
      testSchemaMerging(2)
    }
  }

  test("Enabling/disabling ignoreCorruptFiles") {
    def testIgnoreCorruptFiles(): Unit = {
      withTempDir { dir =>
        val basePath = dir.getCanonicalPath
        spark.range(1).toDF("a").write.parquet(new Path(basePath, "first").toString)
        spark.range(1, 2).toDF("a").write.parquet(new Path(basePath, "second").toString)
        spark.range(2, 3).toDF("a").write.json(new Path(basePath, "third").toString)
        val df = spark.read.parquet(
          new Path(basePath, "first").toString,
          new Path(basePath, "second").toString,
          new Path(basePath, "third").toString)
        checkAnswer(df, Seq(Row(0), Row(1)))
      }
    }

    def testIgnoreCorruptFilesWithoutSchemaInfer(): Unit = {
      withTempDir { dir =>
        val basePath = dir.getCanonicalPath
        spark.range(1).toDF("a").write.parquet(new Path(basePath, "first").toString)
        spark.range(1, 2).toDF("a").write.parquet(new Path(basePath, "second").toString)
        spark.range(2, 3).toDF("a").write.json(new Path(basePath, "third").toString)
        val df = spark.read.schema("a long").parquet(
          new Path(basePath, "first").toString,
          new Path(basePath, "second").toString,
          new Path(basePath, "third").toString)
        checkAnswer(df, Seq(Row(0), Row(1)))
      }
    }

    withSQLConf(SQLConf.IGNORE_CORRUPT_FILES.key -> "true") {
      testIgnoreCorruptFiles()
      testIgnoreCorruptFilesWithoutSchemaInfer()
    }

    withSQLConf(SQLConf.IGNORE_CORRUPT_FILES.key -> "false") {
      val exception = intercept[SparkException] {
        testIgnoreCorruptFiles()
      }
      assert(exception.getMessage().contains("is not a Parquet file"))
      val exception2 = intercept[SparkException] {
        testIgnoreCorruptFilesWithoutSchemaInfer()
      }
      assert(exception2.getMessage().contains("is not a Parquet file"))
    }
  }

  /**
   * this is part of test 'Enabling/disabling ignoreCorruptFiles' but run in a loop
   * to increase the chance of failure
    */
  ignore("SPARK-20407 ParquetQuerySuite 'Enabling/disabling ignoreCorruptFiles' flaky test") {
    def testIgnoreCorruptFiles(): Unit = {
      withTempDir { dir =>
        val basePath = dir.getCanonicalPath
        spark.range(1).toDF("a").write.parquet(new Path(basePath, "first").toString)
        spark.range(1, 2).toDF("a").write.parquet(new Path(basePath, "second").toString)
        spark.range(2, 3).toDF("a").write.json(new Path(basePath, "third").toString)
        val df = spark.read.parquet(
          new Path(basePath, "first").toString,
          new Path(basePath, "second").toString,
          new Path(basePath, "third").toString)
        checkAnswer(
          df,
          Seq(Row(0), Row(1)))
      }
    }

    for (i <- 1 to 100) {
      DebugFilesystem.clearOpenStreams()
      withSQLConf(SQLConf.IGNORE_CORRUPT_FILES.key -> "false") {
        val exception = intercept[SparkException] {
          testIgnoreCorruptFiles()
        }
        assert(exception.getMessage().contains("is not a Parquet file"))
      }
      DebugFilesystem.assertNoOpenStreams()
    }
  }

  test("SPARK-8990 DataFrameReader.parquet() should respect user specified options") {
    withTempPath { dir =>
      val basePath = dir.getCanonicalPath
      spark.range(0, 10).toDF("a").write.parquet(new Path(basePath, "foo=1").toString)
      spark.range(0, 10).toDF("b").write.parquet(new Path(basePath, "foo=a").toString)

      // Disables the global SQL option for schema merging
      withSQLConf(SQLConf.PARQUET_SCHEMA_MERGING_ENABLED.key -> "false") {
        assertResult(2) {
          // Disables schema merging via data source option
          spark.read.option("mergeSchema", "false").parquet(basePath).columns.length
        }

        assertResult(3) {
          // Enables schema merging via data source option
          spark.read.option("mergeSchema", "true").parquet(basePath).columns.length
        }
      }
    }
  }

  test("SPARK-9119 Decimal should be correctly written into parquet") {
    withTempPath { dir =>
      val basePath = dir.getCanonicalPath
      val schema = StructType(Array(StructField("name", DecimalType(10, 5), false)))
      val rowRDD = sparkContext.parallelize(Seq(Row(Decimal("67123.45"))))
      val df = spark.createDataFrame(rowRDD, schema)
      df.write.parquet(basePath)

      val decimal = spark.read.parquet(basePath).first().getDecimal(0)
      assert(Decimal("67123.45") === Decimal(decimal))
    }
  }

  test("SPARK-10005 Schema merging for nested struct") {
    withTempPath { dir =>
      val path = dir.getCanonicalPath

      def append(df: DataFrame): Unit = {
        df.write.mode(SaveMode.Append).parquet(path)
      }

      // Note that both the following two DataFrames contain a single struct column with multiple
      // nested fields.
      append((1 to 2).map(i => Tuple1((i, i))).toDF())
      append((1 to 2).map(i => Tuple1((i, i, i))).toDF())

      withSQLConf(SQLConf.PARQUET_BINARY_AS_STRING.key -> "true") {
        checkAnswer(
          spark.read.option("mergeSchema", "true").parquet(path),
          Seq(
            Row(Row(1, 1, null)),
            Row(Row(2, 2, null)),
            Row(Row(1, 1, 1)),
            Row(Row(2, 2, 2))))
      }
    }
  }

  test("SPARK-10301 requested schema clipping - same schema") {
    withTempPath { dir =>
      val path = dir.getCanonicalPath
      val df = spark.range(1).selectExpr("NAMED_STRUCT('a', id, 'b', id + 1) AS s").coalesce(1)
      df.write.parquet(path)

      val userDefinedSchema =
        new StructType()
          .add(
            "s",
            new StructType()
              .add("a", LongType, nullable = true)
              .add("b", LongType, nullable = true),
            nullable = true)

      checkAnswer(
        spark.read.schema(userDefinedSchema).parquet(path),
        Row(Row(0L, 1L)))
    }
  }

  test("SPARK-11997 parquet with null partition values") {
    withTempPath { dir =>
      val path = dir.getCanonicalPath
      spark.range(1, 3)
        .selectExpr("if(id % 2 = 0, null, id) AS n", "id")
        .write.partitionBy("n").parquet(path)

      checkAnswer(
        spark.read.parquet(path).filter("n is null"),
        Row(2, null))
    }
  }

  // This test case is ignored because of parquet-mr bug PARQUET-370
  ignore("SPARK-10301 requested schema clipping - schemas with disjoint sets of fields") {
    withTempPath { dir =>
      val path = dir.getCanonicalPath
      val df = spark.range(1).selectExpr("NAMED_STRUCT('a', id, 'b', id + 1) AS s").coalesce(1)
      df.write.parquet(path)

      val userDefinedSchema =
        new StructType()
          .add(
            "s",
            new StructType()
              .add("c", LongType, nullable = true)
              .add("d", LongType, nullable = true),
            nullable = true)

      checkAnswer(
        spark.read.schema(userDefinedSchema).parquet(path),
        Row(Row(null, null)))
    }
  }

  test("SPARK-10301 requested schema clipping - requested schema contains physical schema") {
    withTempPath { dir =>
      val path = dir.getCanonicalPath
      val df = spark.range(1).selectExpr("NAMED_STRUCT('a', id, 'b', id + 1) AS s").coalesce(1)
      df.write.parquet(path)

      val userDefinedSchema =
        new StructType()
          .add(
            "s",
            new StructType()
              .add("a", LongType, nullable = true)
              .add("b", LongType, nullable = true)
              .add("c", LongType, nullable = true)
              .add("d", LongType, nullable = true),
            nullable = true)

      checkAnswer(
        spark.read.schema(userDefinedSchema).parquet(path),
        Row(Row(0L, 1L, null, null)))
    }

    withTempPath { dir =>
      val path = dir.getCanonicalPath
      val df = spark.range(1).selectExpr("NAMED_STRUCT('a', id, 'd', id + 3) AS s").coalesce(1)
      df.write.parquet(path)

      val userDefinedSchema =
        new StructType()
          .add(
            "s",
            new StructType()
              .add("a", LongType, nullable = true)
              .add("b", LongType, nullable = true)
              .add("c", LongType, nullable = true)
              .add("d", LongType, nullable = true),
            nullable = true)

      checkAnswer(
        spark.read.schema(userDefinedSchema).parquet(path),
        Row(Row(0L, null, null, 3L)))
    }
  }

  test("SPARK-10301 requested schema clipping - physical schema contains requested schema") {
    withTempPath { dir =>
      val path = dir.getCanonicalPath
      val df = spark
        .range(1)
        .selectExpr("NAMED_STRUCT('a', id, 'b', id + 1, 'c', id + 2, 'd', id + 3) AS s")
        .coalesce(1)

      df.write.parquet(path)

      val userDefinedSchema =
        new StructType()
          .add(
            "s",
            new StructType()
              .add("a", LongType, nullable = true)
              .add("b", LongType, nullable = true),
            nullable = true)

      checkAnswer(
        spark.read.schema(userDefinedSchema).parquet(path),
        Row(Row(0L, 1L)))
    }

    withTempPath { dir =>
      val path = dir.getCanonicalPath
      val df = spark
        .range(1)
        .selectExpr("NAMED_STRUCT('a', id, 'b', id + 1, 'c', id + 2, 'd', id + 3) AS s")
        .coalesce(1)

      df.write.parquet(path)

      val userDefinedSchema =
        new StructType()
          .add(
            "s",
            new StructType()
              .add("a", LongType, nullable = true)
              .add("d", LongType, nullable = true),
            nullable = true)

      checkAnswer(
        spark.read.schema(userDefinedSchema).parquet(path),
        Row(Row(0L, 3L)))
    }
  }

  test("SPARK-10301 requested schema clipping - schemas overlap but don't contain each other") {
    withTempPath { dir =>
      val path = dir.getCanonicalPath
      val df = spark
        .range(1)
        .selectExpr("NAMED_STRUCT('a', id, 'b', id + 1, 'c', id + 2) AS s")
        .coalesce(1)

      df.write.parquet(path)

      val userDefinedSchema =
        new StructType()
          .add(
            "s",
            new StructType()
              .add("b", LongType, nullable = true)
              .add("c", LongType, nullable = true)
              .add("d", LongType, nullable = true),
            nullable = true)

      checkAnswer(
        spark.read.schema(userDefinedSchema).parquet(path),
        Row(Row(1L, 2L, null)))
    }
  }

  test("SPARK-10301 requested schema clipping - deeply nested struct") {
    withTempPath { dir =>
      val path = dir.getCanonicalPath

      val df = spark
        .range(1)
        .selectExpr("NAMED_STRUCT('a', ARRAY(NAMED_STRUCT('b', id, 'c', id))) AS s")
        .coalesce(1)

      df.write.parquet(path)

      val userDefinedSchema = new StructType()
        .add("s",
          new StructType()
            .add(
              "a",
              ArrayType(
                new StructType()
                  .add("b", LongType, nullable = true)
                  .add("d", StringType, nullable = true),
                containsNull = true),
              nullable = true),
          nullable = true)

      checkAnswer(
        spark.read.schema(userDefinedSchema).parquet(path),
        Row(Row(Seq(Row(0, null)))))
    }
  }

  test("SPARK-10301 requested schema clipping - out of order") {
    withTempPath { dir =>
      val path = dir.getCanonicalPath

      val df1 = spark
        .range(1)
        .selectExpr("NAMED_STRUCT('a', id, 'b', id + 1, 'c', id + 2) AS s")
        .coalesce(1)

      val df2 = spark
        .range(1, 2)
        .selectExpr("NAMED_STRUCT('c', id + 2, 'b', id + 1, 'd', id + 3) AS s")
        .coalesce(1)

      df1.write.parquet(path)
      df2.write.mode(SaveMode.Append).parquet(path)

      val userDefinedSchema = new StructType()
        .add("s",
          new StructType()
            .add("a", LongType, nullable = true)
            .add("b", LongType, nullable = true)
            .add("d", LongType, nullable = true),
          nullable = true)

      checkAnswer(
        spark.read.schema(userDefinedSchema).parquet(path),
        Seq(
          Row(Row(0, 1, null)),
          Row(Row(null, 2, 4))))
    }
  }

  test("SPARK-10301 requested schema clipping - schema merging") {
    withTempPath { dir =>
      val path = dir.getCanonicalPath

      val df1 = spark
        .range(1)
        .selectExpr("NAMED_STRUCT('a', id, 'c', id + 2) AS s")
        .coalesce(1)

      val df2 = spark
        .range(1, 2)
        .selectExpr("NAMED_STRUCT('a', id, 'b', id + 1, 'c', id + 2) AS s")
        .coalesce(1)

      df1.write.mode(SaveMode.Append).parquet(path)
      df2.write.mode(SaveMode.Append).parquet(path)

      checkAnswer(
        spark
          .read
          .option("mergeSchema", "true")
          .parquet(path)
          .selectExpr("s.a", "s.b", "s.c"),
        Seq(
          Row(0, null, 2),
          Row(1, 2, 3)))
    }
  }

  testStandardAndLegacyModes("SPARK-10301 requested schema clipping - UDT") {
    withTempPath { dir =>
      val path = dir.getCanonicalPath

      val df = spark
        .range(1)
        .selectExpr(
          """NAMED_STRUCT(
            |  'f0', CAST(id AS STRING),
            |  'f1', NAMED_STRUCT(
            |    'a', CAST(id + 1 AS INT),
            |    'b', CAST(id + 2 AS LONG),
            |    'c', CAST(id + 3.5 AS DOUBLE)
            |  )
            |) AS s
          """.stripMargin)
        .coalesce(1)

      df.write.mode(SaveMode.Append).parquet(path)

      val userDefinedSchema =
        new StructType()
          .add(
            "s",
            new StructType()
              .add("f1", new NestedStructUDT, nullable = true),
            nullable = true)

      checkAnswer(
        spark.read.schema(userDefinedSchema).parquet(path),
        Row(Row(NestedStruct(1, 2L, 3.5D))))
    }
  }

  test("expand UDT in StructType") {
    val schema = new StructType().add("n", new NestedStructUDT, nullable = true)
    val expected = new StructType().add("n", new NestedStructUDT().sqlType, nullable = true)
    assert(ParquetReadSupport.expandUDT(schema) === expected)
  }

  test("expand UDT in ArrayType") {
    val schema = new StructType().add(
      "n",
      ArrayType(
        elementType = new NestedStructUDT,
        containsNull = false),
      nullable = true)

    val expected = new StructType().add(
      "n",
      ArrayType(
        elementType = new NestedStructUDT().sqlType,
        containsNull = false),
      nullable = true)

    assert(ParquetReadSupport.expandUDT(schema) === expected)
  }

  test("expand UDT in MapType") {
    val schema = new StructType().add(
      "n",
      MapType(
        keyType = IntegerType,
        valueType = new NestedStructUDT,
        valueContainsNull = false),
      nullable = true)

    val expected = new StructType().add(
      "n",
      MapType(
        keyType = IntegerType,
        valueType = new NestedStructUDT().sqlType,
        valueContainsNull = false),
      nullable = true)

    assert(ParquetReadSupport.expandUDT(schema) === expected)
  }

  test("SPARK-15719: disable writing summary files by default") {
    withTempPath { dir =>
      val path = dir.getCanonicalPath
      spark.range(3).write.parquet(path)

      val fs = FileSystem.get(spark.sessionState.newHadoopConf())
      val files = fs.listFiles(new Path(path), true)

      while (files.hasNext) {
        val file = files.next
        assert(!file.getPath.getName.contains("_metadata"))
      }
    }
  }

  test("SPARK-15804: write out the metadata to parquet file") {
    val df = Seq((1, "abc"), (2, "hello")).toDF("a", "b")
    val md = new MetadataBuilder().putString("key", "value").build()
    val dfWithmeta = df.select('a, 'b.as("b", md))

    withTempPath { dir =>
      val path = dir.getCanonicalPath
      dfWithmeta.write.parquet(path)

      readParquetFile(path) { df =>
        assert(df.schema.last.metadata.getString("key") == "value")
      }
    }
  }

  test("SPARK-16344: array of struct with a single field named 'element'") {
    withTempPath { dir =>
      val path = dir.getCanonicalPath
      Seq(Tuple1(Array(SingleElement(42)))).toDF("f").write.parquet(path)

      checkAnswer(
        sqlContext.read.parquet(path),
        Row(Array(Row(42)))
      )
    }
  }

  test("SPARK-16632: read Parquet int32 as ByteType and ShortType") {
    withSQLConf(SQLConf.PARQUET_VECTORIZED_READER_ENABLED.key -> "true") {
      withTempPath { dir =>
        val path = dir.getCanonicalPath

        // When being written to Parquet, `TINYINT` and `SMALLINT` should be converted into
        // `int32 (INT_8)` and `int32 (INT_16)` respectively. However, Hive doesn't add the `INT_8`
        // and `INT_16` annotation properly (HIVE-14294). Thus, when reading files written by Hive
        // using Spark with the vectorized Parquet reader enabled, we may hit error due to type
        // mismatch.
        //
        // Here we are simulating Hive's behavior by writing a single `INT` field and then read it
        // back as `TINYINT` and `SMALLINT` in Spark to verify this issue.
        Seq(1).toDF("f").write.parquet(path)

        val withByteField = new StructType().add("f", ByteType)
        checkAnswer(spark.read.schema(withByteField).parquet(path), Row(1: Byte))

        val withShortField = new StructType().add("f", ShortType)
        checkAnswer(spark.read.schema(withShortField).parquet(path), Row(1: Short))
      }
    }
  }

  // In order to make intent more readable for partition pruning tests, we increase
  // openCostInBytes to disable file merging.
  test("SPARK-17059: Allow FileFormat to specify partition pruning strategy") {
    withSQLConf(ParquetOutputFormat.JOB_SUMMARY_LEVEL -> "ALL",
      SQLConf.PARQUET_PARTITION_PRUNING_ENABLED.key -> "true",
      SQLConf.FILES_OPEN_COST_IN_BYTES.key -> (128 * 1024 * 1024).toString) {
      withTempPath { path =>
        spark.sparkContext.parallelize(Seq(1, 2, 3), 3)
          .toDF("x").write.parquet(path.getCanonicalPath)

        val zeroPartitions = spark.read.parquet(path.getCanonicalPath).where("x = 0")
        assert(zeroPartitions.rdd.partitions.length == 0)

        val onePartition = spark.read.parquet(path.getCanonicalPath).where("x = 1")
        assert(onePartition.rdd.partitions.length == 1)
      }
    }
  }

  test("Do not filter out parquet file when missing in _metadata file") {
    withSQLConf(ParquetOutputFormat.JOB_SUMMARY_LEVEL -> "ALL",
      SQLConf.PARQUET_PARTITION_PRUNING_ENABLED.key -> "true",
      SQLConf.FILES_OPEN_COST_IN_BYTES.key -> (128 * 1024 * 1024).toString) {
      withTempPath { path =>
        spark.sparkContext.parallelize(Seq(1, 2, 3), 3)
          .toDF("x").write.parquet(path.getCanonicalPath)
        withSQLConf(ParquetOutputFormat.JOB_SUMMARY_LEVEL -> "NONE") {
          spark.sparkContext.parallelize(Seq(4), 1)
            .toDF("x").write.mode(SaveMode.Append).parquet(path.getCanonicalPath)
        }
        val twoPartitions = spark.read.parquet(path.getCanonicalPath).where("x = 1")
        assert(twoPartitions.rdd.partitions.length == 2)
      }
    }
  }

  test("Only read _metadata file once for a given root path") {
    withSQLConf(ParquetOutputFormat.JOB_SUMMARY_LEVEL -> "ALL",
      SQLConf.PARQUET_PARTITION_PRUNING_ENABLED.key -> "true",
      "fs.count.impl" -> classOf[CountingFileSystem].getName,
      "fs.count.impl.disable.cache" -> "true") {
      withTempPath { path =>
        val mockedPath = s"count://some-bucket/${path.getCanonicalPath}"
        val metadataPath: Path = new Path(s"$mockedPath/_metadata")
        spark.sparkContext.parallelize(Seq(1, 2, 3), 3)
          .toDF("x").write.parquet(mockedPath)
        val onePartition = spark.read.parquet(mockedPath).where("x = 1")
        assert(onePartition.rdd.partitions.length == 1)
        assert(Counter.count(metadataPath) == 1)
        Counter.reset()
      }
    }
  }

  test("Ensure proper rewriting of predicates") {
    withSQLConf(ParquetOutputFormat.JOB_SUMMARY_LEVEL -> "ALL",
      SQLConf.FILES_OPEN_COST_IN_BYTES.key -> (128 * 1024 * 1024).toString) {
      withTempPath { path =>
        spark.sparkContext.parallelize(Seq(1, 2, 3), 3)
          .toDF("x").write.parquet(path.getCanonicalPath)
        val df = spark.read.parquet(path.getCanonicalPath)
        val column: Column = !df.col("x").isNull
        assert(df.filter(column).collect().length == 3)
      }
    }
  }

  test("Ensure file with multiple blocks splits properly with filters") {
    withSQLConf(ParquetOutputFormat.JOB_SUMMARY_LEVEL -> "ALL",
      SQLConf.FILES_MAX_PARTITION_BYTES.key -> "1024",
      ParquetOutputFormat.BLOCK_SIZE -> "1") {
      withTempPath { path =>
        spark.sparkContext.parallelize((1 to 1000).map(x => x.toString), 1)
          .toDF("x").write.parquet(path.getCanonicalPath)
        val df = spark.read.parquet(path.getCanonicalPath)
        val column: Column = df.col("x").isNotNull
        assert(df.filter(column).count == df.count)
      }
    }
  }

  test("Ensure unconvertable filters don't break splitting") {
    withSQLConf(ParquetOutputFormat.JOB_SUMMARY_LEVEL -> "ALL") {
      withTempPath { path =>
        spark.sparkContext.parallelize((1 to 1000).map(x => x.toString), 1)
          .toDF("x").write.parquet(path.getCanonicalPath)
        val df = spark.read.parquet(path.getCanonicalPath)
        val column: Column = df.col("x").startsWith("1000")
        assert(df.filter(column).count == 1)
      }
    }
  }

  test("Ensure timestamps are filterable") {
    withSQLConf(ParquetOutputFormat.JOB_SUMMARY_LEVEL -> "ALL",
      SQLConf.PARQUET_PARTITION_PRUNING_ENABLED.key -> "true",
      SQLConf.PARQUET_INT96_AS_TIMESTAMP.key -> "false") {
      withTempPath { path =>
        val ts = new Timestamp(System.currentTimeMillis())
        spark.createDataset(Seq(ts)).write.parquet(path.getCanonicalPath)

        val df = spark.read.parquet(path.getCanonicalPath)
        val columnHit: Column = df.col("value").eqNullSafe(ts)
        val filterHit = df.filter(columnHit)
        assert(filterHit.rdd.partitions.length == 1 && filterHit.count == 1)

        val newTs = new Timestamp(System.currentTimeMillis())
        val columnMiss: Column = df.col("value").eqNullSafe(newTs)
        val filterMiss = df.filter(columnMiss)
        assert(filterMiss.rdd.partitions.length == 0 && filterMiss.count == 0)
      }
    }
  }

  test("Ensure dates are filterable") {
    withSQLConf(ParquetOutputFormat.JOB_SUMMARY_LEVEL -> "ALL",
      SQLConf.PARQUET_PARTITION_PRUNING_ENABLED.key -> "true",
      SQLConf.PARQUET_INT96_AS_TIMESTAMP.key -> "false") {
      withTempPath { path =>
        val date = new Date(2016, 1, 1)
        spark.createDataset(Seq(date)).write.parquet(path.getCanonicalPath)

        val df = spark.read.parquet(path.getCanonicalPath)
        val columnHit: Column = df.col("value").eqNullSafe(date)
        val filterHit = df.filter(columnHit)
        assert(filterHit.rdd.partitions.length == 1 && filterHit.count == 1)

        val newDate = new Date(2015, 1, 1)
        val columnMiss: Column = df.col("value").eqNullSafe(newDate)
        val filterMiss = df.filter(columnMiss)
        assert(filterMiss.rdd.partitions.length == 0 && filterMiss.count == 0)
      }
    }
  }

  test("SPARK-24230: filter row group using dictionary") {
    withSQLConf(("parquet.filter.dictionary.enabled", "true")) {
      // create a table with values from 0, 2, ..., 18 that will be dictionary-encoded
      withParquetTable((0 until 100).map(i => ((i * 2) % 20, s"data-$i")), "t") {
        // search for a key that is not present so the dictionary filter eliminates all row groups
        // Fails without SPARK-24230:
        //   java.io.IOException: expecting more rows but reached last block. Read 0 out of 50
        checkAnswer(sql("SELECT _2 FROM t WHERE t._1 = 5"), Seq.empty)
      }
    }
  }

  test("SPARK-26677: negated null-safe equality comparison should not filter matched row groups") {
    withAllParquetReaders {
      withTempPath { path =>
        // Repeated values for dictionary encoding.
        Seq(Some("A"), Some("A"), None).toDF.repartition(1)
          .write.parquet(path.getAbsolutePath)
        val df = spark.read.parquet(path.getAbsolutePath)
        checkAnswer(stripSparkFilter(df.where("NOT (value <=> 'A')")), df)
      }
    }
  }

  test("Migration from INT96 to TIMESTAMP_MICROS timestamp type") {
    def testMigration(fromTsType: String, toTsType: String): Unit = {
      def checkAppend(write: DataFrameWriter[_] => Unit, readback: => DataFrame): Unit = {
        def data(start: Int, end: Int): Seq[Row] = (start to end).map { i =>
          val ts = new java.sql.Timestamp(TimeUnit.SECONDS.toMillis(i))
          ts.setNanos(123456000)
          Row(ts)
        }
        val schema = new StructType().add("time", TimestampType)
        val df1 = spark.createDataFrame(sparkContext.parallelize(data(0, 1)), schema)
        withSQLConf(SQLConf.PARQUET_OUTPUT_TIMESTAMP_TYPE.key -> fromTsType) {
          write(df1.write)
        }
        val df2 = spark.createDataFrame(sparkContext.parallelize(data(2, 10)), schema)
        withSQLConf(SQLConf.PARQUET_OUTPUT_TIMESTAMP_TYPE.key -> toTsType) {
          write(df2.write.mode(SaveMode.Append))
        }
        withAllParquetReaders {
          checkAnswer(readback, df1.unionAll(df2))
        }
      }

      Seq(false, true).foreach { mergeSchema =>
        withTempPath { file =>
          checkAppend(_.parquet(file.getCanonicalPath),
            spark.read.option("mergeSchema", mergeSchema).parquet(file.getCanonicalPath))
        }

        withSQLConf(SQLConf.PARQUET_SCHEMA_MERGING_ENABLED.key -> mergeSchema.toString) {
          val tableName = "parquet_timestamp_migration"
          withTable(tableName) {
            checkAppend(_.saveAsTable(tableName), spark.table(tableName))
          }
        }
      }
    }

    testMigration(fromTsType = "INT96", toTsType = "TIMESTAMP_MICROS")
    testMigration(fromTsType = "TIMESTAMP_MICROS", toTsType = "INT96")
  }
}

class ParquetV1QuerySuite extends ParquetQuerySuite {
  import testImplicits._

  override protected def sparkConf: SparkConf =
    super
      .sparkConf
      .set(SQLConf.USE_V1_SOURCE_LIST, "parquet")

  test("returning batch for wide table") {
    withSQLConf(SQLConf.WHOLESTAGE_MAX_NUM_FIELDS.key -> "10") {
      withTempPath { dir =>
        val path = dir.getCanonicalPath
        val df = spark.range(10).select(Seq.tabulate(11) {i => ('id + i).as(s"c$i")} : _*)
        df.write.mode(SaveMode.Overwrite).parquet(path)

        // donot return batch, because whole stage codegen is disabled for wide table (>200 columns)
        val df2 = spark.read.parquet(path)
        val fileScan2 = df2.queryExecution.sparkPlan.find(_.isInstanceOf[FileSourceScanExec]).get
        assert(!fileScan2.asInstanceOf[FileSourceScanExec].supportsColumnar)
        checkAnswer(df2, df)

        // return batch
        val columns = Seq.tabulate(9) {i => s"c$i"}
        val df3 = df2.selectExpr(columns : _*)
        val fileScan3 = df3.queryExecution.sparkPlan.find(_.isInstanceOf[FileSourceScanExec]).get
        assert(fileScan3.asInstanceOf[FileSourceScanExec].supportsColumnar)
        checkAnswer(df3, df.selectExpr(columns : _*))
      }
    }
  }
}

class ParquetV2QuerySuite extends ParquetQuerySuite {
  import testImplicits._

  // TODO: enable Parquet V2 write path after file source V2 writers are workable.
  override protected def sparkConf: SparkConf =
    super
      .sparkConf
      .set(SQLConf.USE_V1_SOURCE_LIST, "")

  test("returning batch for wide table") {
    withSQLConf(SQLConf.WHOLESTAGE_MAX_NUM_FIELDS.key -> "10") {
      withTempPath { dir =>
        val path = dir.getCanonicalPath
        val df = spark.range(10).select(Seq.tabulate(11) {i => ('id + i).as(s"c$i")} : _*)
        df.write.mode(SaveMode.Overwrite).parquet(path)

        // donot return batch, because whole stage codegen is disabled for wide table (>200 columns)
        val df2 = spark.read.parquet(path)
        val fileScan2 = df2.queryExecution.sparkPlan.find(_.isInstanceOf[BatchScanExec]).get
        val parquetScan2 = fileScan2.asInstanceOf[BatchScanExec].scan.asInstanceOf[ParquetScan]
        // The method `supportColumnarReads` in Parquet doesn't depends on the input partition.
        // Here we can pass null input partition to the method for testing propose.
        assert(!parquetScan2.createReaderFactory().supportColumnarReads(null))
        checkAnswer(df2, df)

        // return batch
        val columns = Seq.tabulate(9) {i => s"c$i"}
        val df3 = df2.selectExpr(columns : _*)
        val fileScan3 = df3.queryExecution.sparkPlan.find(_.isInstanceOf[BatchScanExec]).get
        val parquetScan3 = fileScan3.asInstanceOf[BatchScanExec].scan.asInstanceOf[ParquetScan]
        assert(parquetScan3.createReaderFactory().supportColumnarReads(null))
        checkAnswer(df3, df.selectExpr(columns : _*))
      }
    }
  }
}

class CountingFileSystem extends RawLocalFileSystem {
  override def getScheme: String = "count"

  override def getUri: URI = {
    URI.create("count://some-bucket")
  }

  override def open(path: Path, bufferSize: Int): FSDataInputStream = {
    Counter.increment(path)
    super.open(path, bufferSize)
  }
}

object Counter {
  var counts: Multiset[Path] = HashMultiset.create()

  def increment(path: Path): Unit = {
    counts.add(path)
  }

  def count(path: Path): Int = {
    counts.count(path)
  }

  def reset(): Unit = {
    counts = HashMultiset.create()
  }

}

object TestingUDT {
  case class SingleElement(element: Long)

  @SQLUserDefinedType(udt = classOf[NestedStructUDT])
  case class NestedStruct(a: Integer, b: Long, c: Double)

  class NestedStructUDT extends UserDefinedType[NestedStruct] {
    override def sqlType: DataType =
      new StructType()
        .add("a", IntegerType, nullable = true)
        .add("b", LongType, nullable = false)
        .add("c", DoubleType, nullable = false)

    override def serialize(n: NestedStruct): Any = {
      val row = new SpecificInternalRow(sqlType.asInstanceOf[StructType].map(_.dataType))
      row.setInt(0, n.a)
      row.setLong(1, n.b)
      row.setDouble(2, n.c)
    }

    override def userClass: Class[NestedStruct] = classOf[NestedStruct]

    override def deserialize(datum: Any): NestedStruct = {
      datum match {
        case row: InternalRow =>
          NestedStruct(row.getInt(0), row.getLong(1), row.getDouble(2))
      }
    }
  }
}<|MERGE_RESOLUTION|>--- conflicted
+++ resolved
@@ -18,12 +18,9 @@
 package org.apache.spark.sql.execution.datasources.parquet
 
 import java.io.File
-<<<<<<< HEAD
 import java.net.URI
 import java.sql.{Date, Timestamp}
-=======
 import java.util.concurrent.TimeUnit
->>>>>>> 74c910af
 
 import com.google.common.collect.{HashMultiset, Multiset}
 import org.apache.hadoop.fs.{FileSystem, FSDataInputStream, Path, RawLocalFileSystem}
@@ -147,81 +144,11 @@
     }
   }
 
-<<<<<<< HEAD
-  test("SPARK-10634 timestamp written and read as INT64 - TIMESTAMP_MILLIS") {
-    val data = (1 to 10).map(i => Row(i, new Timestamp(i)))
-    val schema = StructType(List(StructField("d", IntegerType, false),
-      StructField("time", TimestampType, false)).toArray)
-    withSQLConf(SQLConf.PARQUET_INT64_AS_TIMESTAMP_MILLIS.key -> "true") {
-      withTempPath { file =>
-        val df = spark.createDataFrame(sparkContext.parallelize(data), schema)
-        df.write.parquet(file.getCanonicalPath)
-        ("true" :: "false" :: Nil).foreach { vectorized =>
-          withSQLConf(SQLConf.PARQUET_VECTORIZED_READER_ENABLED.key -> vectorized) {
-            val df2 = spark.read.parquet(file.getCanonicalPath)
-            checkAnswer(df2, df.collect().toSeq)
-          }
-        }
-      }
-    }
-  }
-
-=======
->>>>>>> 74c910af
   test("SPARK-10634 timestamp written and read as INT64 - truncation") {
     withTable("ts") {
       sql("create table ts (c1 int, c2 timestamp) using parquet")
       sql("insert into ts values (1, timestamp'2016-01-01 10:11:12.123456')")
       sql("insert into ts values (2, null)")
-<<<<<<< HEAD
-      sql("insert into ts values (3, '1965-01-01 10:11:12.123456')")
-      checkAnswer(
-        sql("select * from ts"),
-        Seq(
-          Row(1, Timestamp.valueOf("2016-01-01 10:11:12.123456")),
-          Row(2, null),
-          Row(3, Timestamp.valueOf("1965-01-01 10:11:12.123456"))))
-    }
-
-    // The microsecond portion is truncated when written as TIMESTAMP_MILLIS.
-    withTable("ts") {
-      withSQLConf(SQLConf.PARQUET_INT64_AS_TIMESTAMP_MILLIS.key -> "true") {
-        sql("create table ts (c1 int, c2 timestamp) using parquet")
-        sql("insert into ts values (1, '2016-01-01 10:11:12.123456')")
-        sql("insert into ts values (2, null)")
-        sql("insert into ts values (3, '1965-01-01 10:11:12.125456')")
-        sql("insert into ts values (4, '1965-01-01 10:11:12.125')")
-        sql("insert into ts values (5, '1965-01-01 10:11:12.1')")
-        sql("insert into ts values (6, '1965-01-01 10:11:12.123456789')")
-        sql("insert into ts values (7, '0001-01-01 00:00:00.000000')")
-        checkAnswer(
-          sql("select * from ts"),
-          Seq(
-            Row(1, Timestamp.valueOf("2016-01-01 10:11:12.123")),
-            Row(2, null),
-            Row(3, Timestamp.valueOf("1965-01-01 10:11:12.125")),
-            Row(4, Timestamp.valueOf("1965-01-01 10:11:12.125")),
-            Row(5, Timestamp.valueOf("1965-01-01 10:11:12.1")),
-            Row(6, Timestamp.valueOf("1965-01-01 10:11:12.123")),
-            Row(7, Timestamp.valueOf("0001-01-01 00:00:00.000"))))
-
-        // Read timestamps that were encoded as TIMESTAMP_MILLIS annotated as INT64
-        // with PARQUET_INT64_AS_TIMESTAMP_MILLIS set to false.
-        withSQLConf(SQLConf.PARQUET_INT64_AS_TIMESTAMP_MILLIS.key -> "false") {
-          checkAnswer(
-            sql("select * from ts"),
-            Seq(
-              Row(1, Timestamp.valueOf("2016-01-01 10:11:12.123")),
-              Row(2, null),
-              Row(3, Timestamp.valueOf("1965-01-01 10:11:12.125")),
-              Row(4, Timestamp.valueOf("1965-01-01 10:11:12.125")),
-              Row(5, Timestamp.valueOf("1965-01-01 10:11:12.1")),
-              Row(6, Timestamp.valueOf("1965-01-01 10:11:12.123")),
-              Row(7, Timestamp.valueOf("0001-01-01 00:00:00.000"))))
-        }
-      }
-    }
-=======
       sql("insert into ts values (3, timestamp'1965-01-01 10:11:12.123456')")
       val expected = Seq(
         (1, "2016-01-01 10:11:12.123456"),
@@ -230,7 +157,6 @@
         .toDS().select('_1, $"_2".cast("timestamp"))
       checkAnswer(sql("select * from ts"), expected)
     }
->>>>>>> 74c910af
   }
 
   test("SPARK-10365 timestamp written and read as INT64 - TIMESTAMP_MICROS") {
