/*
 * Licensed to the Apache Software Foundation (ASF) under one or more
 * contributor license agreements.  See the NOTICE file distributed with
 * this work for additional information regarding copyright ownership.
 * The ASF licenses this file to You under the Apache License, Version 2.0
 * (the "License"); you may not use this file except in compliance with
 * the License.  You may obtain a copy of the License at
 *
 *    http://www.apache.org/licenses/LICENSE-2.0
 *
 * Unless required by applicable law or agreed to in writing, software
 * distributed under the License is distributed on an "AS IS" BASIS,
 * WITHOUT WARRANTIES OR CONDITIONS OF ANY KIND, either express or implied.
 * See the License for the specific language governing permissions and
 * limitations under the License.
 */

package org.apache.spark.sql.execution.datasources

import java.io._
import java.util.concurrent.atomic.AtomicInteger
import java.util.zip.GZIPOutputStream

import org.apache.hadoop.conf.Configuration
import org.apache.hadoop.fs.{BlockLocation, FileStatus, Path, RawLocalFileSystem}
import org.apache.hadoop.mapreduce.Job

import org.apache.spark.SparkException
import org.apache.spark.sql._
import org.apache.spark.sql.catalyst.InternalRow
import org.apache.spark.sql.catalyst.catalog.BucketSpec
import org.apache.spark.sql.catalyst.expressions.{Expression, ExpressionSet, PredicateHelper}
import org.apache.spark.sql.catalyst.util
import org.apache.spark.sql.execution.{DataSourceScanExec, FileSourceScanExec, SparkPlan}
import org.apache.spark.sql.execution.datasources.v2.DataSourceV2ScanRelation
import org.apache.spark.sql.functions._
import org.apache.spark.sql.internal.SQLConf
import org.apache.spark.sql.sources._
import org.apache.spark.sql.test.SharedSparkSession
import org.apache.spark.sql.types.{IntegerType, LongType, StructField, StructType}
import org.apache.spark.util.Utils

class FileSourceStrategySuite extends QueryTest with SharedSparkSession with PredicateHelper {
  import testImplicits._

  protected override def sparkConf = super.sparkConf.set("spark.default.parallelism", "1")

  test("unpartitioned table, single partition") {
    val table =
      createTable(
        files = Seq(
          "file1" -> 1,
          "file2" -> 1,
          "file3" -> 1,
          "file4" -> 1,
          "file5" -> 1,
          "file6" -> 1,
          "file7" -> 1,
          "file8" -> 1,
          "file9" -> 1,
          "file10" -> 1))

    checkScan(table.select('c1)) { partitions =>
      // 10 one byte files should fit in a single partition with 10 files.
      assert(partitions.size == 1, "when checking partitions")
      assert(partitions.head.files.size == 10, "when checking partition 1")
      // 1 byte files are too small to split so we should read the whole thing.
      assert(partitions.head.files.head.start == 0)
      assert(partitions.head.files.head.length == 1)
    }

    checkPartitionSchema(StructType(Nil))
    checkDataSchema(StructType(Nil).add("c1", IntegerType))
  }

  test("unpartitioned table, multiple partitions") {
    val table =
      createTable(
        files = Seq(
          "file1" -> 5,
          "file2" -> 5,
          "file3" -> 5))

    withSQLConf(SQLConf.FILES_MAX_PARTITION_BYTES.key -> "11",
      SQLConf.FILES_OPEN_COST_IN_BYTES.key -> "1") {
      checkScan(table.select('c1)) { partitions =>
        // 5 byte files should be laid out [(5, 5), (5)]
        assert(partitions.size == 2, "when checking partitions")
        assert(partitions(0).files.size == 2, "when checking partition 1")
        assert(partitions(1).files.size == 1, "when checking partition 2")

        // 5 byte files are too small to split so we should read the whole thing.
        assert(partitions.head.files.head.start == 0)
        assert(partitions.head.files.head.length == 5)
      }

      checkPartitionSchema(StructType(Nil))
      checkDataSchema(StructType(Nil).add("c1", IntegerType))
    }
  }

  test("Unpartitioned table, large file that gets split") {
    val table =
      createTable(
        files = Seq(
          "file1" -> 15,
          "file2" -> 3))

    withSQLConf(SQLConf.FILES_MAX_PARTITION_BYTES.key -> "10",
      SQLConf.FILES_OPEN_COST_IN_BYTES.key -> "1") {
      checkScan(table.select('c1)) { partitions =>
        // Files should be laid out [(0-10), (10-15, 4)]
        assert(partitions.size == 2, "when checking partitions")
        assert(partitions(0).files.size == 1, "when checking partition 1")
        assert(partitions(1).files.size == 2, "when checking partition 2")

        // Start by reading 10 bytes of the first file
        assert(partitions.head.files.head.start == 0)
        assert(partitions.head.files.head.length == 10)

        // Second partition reads the remaining 5
        assert(partitions(1).files.head.start == 10)
        assert(partitions(1).files.head.length == 5)
      }

      checkPartitionSchema(StructType(Nil))
      checkDataSchema(StructType(Nil).add("c1", IntegerType))
    }
  }

  test("Unpartitioned table, many files that get split") {
    val table =
      createTable(
        files = Seq(
          "file1" -> 2,
          "file2" -> 2,
          "file3" -> 1,
          "file4" -> 1,
          "file5" -> 1,
          "file6" -> 1))

    withSQLConf(SQLConf.FILES_MAX_PARTITION_BYTES.key -> "4",
        SQLConf.FILES_OPEN_COST_IN_BYTES.key -> "1") {
      checkScan(table.select('c1)) { partitions =>
        // Files should be laid out [(file1), (file2, file3), (file4, file5), (file6)]
        assert(partitions.size == 4, "when checking partitions")
        assert(partitions(0).files.size == 1, "when checking partition 1")
        assert(partitions(1).files.size == 2, "when checking partition 2")
        assert(partitions(2).files.size == 2, "when checking partition 3")
        assert(partitions(3).files.size == 1, "when checking partition 4")

        // First partition reads (file1)
        assert(partitions(0).files(0).start == 0)
        assert(partitions(0).files(0).length == 2)

        // Second partition reads (file2, file3)
        assert(partitions(1).files(0).start == 0)
        assert(partitions(1).files(0).length == 2)
        assert(partitions(1).files(1).start == 0)
        assert(partitions(1).files(1).length == 1)

        // Third partition reads (file4, file5)
        assert(partitions(2).files(0).start == 0)
        assert(partitions(2).files(0).length == 1)
        assert(partitions(2).files(1).start == 0)
        assert(partitions(2).files(1).length == 1)

        // Final partition reads (file6)
        assert(partitions(3).files(0).start == 0)
        assert(partitions(3).files(0).length == 1)
      }

      checkPartitionSchema(StructType(Nil))
      checkDataSchema(StructType(Nil).add("c1", IntegerType))
    }
  }

  test("partitioned table") {
    val table =
      createTable(
        files = Seq(
          "p1=1/file1" -> 10,
          "p1=2/file2" -> 10))

    // Only one file should be read.
    checkScan(table.where("p1 = 1")) { partitions =>
      assert(partitions.size == 1, "when checking partitions")
      assert(partitions.head.files.size == 1, "when files in partition 1")
    }
    // We don't need to reevaluate filters that are only on partitions.
    checkDataFilters(Set.empty)

    // Only one file should be read.
    checkScan(table.where("p1 = 1 AND c1 = 1 AND (p1 + c1) = 2")) { partitions =>
      assert(partitions.size == 1, "when checking partitions")
      assert(partitions.head.files.size == 1, "when checking files in partition 1")
      assert(partitions.head.files.head.partitionValues.getInt(0) == 1,
        "when checking partition values")
    }
    // Only the filters that do not contain the partition column should be pushed down
    checkDataFilters(Set(IsNotNull("c1"), EqualTo("c1", 1)))
  }

  test("partitioned table - case insensitive") {
    withSQLConf(SQLConf.CASE_SENSITIVE.key -> "false") {
      val table =
        createTable(
          files = Seq(
            "p1=1/file1" -> 10,
            "p1=2/file2" -> 10))

      // Only one file should be read.
      checkScan(table.where("P1 = 1")) { partitions =>
        assert(partitions.size == 1, "when checking partitions")
        assert(partitions.head.files.size == 1, "when files in partition 1")
      }
      // We don't need to reevaluate filters that are only on partitions.
      checkDataFilters(Set.empty)

      // Only one file should be read.
      checkScan(table.where("P1 = 1 AND C1 = 1 AND (P1 + C1) = 2")) { partitions =>
        assert(partitions.size == 1, "when checking partitions")
        assert(partitions.head.files.size == 1, "when checking files in partition 1")
        assert(partitions.head.files.head.partitionValues.getInt(0) == 1,
          "when checking partition values")
      }
      // Only the filters that do not contain the partition column should be pushed down
      checkDataFilters(Set(IsNotNull("c1"), EqualTo("c1", 1)))
    }
  }

  test("partitioned table - after scan filters") {
    val table =
      createTable(
        files = Seq(
          "p1=1/file1" -> 10,
          "p1=2/file2" -> 10))

    val df1 = table.where("p1 = 1 AND (p1 + c1) = 2 AND c1 = 1")
    // Filter on data only are advisory so we have to reevaluate.
    assert(getPhysicalFilters(df1) contains resolve(df1, "c1 = 1"))
    // Don't reevaluate partition only filters.
    assert(!(getPhysicalFilters(df1) contains resolve(df1, "p1 = 1")))

    val df2 = table.where("(p1 + c2) = 2 AND c1 = 1")
    // Filter on data only are advisory so we have to reevaluate.
    assert(getPhysicalFilters(df2) contains resolve(df2, "c1 = 1"))
    // Need to evaluate filters that are not pushed down.
    assert(getPhysicalFilters(df2) contains resolve(df2, "(p1 + c2) = 2"))
  }

  test("bucketed table") {
    val table =
      createTable(
        files = Seq(
          "p1=1/file1_0000" -> 1,
          "p1=1/file2_0000" -> 1,
          "p1=1/file3_0002" -> 1,
          "p1=2/file4_0002" -> 1,
          "p1=2/file5_0000" -> 1,
          "p1=2/file6_0000" -> 1,
          "p1=2/file7_0000" -> 1),
        buckets = 3)

    // No partition pruning
    checkScan(table) { partitions =>
      assert(partitions.size == 3)
      assert(partitions(0).files.size == 5)
      assert(partitions(1).files.size == 0)
      assert(partitions(2).files.size == 2)
    }

    // With partition pruning
    checkScan(table.where("p1=2")) { partitions =>
      assert(partitions.size == 3)
      assert(partitions(0).files.size == 3)
      assert(partitions(1).files.size == 0)
      assert(partitions(2).files.size == 1)
    }
  }

  test("Locality support for FileScanRDD") {
    val partition = FilePartition(0, Array(
      PartitionedFile(InternalRow.empty, "fakePath0", 0, 10, Array("host0", "host1")),
      PartitionedFile(InternalRow.empty, "fakePath0", 10, 20, Array("host1", "host2")),
      PartitionedFile(InternalRow.empty, "fakePath1", 0, 5, Array("host3")),
      PartitionedFile(InternalRow.empty, "fakePath2", 0, 5, Array("host4"))
    ))

    val fakeRDD = new FileScanRDD(
      spark,
      (file: PartitionedFile) => Iterator.empty,
      Seq(partition)
    )

    assertResult(Set("host0", "host1", "host2")) {
      fakeRDD.preferredLocations(partition).toSet
    }
  }

  test("Locality support for FileScanRDD - one file per partition") {
    withSQLConf(
        SQLConf.FILES_MAX_PARTITION_BYTES.key -> "10",
        "fs.file.impl" -> classOf[LocalityTestFileSystem].getName,
        "fs.file.impl.disable.cache" -> "true") {
      val table =
        createTable(files = Seq(
          "file1" -> 10,
          "file2" -> 10
        ))

      checkScan(table) { partitions =>
        val Seq(p1, p2) = partitions
        assert(p1.files.length == 1)
        assert(p1.files.flatMap(_.locations).length == 1)
        assert(p2.files.length == 1)
        assert(p2.files.flatMap(_.locations).length == 1)

        val fileScanRDD = getFileScanRDD(table)
        assert(partitions.flatMap(fileScanRDD.preferredLocations).length == 2)
      }
    }
  }

  test("Locality support for FileScanRDD - large file") {
    withSQLConf(
        SQLConf.FILES_MAX_PARTITION_BYTES.key -> "10",
        SQLConf.FILES_OPEN_COST_IN_BYTES.key -> "0",
        "fs.file.impl" -> classOf[LocalityTestFileSystem].getName,
        "fs.file.impl.disable.cache" -> "true") {
      val table =
        createTable(files = Seq(
          "file1" -> 15,
          "file2" -> 5
        ))

      checkScan(table) { partitions =>
        val Seq(p1, p2) = partitions
        assert(p1.files.length == 1)
        assert(p1.files.flatMap(_.locations).length == 1)
        assert(p2.files.length == 2)
        assert(p2.files.flatMap(_.locations).length == 2)

        val fileScanRDD = getFileScanRDD(table)
        assert(partitions.flatMap(fileScanRDD.preferredLocations).length == 3)
      }
    }
  }

  test("SPARK-15654 do not split non-splittable files") {
    // Check if a non-splittable file is not assigned into partitions
    Seq("gz", "snappy", "lz4").foreach { suffix =>
       val table = createTable(
        files = Seq(s"file1.${suffix}" -> 3, s"file2.${suffix}" -> 1, s"file3.${suffix}" -> 1)
      )
      withSQLConf(
        SQLConf.FILES_MAX_PARTITION_BYTES.key -> "2",
        SQLConf.FILES_OPEN_COST_IN_BYTES.key -> "0") {
        checkScan(table.select('c1)) { partitions =>
          assert(partitions.size == 2)
          assert(partitions(0).files.size == 1)
          assert(partitions(1).files.size == 2)
        }
      }
    }

    // Check if a splittable compressed file is assigned into multiple partitions
    Seq("bz2").foreach { suffix =>
       val table = createTable(
         files = Seq(s"file1.${suffix}" -> 3, s"file2.${suffix}" -> 1, s"file3.${suffix}" -> 1)
      )
      withSQLConf(
        SQLConf.FILES_MAX_PARTITION_BYTES.key -> "2",
        SQLConf.FILES_OPEN_COST_IN_BYTES.key -> "0") {
        checkScan(table.select('c1)) { partitions =>
          assert(partitions.size == 3)
          assert(partitions(0).files.size == 1)
          assert(partitions(1).files.size == 2)
          assert(partitions(2).files.size == 1)
        }
      }
    }
  }

  test("SPARK-14959: Do not call getFileBlockLocations on directories") {
    // Setting PARALLEL_PARTITION_DISCOVERY_THRESHOLD to 2. So we will first
    // list file statues at driver side and then for the level of p2, we will list
    // file statues in parallel.
    withSQLConf(
      "fs.file.impl" -> classOf[MockDistributedFileSystem].getName,
      SQLConf.PARALLEL_PARTITION_DISCOVERY_THRESHOLD.key -> "2") {
      withTempPath { path =>
        val tempDir = path.getCanonicalPath

        Seq("p1=1/p2=2/p3=3/file1", "p1=1/p2=3/p3=3/file1").foreach { fileName =>
          val file = new File(tempDir, fileName)
          assert(file.getParentFile.exists() || file.getParentFile.mkdirs())
          util.stringToFile(file, fileName)
        }

        val fileCatalog = new InMemoryFileIndex(
          sparkSession = spark,
          rootPathsSpecified = Seq(new Path(tempDir)),
          parameters = Map.empty[String, String],
          userSpecifiedSchema = None)
        // This should not fail.
        fileCatalog.listLeafFiles(Seq(new Path(tempDir)))

        // Also have an integration test.
        checkAnswer(
          spark.read.text(tempDir).select("p1", "p2", "p3", "value"),
          Row(1, 2, 3, "p1=1/p2=2/p3=3/file1") :: Row(1, 3, 3, "p1=1/p2=3/p3=3/file1") :: Nil)
      }
    }
  }

  test("[SPARK-16818] partition pruned file scans implement sameResult correctly") {
    Seq("orc", "").foreach { useV1ReaderList =>
      withSQLConf(SQLConf.USE_V1_SOURCE_LIST.key -> useV1ReaderList) {
        withTempPath { path =>
          val tempDir = path.getCanonicalPath
          spark.range(100)
            .selectExpr("id", "id as b")
            .write
            .partitionBy("id")
            .orc(tempDir)
          val df = spark.read.orc(tempDir)

          def getPlan(df: DataFrame): SparkPlan = {
            df.queryExecution.executedPlan
          }

          assert(getPlan(df.where("id = 2")).sameResult(getPlan(df.where("id = 2"))))
          assert(!getPlan(df.where("id = 2")).sameResult(getPlan(df.where("id = 3"))))
        }
      }
    }
  }

  test("[SPARK-16818] exchange reuse respects differences in partition pruning") {
    spark.conf.set(SQLConf.EXCHANGE_REUSE_ENABLED.key, true)
    withTempPath { path =>
      val tempDir = path.getCanonicalPath
      spark.range(10)
        .selectExpr("id % 2 as a", "id % 3 as b", "id as c")
        .write
        .partitionBy("a")
        .parquet(tempDir)
      val df = spark.read.parquet(tempDir)
      val df1 = df.where("a = 0").groupBy("b").agg("c" -> "sum")
      val df2 = df.where("a = 1").groupBy("b").agg("c" -> "sum")
      checkAnswer(df1.join(df2, "b"), Row(0, 6, 12) :: Row(1, 4, 8) :: Row(2, 10, 5) :: Nil)
    }
  }

  test("spark.files.ignoreCorruptFiles should work in SQL") {
    val inputFile = File.createTempFile("input-", ".gz")
    try {
      // Create a corrupt gzip file
      val byteOutput = new ByteArrayOutputStream()
      val gzip = new GZIPOutputStream(byteOutput)
      try {
        gzip.write(Array[Byte](1, 2, 3, 4))
      } finally {
        gzip.close()
      }
      val bytes = byteOutput.toByteArray
      val o = new FileOutputStream(inputFile)
      try {
        // It's corrupt since we only write half of bytes into the file.
        o.write(bytes.take(bytes.length / 2))
      } finally {
        o.close()
      }
      withSQLConf(SQLConf.IGNORE_CORRUPT_FILES.key -> "false") {
        val e = intercept[SparkException] {
          spark.read.text(inputFile.toURI.toString).collect()
        }
        assert(e.getCause.isInstanceOf[EOFException])
        assert(e.getCause.getMessage === "Unexpected end of input stream")
      }
      withSQLConf(SQLConf.IGNORE_CORRUPT_FILES.key -> "true") {
        assert(spark.read.text(inputFile.toURI.toString).collect().isEmpty)
      }
    } finally {
      inputFile.delete()
    }
  }

  test("[SPARK-18753] keep pushed-down null literal as a filter in Spark-side post-filter") {
    val ds = Seq(Tuple1(Some(true)), Tuple1(None), Tuple1(Some(false))).toDS()
    withTempPath { p =>
      val path = p.getAbsolutePath
      ds.write.parquet(path)
      val readBack = spark.read.parquet(path).filter($"_1" === "true")
      val filtered = ds.filter($"_1" === "true").toDF()
      checkAnswer(readBack, filtered)
    }
  }

<<<<<<< HEAD
  test("no filter pushdown for nested field access") {
    val table = createTable(
      files = Seq("file1" -> 1),
      format = classOf[TestFileFormatWithNestedSchema].getName)

    checkScan(table.where("a1 = 1"))(_ => ())
    // Check `a1` access pushes the predicate.
    checkDataFilters(Set(IsNotNull("a1"), EqualTo("a1", 1)))

    checkScan(table.where("a2.c1 = 1"))(_ => ())
    // Check `a2.c1` access does not push the predicate.
    checkDataFilters(Set(IsNotNull("a2")))
=======
  test("SPARK-29768: Column pruning through non-deterministic expressions") {
    withSQLConf(SQLConf.USE_V1_SOURCE_LIST.key -> "parquet") {
      withTempPath { path =>
        spark.range(10)
          .selectExpr("id as key", "id * 3 as s1", "id * 5 as s2")
          .write.format("parquet").save(path.getAbsolutePath)
        val df1 = spark.read.parquet(path.getAbsolutePath)
        val df2 = df1.selectExpr("key", "rand()").where("key > 5")
        val plan = df2.queryExecution.sparkPlan
        val scan = plan.collect { case scan: FileSourceScanExec => scan }
        assert(scan.size === 1)
        assert(scan.head.requiredSchema == StructType(StructField("key", LongType) :: Nil))
      }
    }

    withSQLConf(SQLConf.USE_V1_SOURCE_LIST.key -> "") {
      withTempPath { path =>
        spark.range(10)
          .selectExpr("id as key", "id * 3 as s1", "id * 5 as s2")
          .write.format("parquet").save(path.getAbsolutePath)
        val df1 = spark.read.parquet(path.getAbsolutePath)
        val df2 = df1.selectExpr("key", "rand()").where("key > 5")
        val plan = df2.queryExecution.optimizedPlan
        val scan = plan.collect { case r: DataSourceV2ScanRelation => r }
        assert(scan.size === 1)
        assert(scan.head.scan.readSchema() == StructType(StructField("key", LongType) :: Nil))
      }
    }
>>>>>>> 74c910af
  }

  // Helpers for checking the arguments passed to the FileFormat.

  protected val checkPartitionSchema =
    checkArgument("partition schema", _.partitionSchema, _: StructType)
  protected val checkDataSchema =
    checkArgument("data schema", _.dataSchema, _: StructType)
  protected val checkDataFilters =
    checkArgument("data filters", _.filters.toSet, _: Set[Filter])

  /** Helper for building checks on the arguments passed to the reader. */
  protected def checkArgument[T](name: String, arg: LastArguments.type => T, expected: T): Unit = {
    if (arg(LastArguments) != expected) {
      fail(
        s"""
           |Wrong $name
           |expected: $expected
           |actual: ${arg(LastArguments)}
         """.stripMargin)
    }
  }

  /** Returns a resolved expression for `str` in the context of `df`. */
  def resolve(df: DataFrame, str: String): Expression = {
    df.select(expr(str)).queryExecution.analyzed.expressions.head.children.head
  }

  /** Returns a set with all the filters present in the physical plan. */
  def getPhysicalFilters(df: DataFrame): ExpressionSet = {
    ExpressionSet(
      df.queryExecution.executedPlan.collect {
        case execution.FilterExec(f, _) => splitConjunctivePredicates(f)
      }.flatten)
  }

  /** Plans the query and calls the provided validation function with the planned partitioning. */
  def checkScan(df: DataFrame)(func: Seq[FilePartition] => Unit): Unit = {
    func(getFileScanRDD(df).filePartitions)
  }

  /**
   * Constructs a new table given a list of file names and sizes expressed in bytes. The table
   * is written out in a temporary directory and any nested directories in the files names
   * are automatically created.
   *
   * When `buckets` is > 0 the returned [[DataFrame]] will have metadata specifying that number of
   * buckets.  However, it is the responsibility of the caller to assign files to each bucket
   * by appending the bucket id to the file names.
   */
  def createTable(
      files: Seq[(String, Int)],
      buckets: Int = 0,
      format: String = classOf[TestFileFormat].getName): DataFrame = {
    val tempDir = Utils.createTempDir()
    files.foreach {
      case (name, size) =>
        val file = new File(tempDir, name)
        assert(file.getParentFile.exists() || file.getParentFile.mkdirs())
        util.stringToFile(file, "*" * size)
    }

    val df = spark.read
      .format(format)
      .load(tempDir.getCanonicalPath)

    if (buckets > 0) {
      val bucketed = df.queryExecution.analyzed transform {
        case l @ LogicalRelation(r: HadoopFsRelation, _, _, _) =>
          l.copy(relation =
            r.copy(bucketSpec =
              Some(BucketSpec(numBuckets = buckets, "c1" :: Nil, Nil)))(r.sparkSession))
      }
      Dataset.ofRows(spark, bucketed)
    } else {
      df
    }
  }

  def getFileScanRDD(df: DataFrame): FileScanRDD = {
    df.queryExecution.executedPlan.collect {
      case scan: DataSourceScanExec if scan.inputRDDs().head.isInstanceOf[FileScanRDD] =>
        scan.inputRDDs().head.asInstanceOf[FileScanRDD]
    }.headOption.getOrElse {
      fail(s"No FileScan in query\n${df.queryExecution}")
    }
  }
}

/** Holds the last arguments passed to [[TestFileFormat]]. */
object LastArguments {
  var partitionSchema: StructType = _
  var dataSchema: StructType = _
  var filters: Seq[Filter] = _
  var options: Map[String, String] = _
}

/** A test [[FileFormat]] that records the arguments passed to buildReader, and returns nothing. */
class TestFileFormat extends TextBasedFileFormat {

  override def toString: String = "TestFileFormat"

  /**
   * When possible, this method should return the schema of the given `files`.  When the format
   * does not support inference, or no valid files are given should return None.  In these cases
   * Spark will require that user specify the schema manually.
   */
  override def inferSchema(
      sparkSession: SparkSession,
      options: Map[String, String],
      files: Seq[FileStatus]): Option[StructType] =
    Some(
      StructType(Nil)
          .add("c1", IntegerType)
          .add("c2", IntegerType))

  /**
   * Prepares a write job and returns an [[OutputWriterFactory]].  Client side job preparation can
   * be put here.  For example, user defined output committer can be configured here
   * by setting the output committer class in the conf of spark.sql.sources.outputCommitterClass.
   */
  override def prepareWrite(
      sparkSession: SparkSession,
      job: Job,
      options: Map[String, String],
      dataSchema: StructType): OutputWriterFactory = {
    throw new UnsupportedOperationException("JUST FOR TESTING")
  }

  override def buildReader(
      sparkSession: SparkSession,
      dataSchema: StructType,
      partitionSchema: StructType,
      requiredSchema: StructType,
      filters: Seq[Filter],
      options: Map[String, String],
      hadoopConf: Configuration): PartitionedFile => Iterator[InternalRow] = {

    // Record the arguments so they can be checked in the test case.
    LastArguments.partitionSchema = partitionSchema
    LastArguments.dataSchema = requiredSchema
    LastArguments.filters = filters
    LastArguments.options = options

    (file: PartitionedFile) => { Iterator.empty }
  }
}

/**
 * A test [[FileFormat]] that records the arguments passed to buildReader, and returns nothing.
 * Unlike the one above, this one has a nested schema.
 */
class TestFileFormatWithNestedSchema extends TestFileFormat {
  override def inferSchema(
      sparkSession: SparkSession,
      options: Map[String, String],
      files: Seq[FileStatus]): Option[StructType] =
    Some(StructType(Nil)
      .add("a1", IntegerType)
      .add("a2",
         StructType(Nil)
           .add("c1", IntegerType)
           .add("c2", IntegerType)))
}

class LocalityTestFileSystem extends RawLocalFileSystem {
  private val invocations = new AtomicInteger(0)

  override def getFileBlockLocations(
      file: FileStatus, start: Long, len: Long): Array[BlockLocation] = {
    require(!file.isDirectory, "The file path can not be a directory.")
    val count = invocations.getAndAdd(1)
    Array(new BlockLocation(Array(s"host$count:50010"), Array(s"host$count"), 0, len))
  }
}

// This file system is for SPARK-14959 (DistributedFileSystem will throw an exception
// if we call getFileBlockLocations on a dir).
class MockDistributedFileSystem extends RawLocalFileSystem {

  override def getFileBlockLocations(
      file: FileStatus, start: Long, len: Long): Array[BlockLocation] = {
    require(!file.isDirectory, "The file path can not be a directory.")
    super.getFileBlockLocations(file, start, len)
  }
}<|MERGE_RESOLUTION|>--- conflicted
+++ resolved
@@ -498,20 +498,6 @@
     }
   }
 
-<<<<<<< HEAD
-  test("no filter pushdown for nested field access") {
-    val table = createTable(
-      files = Seq("file1" -> 1),
-      format = classOf[TestFileFormatWithNestedSchema].getName)
-
-    checkScan(table.where("a1 = 1"))(_ => ())
-    // Check `a1` access pushes the predicate.
-    checkDataFilters(Set(IsNotNull("a1"), EqualTo("a1", 1)))
-
-    checkScan(table.where("a2.c1 = 1"))(_ => ())
-    // Check `a2.c1` access does not push the predicate.
-    checkDataFilters(Set(IsNotNull("a2")))
-=======
   test("SPARK-29768: Column pruning through non-deterministic expressions") {
     withSQLConf(SQLConf.USE_V1_SOURCE_LIST.key -> "parquet") {
       withTempPath { path =>
@@ -540,7 +526,6 @@
         assert(scan.head.scan.readSchema() == StructType(StructField("key", LongType) :: Nil))
       }
     }
->>>>>>> 74c910af
   }
 
   // Helpers for checking the arguments passed to the FileFormat.
