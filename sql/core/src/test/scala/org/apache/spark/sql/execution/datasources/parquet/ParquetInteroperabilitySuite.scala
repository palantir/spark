/*
 * Licensed to the Apache Software Foundation (ASF) under one or more
 * contributor license agreements.  See the NOTICE file distributed with
 * this work for additional information regarding copyright ownership.
 * The ASF licenses this file to You under the Apache License, Version 2.0
 * (the "License"); you may not use this file except in compliance with
 * the License.  You may obtain a copy of the License at
 *
 *    http://www.apache.org/licenses/LICENSE-2.0
 *
 * Unless required by applicable law or agreed to in writing, software
 * distributed under the License is distributed on an "AS IS" BASIS,
 * WITHOUT WARRANTIES OR CONDITIONS OF ANY KIND, either express or implied.
 * See the License for the specific language governing permissions and
 * limitations under the License.
 */

package org.apache.spark.sql.execution.datasources.parquet

import java.io.File
import java.time.ZoneOffset

import org.apache.commons.io.FileUtils
import org.apache.hadoop.fs.{FileSystem, Path, PathFilter}
import org.apache.parquet.CorruptStatistics
import org.apache.parquet.format.converter.ParquetMetadataConverter.NO_FILTER
import org.apache.parquet.hadoop.ParquetFileReader
import org.apache.parquet.schema.PrimitiveType.PrimitiveTypeName

import org.apache.spark.sql.Row
import org.apache.spark.sql.catalyst.util.DateTimeUtils
import org.apache.spark.sql.internal.SQLConf
import org.apache.spark.sql.test.SharedSparkSession

class ParquetInteroperabilitySuite extends ParquetCompatibilityTest with SharedSparkSession {
  test("parquet files with different physical schemas but share the same logical schema") {
    import ParquetCompatibilityTest._

    // This test case writes two Parquet files, both representing the following Catalyst schema
    //
    //   StructType(
    //     StructField(
    //       "f",
    //       ArrayType(IntegerType, containsNull = false),
    //       nullable = false))
    //
    // The first Parquet file comes with parquet-avro style 2-level LIST-annotated group, while the
    // other one comes with parquet-protobuf style 1-level unannotated primitive field.
    withTempDir { dir =>
      val avroStylePath = new File(dir, "avro-style").getCanonicalPath
      val protobufStylePath = new File(dir, "protobuf-style").getCanonicalPath

      val avroStyleSchema =
        """message avro_style {
          |  required group f (LIST) {
          |    repeated int32 array;
          |  }
          |}
        """.stripMargin

      writeDirect(avroStylePath, avroStyleSchema, { rc =>
        rc.message {
          rc.field("f", 0) {
            rc.group {
              rc.field("array", 0) {
                rc.addInteger(0)
                rc.addInteger(1)
              }
            }
          }
        }
      })

      logParquetSchema(avroStylePath)

      val protobufStyleSchema =
        """message protobuf_style {
          |  repeated int32 f;
          |}
        """.stripMargin

      writeDirect(protobufStylePath, protobufStyleSchema, { rc =>
        rc.message {
          rc.field("f", 0) {
            rc.addInteger(2)
            rc.addInteger(3)
          }
        }
      })

      logParquetSchema(protobufStylePath)

      checkAnswer(
        spark.read.parquet(dir.getCanonicalPath),
        Seq(
          Row(Seq(0, 1)),
          Row(Seq(2, 3))))
    }
  }

  test("parquet timestamp conversion") {
    // Make a table with one parquet file written by impala, and one parquet file written by spark.
    // We should only adjust the timestamps in the impala file, and only if the conf is set
    val impalaFile = "test-data/impala_timestamp.parq"

    // here are the timestamps in the impala file, as they were saved by impala
    val impalaFileData =
      Seq(
        "2001-01-01 01:01:01",
        "2002-02-02 02:02:02",
        "2003-03-03 03:03:03"
      ).map(java.sql.Timestamp.valueOf)
    val impalaPath = Thread.currentThread().getContextClassLoader.getResource(impalaFile)
      .toURI.getPath
    withTempPath { tableDir =>
      val ts = Seq(
        "2004-04-04 04:04:04",
        "2005-05-05 05:05:05",
        "2006-06-06 06:06:06"
      ).map { s => java.sql.Timestamp.valueOf(s) }
      import testImplicits._
      withSQLConf(
        (SQLConf.PARQUET_OUTPUT_TIMESTAMP_TYPE.key,
          SQLConf.ParquetOutputTimestampType.INT96.toString)) {
        // match the column names of the file from impala
        val df = spark.createDataset(ts).toDF().repartition(1).withColumnRenamed("value", "ts")
        df.write.parquet(tableDir.getAbsolutePath)
      }
      FileUtils.copyFile(new File(impalaPath), new File(tableDir, "part-00001.parq"))

      Seq(false, true).foreach { int96TimestampConversion =>
        withAllParquetReaders {
          withSQLConf(
              (SQLConf.PARQUET_OUTPUT_TIMESTAMP_TYPE.key,
                SQLConf.ParquetOutputTimestampType.INT96.toString),
              (SQLConf.PARQUET_INT96_TIMESTAMP_CONVERSION.key, int96TimestampConversion.toString())
          ) {
            val readBack = spark.read.parquet(tableDir.getAbsolutePath).collect()
            assert(readBack.size === 6)
            // if we apply the conversion, we'll get the "right" values, as saved by impala in the
            // original file.  Otherwise, they're off by the local timezone offset, set to
            // America/Los_Angeles in tests
            val impalaExpectations = if (int96TimestampConversion) {
              impalaFileData
            } else {
              impalaFileData.map { ts =>
                DateTimeUtils.toJavaTimestamp(DateTimeUtils.convertTz(
                  DateTimeUtils.fromJavaTimestamp(ts),
                  ZoneOffset.UTC,
                  DateTimeUtils.getZoneId(conf.sessionLocalTimeZone)))
              }
            }
            val fullExpectations = (ts ++ impalaExpectations).map(_.toString).sorted.toArray
            val actual = readBack.map(_.getTimestamp(0).toString).sorted
            withClue(
              s"int96TimestampConversion = $int96TimestampConversion; " +
              s"vectorized = ${SQLConf.get.parquetVectorizedReaderEnabled}") {
              assert(fullExpectations === actual)

              // Now test that the behavior is still correct even with a filter which could get
              // pushed down into parquet.  We don't need extra handling for pushed down
              // predicates because (a) in ParquetFilters, we ignore TimestampType and (b) parquet
              // does not read statistics from int96 fields, as they are unsigned.  See
              // scalastyle:off line.size.limit
              // https://github.com/apache/parquet-mr/blob/2fd62ee4d524c270764e9b91dca72e5cf1a005b7/parquet-hadoop/src/main/java/org/apache/parquet/format/converter/ParquetMetadataConverter.java#L419
              // https://github.com/apache/parquet-mr/blob/2fd62ee4d524c270764e9b91dca72e5cf1a005b7/parquet-hadoop/src/main/java/org/apache/parquet/format/converter/ParquetMetadataConverter.java#L348
              // scalastyle:on line.size.limit
              //
              // Just to be defensive in case anything ever changes in parquet, this test checks
              // the assumption on column stats, and also the end-to-end behavior.

              val hadoopConf = spark.sessionState.newHadoopConf()
              val fs = FileSystem.get(hadoopConf)
              val parts = fs.listStatus(new Path(tableDir.getAbsolutePath), new PathFilter {
                override def accept(path: Path): Boolean = !path.getName.startsWith("_")
              })
              // grab the meta data from the parquet file.  The next section of asserts just make
              // sure the test is configured correctly.
              assert(parts.size == 2)
              parts.foreach { part =>
                val oneFooter =
                  ParquetFileReader.readFooter(hadoopConf, part.getPath, NO_FILTER)
                assert(oneFooter.getFileMetaData.getSchema.getColumns.size === 1)
                val typeName = oneFooter
                  .getFileMetaData.getSchema.getColumns.get(0).getPrimitiveType.getPrimitiveTypeName
                assert(typeName === PrimitiveTypeName.INT96)
                val oneBlockMeta = oneFooter.getBlocks().get(0)
                val oneBlockColumnMeta = oneBlockMeta.getColumns().get(0)
                // This is the important assert.  Column stats are written, but they are ignored
                // when the data is read back as mentioned above, b/c int96 is unsigned.  This
                // assert makes sure this holds even if we change parquet versions (if eg. there
                // were ever statistics even on unsigned columns).
<<<<<<< HEAD

                // Note: This is not true in palantir/parquet-mr and statistics are always returned
                // and they are always unsigned.
                assert(oneFooter.getFileMetaData.getCreatedBy.contains("impala") ^
                  columnStats.hasNonNullValue)
=======
                assert(!oneBlockColumnMeta.getStatistics.hasNonNullValue)
>>>>>>> 74c910af
              }

              // These queries should return the entire dataset with the conversion applied,
              // but if the predicates were applied to the raw values in parquet, they would
              // incorrectly filter data out.
              val query = spark.read.parquet(tableDir.getAbsolutePath)
                .where("ts > '2001-01-01 01:00:00'")
              val countWithFilter = query.count()
              val exp = if (int96TimestampConversion) 6 else 5
              assert(countWithFilter === exp, query)
            }
          }
        }
      }
    }
  }
}<|MERGE_RESOLUTION|>--- conflicted
+++ resolved
@@ -190,15 +190,13 @@
                 // when the data is read back as mentioned above, b/c int96 is unsigned.  This
                 // assert makes sure this holds even if we change parquet versions (if eg. there
                 // were ever statistics even on unsigned columns).
-<<<<<<< HEAD
-
+                assert(!oneBlockColumnMeta.getStatistics.hasNonNullValue)
+
+                // TODO(@jcasale): sanity check this
                 // Note: This is not true in palantir/parquet-mr and statistics are always returned
                 // and they are always unsigned.
                 assert(oneFooter.getFileMetaData.getCreatedBy.contains("impala") ^
                   columnStats.hasNonNullValue)
-=======
-                assert(!oneBlockColumnMeta.getStatistics.hasNonNullValue)
->>>>>>> 74c910af
               }
 
               // These queries should return the entire dataset with the conversion applied,
