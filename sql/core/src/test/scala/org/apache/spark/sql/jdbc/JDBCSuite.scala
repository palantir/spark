/*
 * Licensed to the Apache Software Foundation (ASF) under one or more
 * contributor license agreements.  See the NOTICE file distributed with
 * this work for additional information regarding copyright ownership.
 * The ASF licenses this file to You under the Apache License, Version 2.0
 * (the "License"); you may not use this file except in compliance with
 * the License.  You may obtain a copy of the License at
 *
 *    http://www.apache.org/licenses/LICENSE-2.0
 *
 * Unless required by applicable law or agreed to in writing, software
 * distributed under the License is distributed on an "AS IS" BASIS,
 * WITHOUT WARRANTIES OR CONDITIONS OF ANY KIND, either express or implied.
 * See the License for the specific language governing permissions and
 * limitations under the License.
 */

package org.apache.spark.sql.jdbc

import java.math.BigDecimal
import java.sql.{Date, DriverManager, Timestamp}
import java.util.{Calendar, GregorianCalendar, Properties}

import org.h2.jdbc.JdbcSQLException
import org.scalatest.{BeforeAndAfter, PrivateMethodTester}

import org.apache.spark.SparkFunSuite
import org.apache.spark.sql.{DataFrame, Row}
import org.apache.spark.sql.catalyst.util.CaseInsensitiveMap
import org.apache.spark.sql.execution.DataSourceScanExec
import org.apache.spark.sql.execution.command.ExplainCommand
import org.apache.spark.sql.execution.datasources.LogicalRelation
import org.apache.spark.sql.execution.datasources.jdbc.{JDBCOptions, JDBCRDD, JDBCRelation, JdbcUtils}
import org.apache.spark.sql.sources._
import org.apache.spark.sql.test.SharedSQLContext
import org.apache.spark.sql.types._
import org.apache.spark.util.Utils

class JDBCSuite extends SparkFunSuite
  with BeforeAndAfter with PrivateMethodTester with SharedSQLContext {
  import testImplicits._

  val url = "jdbc:h2:mem:testdb0"
  val urlWithUserAndPass = "jdbc:h2:mem:testdb0;user=testUser;password=testPass"
  var conn: java.sql.Connection = null

  val testBytes = Array[Byte](99.toByte, 134.toByte, 135.toByte, 200.toByte, 205.toByte)

  val testH2Dialect = new JdbcDialect {
    override def canHandle(url: String) : Boolean = url.startsWith("jdbc:h2")
    override def getCatalystType(
        sqlType: Int, typeName: String, size: Int, md: MetadataBuilder): Option[DataType] =
      Some(StringType)
  }

  before {
    Utils.classForName("org.h2.Driver")
    // Extra properties that will be specified for our database. We need these to test
    // usage of parameters from OPTIONS clause in queries.
    val properties = new Properties()
    properties.setProperty("user", "testUser")
    properties.setProperty("password", "testPass")
    properties.setProperty("rowId", "false")

    conn = DriverManager.getConnection(url, properties)
    conn.prepareStatement("create schema test").executeUpdate()
    conn.prepareStatement(
      "create table test.people (name TEXT(32) NOT NULL, theid INTEGER NOT NULL)").executeUpdate()
    conn.prepareStatement("insert into test.people values ('fred', 1)").executeUpdate()
    conn.prepareStatement("insert into test.people values ('mary', 2)").executeUpdate()
    conn.prepareStatement(
      "insert into test.people values ('joe ''foo'' \"bar\"', 3)").executeUpdate()
    conn.commit()

    sql(
      s"""
        |CREATE TEMPORARY TABLE foobar
        |USING org.apache.spark.sql.jdbc
        |OPTIONS (url '$url', dbtable 'TEST.PEOPLE', user 'testUser', password 'testPass')
      """.stripMargin.replaceAll("\n", " "))

    sql(
      s"""
        |CREATE TEMPORARY TABLE fetchtwo
        |USING org.apache.spark.sql.jdbc
        |OPTIONS (url '$url', dbtable 'TEST.PEOPLE', user 'testUser', password 'testPass',
        |         ${JDBCOptions.JDBC_BATCH_FETCH_SIZE} '2')
      """.stripMargin.replaceAll("\n", " "))

    sql(
      s"""
        |CREATE TEMPORARY TABLE parts
        |USING org.apache.spark.sql.jdbc
        |OPTIONS (url '$url', dbtable 'TEST.PEOPLE', user 'testUser', password 'testPass',
        |         partitionColumn 'THEID', lowerBound '1', upperBound '4', numPartitions '3')
      """.stripMargin.replaceAll("\n", " "))

    conn.prepareStatement("create table test.inttypes (a INT, b BOOLEAN, c TINYINT, "
      + "d SMALLINT, e BIGINT)").executeUpdate()
    conn.prepareStatement("insert into test.inttypes values (1, false, 3, 4, 1234567890123)"
        ).executeUpdate()
    conn.prepareStatement("insert into test.inttypes values (null, null, null, null, null)"
        ).executeUpdate()
    conn.commit()
    sql(
      s"""
        |CREATE TEMPORARY TABLE inttypes
        |USING org.apache.spark.sql.jdbc
        |OPTIONS (url '$url', dbtable 'TEST.INTTYPES', user 'testUser', password 'testPass')
      """.stripMargin.replaceAll("\n", " "))

    conn.prepareStatement("create table test.strtypes (a BINARY(20), b VARCHAR(20), "
      + "c VARCHAR_IGNORECASE(20), d CHAR(20), e BLOB, f CLOB)").executeUpdate()
    val stmt = conn.prepareStatement("insert into test.strtypes values (?, ?, ?, ?, ?, ?)")
    stmt.setBytes(1, testBytes)
    stmt.setString(2, "Sensitive")
    stmt.setString(3, "Insensitive")
    stmt.setString(4, "Twenty-byte CHAR")
    stmt.setBytes(5, testBytes)
    stmt.setString(6, "I am a clob!")
    stmt.executeUpdate()
    sql(
      s"""
        |CREATE TEMPORARY TABLE strtypes
        |USING org.apache.spark.sql.jdbc
        |OPTIONS (url '$url', dbtable 'TEST.STRTYPES', user 'testUser', password 'testPass')
      """.stripMargin.replaceAll("\n", " "))

    conn.prepareStatement("create table test.timetypes (a TIME, b DATE, c TIMESTAMP)"
        ).executeUpdate()
    conn.prepareStatement("insert into test.timetypes values ('12:34:56', "
      + "'1996-01-01', '2002-02-20 11:22:33.543543543')").executeUpdate()
    conn.prepareStatement("insert into test.timetypes values ('12:34:56', "
      + "null, '2002-02-20 11:22:33.543543543')").executeUpdate()
    conn.commit()
    sql(
      s"""
        |CREATE TEMPORARY TABLE timetypes
        |USING org.apache.spark.sql.jdbc
        |OPTIONS (url '$url', dbtable 'TEST.TIMETYPES', user 'testUser', password 'testPass')
      """.stripMargin.replaceAll("\n", " "))


    conn.prepareStatement("create table test.flttypes (a DOUBLE, b REAL, c DECIMAL(38, 18))"
        ).executeUpdate()
    conn.prepareStatement("insert into test.flttypes values ("
      + "1.0000000000000002220446049250313080847263336181640625, "
      + "1.00000011920928955078125, "
      + "123456789012345.543215432154321)").executeUpdate()
    conn.commit()
    sql(
      s"""
        |CREATE TEMPORARY TABLE flttypes
        |USING org.apache.spark.sql.jdbc
        |OPTIONS (url '$url', dbtable 'TEST.FLTTYPES', user 'testUser', password 'testPass')
      """.stripMargin.replaceAll("\n", " "))

    conn.prepareStatement(
      s"""
        |create table test.nulltypes (a INT, b BOOLEAN, c TINYINT, d BINARY(20), e VARCHAR(20),
        |f VARCHAR_IGNORECASE(20), g CHAR(20), h BLOB, i CLOB, j TIME, k DATE, l TIMESTAMP,
        |m DOUBLE, n REAL, o DECIMAL(38, 18))
      """.stripMargin.replaceAll("\n", " ")).executeUpdate()
    conn.prepareStatement("insert into test.nulltypes values ("
      + "null, null, null, null, null, null, null, null, null, "
      + "null, null, null, null, null, null)").executeUpdate()
    conn.commit()
    sql(
      s"""
         |CREATE TEMPORARY TABLE nulltypes
         |USING org.apache.spark.sql.jdbc
         |OPTIONS (url '$url', dbtable 'TEST.NULLTYPES', user 'testUser', password 'testPass')
      """.stripMargin.replaceAll("\n", " "))

    conn.prepareStatement(
      "create table test.emp(name TEXT(32) NOT NULL," +
        " theid INTEGER, \"Dept\" INTEGER)").executeUpdate()
    conn.prepareStatement(
      "insert into test.emp values ('fred', 1, 10)").executeUpdate()
    conn.prepareStatement(
      "insert into test.emp values ('mary', 2, null)").executeUpdate()
    conn.prepareStatement(
      "insert into test.emp values ('joe ''foo'' \"bar\"', 3, 30)").executeUpdate()
    conn.prepareStatement(
      "insert into test.emp values ('kathy', null, null)").executeUpdate()
    conn.commit()

    conn.prepareStatement(
      "create table test.seq(id INTEGER)").executeUpdate()
    (0 to 6).foreach { value =>
      conn.prepareStatement(
        s"insert into test.seq values ($value)").executeUpdate()
    }
    conn.prepareStatement(
      "insert into test.seq values (null)").executeUpdate()
    conn.commit()

    sql(
      s"""
         |CREATE TEMPORARY TABLE nullparts
         |USING org.apache.spark.sql.jdbc
         |OPTIONS (url '$url', dbtable 'TEST.EMP', user 'testUser', password 'testPass',
         |partitionColumn '"Dept"', lowerBound '1', upperBound '4', numPartitions '3')
      """.stripMargin.replaceAll("\n", " "))

    conn.prepareStatement(
      """create table test."mixedCaseCols" ("Name" TEXT(32), "Id" INTEGER NOT NULL)""")
      .executeUpdate()
    conn.prepareStatement("""insert into test."mixedCaseCols" values ('fred', 1)""").executeUpdate()
    conn.prepareStatement("""insert into test."mixedCaseCols" values ('mary', 2)""").executeUpdate()
    conn.prepareStatement("""insert into test."mixedCaseCols" values (null, 3)""").executeUpdate()
    conn.commit()

    sql(
      s"""
         |CREATE TEMPORARY TABLE mixedCaseCols
         |USING org.apache.spark.sql.jdbc
         |OPTIONS (url '$url', dbtable 'TEST."mixedCaseCols"', user 'testUser', password 'testPass')
<<<<<<< HEAD
      """.stripMargin.replaceAll("\n", " "))

    conn.prepareStatement(
      """create table test."mixedCaseCols" ("Name" TEXT(32), "Id" INTEGER NOT NULL)""")
      .executeUpdate()
    conn.prepareStatement("""insert into test."mixedCaseCols" values ('fred', 1)""").executeUpdate()
    conn.prepareStatement("""insert into test."mixedCaseCols" values ('mary', 2)""").executeUpdate()
    conn.prepareStatement("""insert into test."mixedCaseCols" values (null, 3)""").executeUpdate()
    conn.commit()

    sql(
      s"""
         |CREATE TEMPORARY TABLE mixedCaseCols
         |USING org.apache.spark.sql.jdbc
         |OPTIONS (url '$url', dbtable 'TEST."mixedCaseCols"', user 'testUser', password 'testPass')
=======
>>>>>>> 6d2379b3
      """.stripMargin.replaceAll("\n", " "))

    // Untested: IDENTITY, OTHER, UUID, ARRAY, and GEOMETRY types.
  }

  after {
    conn.close()
  }

  // Check whether the tables are fetched in the expected degree of parallelism
  def checkNumPartitions(df: DataFrame, expectedNumPartitions: Int): Unit = {
    val jdbcRelations = df.queryExecution.analyzed.collect {
      case LogicalRelation(r: JDBCRelation, _, _) => r
    }
    assert(jdbcRelations.length == 1)
    assert(jdbcRelations.head.parts.length == expectedNumPartitions,
      s"Expecting a JDBCRelation with $expectedNumPartitions partitions, but got:`$jdbcRelations`")
  }

  test("SELECT *") {
    assert(sql("SELECT * FROM foobar").collect().size === 3)
  }

  test("SELECT * WHERE (simple predicates)") {
    def checkPushdown(df: DataFrame): DataFrame = {
      val parentPlan = df.queryExecution.executedPlan
      // Check if SparkPlan Filter is removed in a physical plan and
      // the plan only has PhysicalRDD to scan JDBCRelation.
      assert(parentPlan.isInstanceOf[org.apache.spark.sql.execution.WholeStageCodegenExec])
      val node = parentPlan.asInstanceOf[org.apache.spark.sql.execution.WholeStageCodegenExec]
      assert(node.child.isInstanceOf[org.apache.spark.sql.execution.DataSourceScanExec])
      assert(node.child.asInstanceOf[DataSourceScanExec].nodeName.contains("JDBCRelation"))
      df
    }
    assert(checkPushdown(sql("SELECT * FROM foobar WHERE THEID < 1")).collect().size == 0)
    assert(checkPushdown(sql("SELECT * FROM foobar WHERE THEID != 2")).collect().size == 2)
    assert(checkPushdown(sql("SELECT * FROM foobar WHERE THEID = 1")).collect().size == 1)
    assert(checkPushdown(sql("SELECT * FROM foobar WHERE NAME = 'fred'")).collect().size == 1)
    assert(checkPushdown(sql("SELECT * FROM foobar WHERE NAME <=> 'fred'")).collect().size == 1)
    assert(checkPushdown(sql("SELECT * FROM foobar WHERE NAME > 'fred'")).collect().size == 2)
    assert(checkPushdown(sql("SELECT * FROM foobar WHERE NAME != 'fred'")).collect().size == 2)

    assert(checkPushdown(sql("SELECT * FROM foobar WHERE NAME IN ('mary', 'fred')"))
      .collect().size == 2)
    assert(checkPushdown(sql("SELECT * FROM foobar WHERE NAME NOT IN ('fred')"))
      .collect().size == 2)
    assert(checkPushdown(sql("SELECT * FROM foobar WHERE THEID = 1 OR NAME = 'mary'"))
      .collect().size == 2)
    assert(checkPushdown(sql("SELECT * FROM foobar WHERE THEID = 1 OR NAME = 'mary' "
      + "AND THEID = 2")).collect().size == 2)
    assert(checkPushdown(sql("SELECT * FROM foobar WHERE NAME LIKE 'fr%'")).collect().size == 1)
    assert(checkPushdown(sql("SELECT * FROM foobar WHERE NAME LIKE '%ed'")).collect().size == 1)
    assert(checkPushdown(sql("SELECT * FROM foobar WHERE NAME LIKE '%re%'")).collect().size == 1)
    assert(checkPushdown(sql("SELECT * FROM nulltypes WHERE A IS NULL")).collect().size == 1)
    assert(checkPushdown(sql("SELECT * FROM nulltypes WHERE A IS NOT NULL")).collect().size == 0)

    // This is a test to reflect discussion in SPARK-12218.
    // The older versions of spark have this kind of bugs in parquet data source.
    val df1 = sql("SELECT * FROM foobar WHERE NOT (THEID != 2 AND NAME != 'mary')")
    val df2 = sql("SELECT * FROM foobar WHERE NOT (THEID != 2) OR NOT (NAME != 'mary')")
    assert(df1.collect.toSet === Set(Row("mary", 2)))
    assert(df2.collect.toSet === Set(Row("mary", 2)))

    def checkNotPushdown(df: DataFrame): DataFrame = {
      val parentPlan = df.queryExecution.executedPlan
      // Check if SparkPlan Filter is not removed in a physical plan because JDBCRDD
      // cannot compile given predicates.
      assert(parentPlan.isInstanceOf[org.apache.spark.sql.execution.WholeStageCodegenExec])
      val node = parentPlan.asInstanceOf[org.apache.spark.sql.execution.WholeStageCodegenExec]
      assert(node.child.isInstanceOf[org.apache.spark.sql.execution.FilterExec])
      df
    }
    assert(checkNotPushdown(sql("SELECT * FROM foobar WHERE (THEID + 1) < 2")).collect().size == 0)
    assert(checkNotPushdown(sql("SELECT * FROM foobar WHERE (THEID + 2) != 4")).collect().size == 2)
  }

  test("SELECT COUNT(1) WHERE (predicates)") {
    // Check if an answer is correct when Filter is removed from operations such as count() which
    // does not require any columns. In some data sources, e.g., Parquet, `requiredColumns` in
    // org.apache.spark.sql.sources.interfaces is not given in logical plans, but some filters
    // are applied for columns with Filter producing wrong results. On the other hand, JDBCRDD
    // correctly handles this case by assigning `requiredColumns` properly. See PR 10427 for more
    // discussions.
    assert(sql("SELECT COUNT(1) FROM foobar WHERE NAME = 'mary'").collect.toSet === Set(Row(1)))
  }

  test("SELECT * WHERE (quoted strings)") {
    assert(sql("select * from foobar").where('NAME === "joe 'foo' \"bar\"").collect().size === 1)
  }

  test("SELECT first field") {
    val names = sql("SELECT NAME FROM foobar").collect().map(x => x.getString(0)).sortWith(_ < _)
    assert(names.size === 3)
    assert(names(0).equals("fred"))
    assert(names(1).equals("joe 'foo' \"bar\""))
    assert(names(2).equals("mary"))
  }

  test("SELECT first field when fetchsize is two") {
    val names = sql("SELECT NAME FROM fetchtwo").collect().map(x => x.getString(0)).sortWith(_ < _)
    assert(names.size === 3)
    assert(names(0).equals("fred"))
    assert(names(1).equals("joe 'foo' \"bar\""))
    assert(names(2).equals("mary"))
  }

  test("SELECT second field") {
    val ids = sql("SELECT THEID FROM foobar").collect().map(x => x.getInt(0)).sortWith(_ < _)
    assert(ids.size === 3)
    assert(ids(0) === 1)
    assert(ids(1) === 2)
    assert(ids(2) === 3)
  }

  test("SELECT second field when fetchsize is two") {
    val ids = sql("SELECT THEID FROM fetchtwo").collect().map(x => x.getInt(0)).sortWith(_ < _)
    assert(ids.size === 3)
    assert(ids(0) === 1)
    assert(ids(1) === 2)
    assert(ids(2) === 3)
  }

  test("SELECT * partitioned") {
    val df = sql("SELECT * FROM parts")
    checkNumPartitions(df, expectedNumPartitions = 3)
    assert(df.collect().length == 3)
  }

  test("SELECT WHERE (simple predicates) partitioned") {
    val df1 = sql("SELECT * FROM parts WHERE THEID < 1")
    checkNumPartitions(df1, expectedNumPartitions = 3)
    assert(df1.collect().length === 0)

    val df2 = sql("SELECT * FROM parts WHERE THEID != 2")
    checkNumPartitions(df2, expectedNumPartitions = 3)
    assert(df2.collect().length === 2)

    val df3 = sql("SELECT THEID FROM parts WHERE THEID = 1")
    checkNumPartitions(df3, expectedNumPartitions = 3)
    assert(df3.collect().length === 1)
  }

  test("SELECT second field partitioned") {
    val ids = sql("SELECT THEID FROM parts").collect().map(x => x.getInt(0)).sortWith(_ < _)
    assert(ids.size === 3)
    assert(ids(0) === 1)
    assert(ids(1) === 2)
    assert(ids(2) === 3)
  }

  test("Register JDBC query with renamed fields") {
    // Regression test for bug SPARK-7345
    sql(
      s"""
        |CREATE TEMPORARY TABLE renamed
        |USING org.apache.spark.sql.jdbc
        |OPTIONS (url '$url', dbtable '(select NAME as NAME1, NAME as NAME2 from TEST.PEOPLE)',
        |user 'testUser', password 'testPass')
      """.stripMargin.replaceAll("\n", " "))

    val df = sql("SELECT * FROM renamed")
    assert(df.schema.fields.size == 2)
    assert(df.schema.fields(0).name == "NAME1")
    assert(df.schema.fields(1).name == "NAME2")
  }

  test("Basic API") {
    assert(spark.read.jdbc(
      urlWithUserAndPass, "TEST.PEOPLE", new Properties()).collect().length === 3)
  }

  test("Basic API with illegal fetchsize") {
    val properties = new Properties()
    properties.setProperty(JDBCOptions.JDBC_BATCH_FETCH_SIZE, "-1")
    val e = intercept[IllegalArgumentException] {
      spark.read.jdbc(urlWithUserAndPass, "TEST.PEOPLE", properties).collect()
    }.getMessage
    assert(e.contains("Invalid value `-1` for parameter `fetchsize`"))
  }

  test("Basic API with FetchSize") {
    (0 to 4).foreach { size =>
      val properties = new Properties()
      properties.setProperty(JDBCOptions.JDBC_BATCH_FETCH_SIZE, size.toString)
      assert(spark.read.jdbc(
        urlWithUserAndPass, "TEST.PEOPLE", properties).collect().length === 3)
    }
  }

  test("Partitioning via JDBCPartitioningInfo API") {
    val df = spark.read.jdbc(urlWithUserAndPass, "TEST.PEOPLE", "THEID", 0, 4, 3, new Properties())
    checkNumPartitions(df, expectedNumPartitions = 3)
    assert(df.collect().length === 3)
  }

  test("Partitioning via list-of-where-clauses API") {
    val parts = Array[String]("THEID < 2", "THEID >= 2")
    val df = spark.read.jdbc(urlWithUserAndPass, "TEST.PEOPLE", parts, new Properties())
    checkNumPartitions(df, expectedNumPartitions = 2)
    assert(df.collect().length === 3)
  }

  test("Partitioning on column that might have null values.") {
    val df = spark.read.jdbc(urlWithUserAndPass, "TEST.EMP", "theid", 0, 4, 3, new Properties())
    checkNumPartitions(df, expectedNumPartitions = 3)
    assert(df.collect().length === 4)

    val df2 = spark.read.jdbc(urlWithUserAndPass, "TEST.EMP", "THEID", 0, 4, 3, new Properties())
    checkNumPartitions(df2, expectedNumPartitions = 3)
    assert(df2.collect().length === 4)

    // partitioning on a nullable quoted column
    assert(
      spark.read.jdbc(urlWithUserAndPass, "TEST.EMP", """"Dept"""", 0, 4, 3, new Properties())
        .collect().length === 4)
  }

  test("Partitioning on column where numPartitions is zero") {
    val res = spark.read.jdbc(
      url = urlWithUserAndPass,
      table = "TEST.seq",
      columnName = "id",
      lowerBound = 0,
      upperBound = 4,
      numPartitions = 0,
      connectionProperties = new Properties()
    )
    checkNumPartitions(res, expectedNumPartitions = 1)
    assert(res.count() === 8)
  }

  test("Partitioning on column where numPartitions are more than the number of total rows") {
    val res = spark.read.jdbc(
      url = urlWithUserAndPass,
      table = "TEST.seq",
      columnName = "id",
      lowerBound = 1,
      upperBound = 5,
      numPartitions = 10,
      connectionProperties = new Properties()
    )
    checkNumPartitions(res, expectedNumPartitions = 4)
    assert(res.count() === 8)
  }

  test("Partitioning on column where lowerBound is equal to upperBound") {
    val res = spark.read.jdbc(
      url = urlWithUserAndPass,
      table = "TEST.seq",
      columnName = "id",
      lowerBound = 5,
      upperBound = 5,
      numPartitions = 4,
      connectionProperties = new Properties()
    )
    checkNumPartitions(res, expectedNumPartitions = 1)
    assert(res.count() === 8)
  }

  test("Partitioning on column where lowerBound is larger than upperBound") {
    val e = intercept[IllegalArgumentException] {
      spark.read.jdbc(
        url = urlWithUserAndPass,
        table = "TEST.seq",
        columnName = "id",
        lowerBound = 5,
        upperBound = 1,
        numPartitions = 3,
        connectionProperties = new Properties()
      )
    }.getMessage
    assert(e.contains("Operation not allowed: the lower bound of partitioning column " +
      "is larger than the upper bound. Lower bound: 5; Upper bound: 1"))
  }

  test("SELECT * on partitioned table with a nullable partition column") {
    val df = sql("SELECT * FROM nullparts")
    checkNumPartitions(df, expectedNumPartitions = 3)
    assert(df.collect().length == 4)
  }

  test("H2 integral types") {
    val rows = sql("SELECT * FROM inttypes WHERE A IS NOT NULL").collect()
    assert(rows.length === 1)
    assert(rows(0).getInt(0) === 1)
    assert(rows(0).getBoolean(1) === false)
    assert(rows(0).getInt(2) === 3)
    assert(rows(0).getInt(3) === 4)
    assert(rows(0).getLong(4) === 1234567890123L)
  }

  test("H2 null entries") {
    val rows = sql("SELECT * FROM inttypes WHERE A IS NULL").collect()
    assert(rows.length === 1)
    assert(rows(0).isNullAt(0))
    assert(rows(0).isNullAt(1))
    assert(rows(0).isNullAt(2))
    assert(rows(0).isNullAt(3))
    assert(rows(0).isNullAt(4))
  }

  test("H2 string types") {
    val rows = sql("SELECT * FROM strtypes").collect()
    assert(rows(0).getAs[Array[Byte]](0).sameElements(testBytes))
    assert(rows(0).getString(1).equals("Sensitive"))
    assert(rows(0).getString(2).equals("Insensitive"))
    assert(rows(0).getString(3).equals("Twenty-byte CHAR"))
    assert(rows(0).getAs[Array[Byte]](4).sameElements(testBytes))
    assert(rows(0).getString(5).equals("I am a clob!"))
  }

  test("H2 time types") {
    val rows = sql("SELECT * FROM timetypes").collect()
    val cal = new GregorianCalendar(java.util.Locale.ROOT)
    cal.setTime(rows(0).getAs[java.sql.Timestamp](0))
    assert(cal.get(Calendar.HOUR_OF_DAY) === 12)
    assert(cal.get(Calendar.MINUTE) === 34)
    assert(cal.get(Calendar.SECOND) === 56)
    cal.setTime(rows(0).getAs[java.sql.Timestamp](1))
    assert(cal.get(Calendar.YEAR) === 1996)
    assert(cal.get(Calendar.MONTH) === 0)
    assert(cal.get(Calendar.DAY_OF_MONTH) === 1)
    cal.setTime(rows(0).getAs[java.sql.Timestamp](2))
    assert(cal.get(Calendar.YEAR) === 2002)
    assert(cal.get(Calendar.MONTH) === 1)
    assert(cal.get(Calendar.DAY_OF_MONTH) === 20)
    assert(cal.get(Calendar.HOUR) === 11)
    assert(cal.get(Calendar.MINUTE) === 22)
    assert(cal.get(Calendar.SECOND) === 33)
    assert(rows(0).getAs[java.sql.Timestamp](2).getNanos === 543543000)
  }

  test("test DATE types") {
    val rows = spark.read.jdbc(
      urlWithUserAndPass, "TEST.TIMETYPES", new Properties()).collect()
    val cachedRows = spark.read.jdbc(urlWithUserAndPass, "TEST.TIMETYPES", new Properties())
      .cache().collect()
    assert(rows(0).getAs[java.sql.Date](1) === java.sql.Date.valueOf("1996-01-01"))
    assert(rows(1).getAs[java.sql.Date](1) === null)
    assert(cachedRows(0).getAs[java.sql.Date](1) === java.sql.Date.valueOf("1996-01-01"))
  }

  test("test DATE types in cache") {
    val rows = spark.read.jdbc(urlWithUserAndPass, "TEST.TIMETYPES", new Properties()).collect()
    spark.read.jdbc(urlWithUserAndPass, "TEST.TIMETYPES", new Properties())
      .cache().createOrReplaceTempView("mycached_date")
    val cachedRows = sql("select * from mycached_date").collect()
    assert(rows(0).getAs[java.sql.Date](1) === java.sql.Date.valueOf("1996-01-01"))
    assert(cachedRows(0).getAs[java.sql.Date](1) === java.sql.Date.valueOf("1996-01-01"))
  }

  test("test types for null value") {
    val rows = spark.read.jdbc(
      urlWithUserAndPass, "TEST.NULLTYPES", new Properties()).collect()
    assert((0 to 14).forall(i => rows(0).isNullAt(i)))
  }

  test("H2 floating-point types") {
    val rows = sql("SELECT * FROM flttypes").collect()
    assert(rows(0).getDouble(0) === 1.00000000000000022)
    assert(rows(0).getDouble(1) === 1.00000011920928955)
    assert(rows(0).getAs[BigDecimal](2) ===
      new BigDecimal("123456789012345.543215432154321000"))
    assert(rows(0).schema.fields(2).dataType === DecimalType(38, 18))
    val result = sql("SELECT C FROM flttypes where C > C - 1").collect()
    assert(result(0).getAs[BigDecimal](0) ===
      new BigDecimal("123456789012345.543215432154321000"))
  }

  test("SQL query as table name") {
    sql(
      s"""
        |CREATE TEMPORARY TABLE hack
        |USING org.apache.spark.sql.jdbc
        |OPTIONS (url '$url', dbtable '(SELECT B, B*B FROM TEST.FLTTYPES)',
        |         user 'testUser', password 'testPass')
      """.stripMargin.replaceAll("\n", " "))
    val rows = sql("SELECT * FROM hack").collect()
    assert(rows(0).getDouble(0) === 1.00000011920928955) // Yes, I meant ==.
    // For some reason, H2 computes this square incorrectly...
    assert(math.abs(rows(0).getDouble(1) - 1.00000023841859331) < 1e-12)
  }

  test("Pass extra properties via OPTIONS") {
    // We set rowId to false during setup, which means that _ROWID_ column should be absent from
    // all tables. If rowId is true (default), the query below doesn't throw an exception.
    intercept[JdbcSQLException] {
      sql(
        s"""
          |CREATE TEMPORARY TABLE abc
          |USING org.apache.spark.sql.jdbc
          |OPTIONS (url '$url', dbtable '(SELECT _ROWID_ FROM test.people)',
          |         user 'testUser', password 'testPass')
        """.stripMargin.replaceAll("\n", " "))
    }
  }

  test("Remap types via JdbcDialects") {
    JdbcDialects.registerDialect(testH2Dialect)
    val df = spark.read.jdbc(urlWithUserAndPass, "TEST.PEOPLE", new Properties())
    assert(df.schema.filter(_.dataType != org.apache.spark.sql.types.StringType).isEmpty)
    val rows = df.collect()
    assert(rows(0).get(0).isInstanceOf[String])
    assert(rows(0).get(1).isInstanceOf[String])
    JdbcDialects.unregisterDialect(testH2Dialect)
  }

  test("Default jdbc dialect registration") {
    assert(JdbcDialects.get("jdbc:mysql://127.0.0.1/db") == MySQLDialect)
    assert(JdbcDialects.get("jdbc:postgresql://127.0.0.1/db") == PostgresDialect)
    assert(JdbcDialects.get("jdbc:db2://127.0.0.1/db") == DB2Dialect)
    assert(JdbcDialects.get("jdbc:sqlserver://127.0.0.1/db") == MsSqlServerDialect)
    assert(JdbcDialects.get("jdbc:derby:db") == DerbyDialect)
    assert(JdbcDialects.get("test.invalid") == NoopDialect)
  }

  test("quote column names by jdbc dialect") {
    val MySQL = JdbcDialects.get("jdbc:mysql://127.0.0.1/db")
    val Postgres = JdbcDialects.get("jdbc:postgresql://127.0.0.1/db")
    val Derby = JdbcDialects.get("jdbc:derby:db")

    val columns = Seq("abc", "key")
    val MySQLColumns = columns.map(MySQL.quoteIdentifier(_))
    val PostgresColumns = columns.map(Postgres.quoteIdentifier(_))
    val DerbyColumns = columns.map(Derby.quoteIdentifier(_))
    assert(MySQLColumns === Seq("`abc`", "`key`"))
    assert(PostgresColumns === Seq(""""abc"""", """"key""""))
    assert(DerbyColumns === Seq(""""abc"""", """"key""""))
  }

  test("compile filters") {
    val compileFilter = PrivateMethod[Option[String]]('compileFilter)
    def doCompileFilter(f: Filter): String =
      JDBCRDD invokePrivate compileFilter(f, JdbcDialects.get("jdbc:")) getOrElse("")
    assert(doCompileFilter(EqualTo("col0", 3)) === """"col0" = 3""")
    assert(doCompileFilter(Not(EqualTo("col1", "abc"))) === """(NOT ("col1" = 'abc'))""")
    assert(doCompileFilter(And(EqualTo("col0", 0), EqualTo("col1", "def")))
      === """("col0" = 0) AND ("col1" = 'def')""")
    assert(doCompileFilter(Or(EqualTo("col0", 2), EqualTo("col1", "ghi")))
      === """("col0" = 2) OR ("col1" = 'ghi')""")
    assert(doCompileFilter(LessThan("col0", 5)) === """"col0" < 5""")
    assert(doCompileFilter(LessThan("col3",
      Timestamp.valueOf("1995-11-21 00:00:00.0"))) === """"col3" < '1995-11-21 00:00:00.0'""")
    assert(doCompileFilter(LessThan("col4", Date.valueOf("1983-08-04")))
      === """"col4" < '1983-08-04'""")
    assert(doCompileFilter(LessThanOrEqual("col0", 5)) === """"col0" <= 5""")
    assert(doCompileFilter(GreaterThan("col0", 3)) === """"col0" > 3""")
    assert(doCompileFilter(GreaterThanOrEqual("col0", 3)) === """"col0" >= 3""")
    assert(doCompileFilter(In("col1", Array("jkl"))) === """"col1" IN ('jkl')""")
    assert(doCompileFilter(In("col1", Array.empty)) ===
      """CASE WHEN "col1" IS NULL THEN NULL ELSE FALSE END""")
    assert(doCompileFilter(Not(In("col1", Array("mno", "pqr"))))
      === """(NOT ("col1" IN ('mno', 'pqr')))""")
    assert(doCompileFilter(IsNull("col1")) === """"col1" IS NULL""")
    assert(doCompileFilter(IsNotNull("col1")) === """"col1" IS NOT NULL""")
    assert(doCompileFilter(And(EqualNullSafe("col0", "abc"), EqualTo("col1", "def")))
      === """((NOT ("col0" != 'abc' OR "col0" IS NULL OR 'abc' IS NULL) """
        + """OR ("col0" IS NULL AND 'abc' IS NULL))) AND ("col1" = 'def')""")
  }

  test("Dialect unregister") {
    JdbcDialects.registerDialect(testH2Dialect)
    JdbcDialects.unregisterDialect(testH2Dialect)
    assert(JdbcDialects.get(urlWithUserAndPass) == NoopDialect)
  }

  test("Aggregated dialects") {
    val agg = new AggregatedDialect(List(new JdbcDialect {
      override def canHandle(url: String) : Boolean = url.startsWith("jdbc:h2:")
      override def getCatalystType(
          sqlType: Int, typeName: String, size: Int, md: MetadataBuilder): Option[DataType] =
        if (sqlType % 2 == 0) {
          Some(LongType)
        } else {
          None
        }
    }, testH2Dialect))
    assert(agg.canHandle("jdbc:h2:xxx"))
    assert(!agg.canHandle("jdbc:h2"))
    assert(agg.getCatalystType(0, "", 1, null) === Some(LongType))
    assert(agg.getCatalystType(1, "", 1, null) === Some(StringType))
  }

  test("DB2Dialect type mapping") {
    val db2Dialect = JdbcDialects.get("jdbc:db2://127.0.0.1/db")
    assert(db2Dialect.getJDBCType(StringType).map(_.databaseTypeDefinition).get == "CLOB")
    assert(db2Dialect.getJDBCType(BooleanType).map(_.databaseTypeDefinition).get == "CHAR(1)")
  }

  test("PostgresDialect type mapping") {
    val Postgres = JdbcDialects.get("jdbc:postgresql://127.0.0.1/db")
    assert(Postgres.getCatalystType(java.sql.Types.OTHER, "json", 1, null) === Some(StringType))
    assert(Postgres.getCatalystType(java.sql.Types.OTHER, "jsonb", 1, null) === Some(StringType))
    assert(Postgres.getJDBCType(FloatType).map(_.databaseTypeDefinition).get == "FLOAT4")
    assert(Postgres.getJDBCType(DoubleType).map(_.databaseTypeDefinition).get == "FLOAT8")
    val errMsg = intercept[IllegalArgumentException] {
      Postgres.getJDBCType(ByteType)
    }
    assert(errMsg.getMessage contains "Unsupported type in postgresql: ByteType")
  }

  test("DerbyDialect jdbc type mapping") {
    val derbyDialect = JdbcDialects.get("jdbc:derby:db")
    assert(derbyDialect.getJDBCType(StringType).map(_.databaseTypeDefinition).get == "CLOB")
    assert(derbyDialect.getJDBCType(ByteType).map(_.databaseTypeDefinition).get == "SMALLINT")
    assert(derbyDialect.getJDBCType(BooleanType).map(_.databaseTypeDefinition).get == "BOOLEAN")
  }

  test("OracleDialect jdbc type mapping") {
    val oracleDialect = JdbcDialects.get("jdbc:oracle")
    val metadata = new MetadataBuilder().putString("name", "test_column").putLong("scale", -127)
    assert(oracleDialect.getCatalystType(java.sql.Types.NUMERIC, "float", 1, metadata) ==
      Some(DecimalType(DecimalType.MAX_PRECISION, 10)))
    assert(oracleDialect.getCatalystType(java.sql.Types.NUMERIC, "numeric", 0, null) ==
      Some(DecimalType(DecimalType.MAX_PRECISION, 10)))
  }

  test("table exists query by jdbc dialect") {
    val MySQL = JdbcDialects.get("jdbc:mysql://127.0.0.1/db")
    val Postgres = JdbcDialects.get("jdbc:postgresql://127.0.0.1/db")
    val db2 = JdbcDialects.get("jdbc:db2://127.0.0.1/db")
    val h2 = JdbcDialects.get(url)
    val derby = JdbcDialects.get("jdbc:derby:db")
    val table = "weblogs"
    val defaultQuery = s"SELECT * FROM $table WHERE 1=0"
    val limitQuery = s"SELECT 1 FROM $table LIMIT 1"
    assert(MySQL.getTableExistsQuery(table) == limitQuery)
    assert(Postgres.getTableExistsQuery(table) == limitQuery)
    assert(db2.getTableExistsQuery(table) == defaultQuery)
    assert(h2.getTableExistsQuery(table) == defaultQuery)
    assert(derby.getTableExistsQuery(table) == defaultQuery)
  }

  test("Test DataFrame.where for Date and Timestamp") {
    // Regression test for bug SPARK-11788
    val timestamp = java.sql.Timestamp.valueOf("2001-02-20 11:22:33.543543");
    val date = java.sql.Date.valueOf("1995-01-01")
    val jdbcDf = spark.read.jdbc(urlWithUserAndPass, "TEST.TIMETYPES", new Properties())
    val rows = jdbcDf.where($"B" > date && $"C" > timestamp).collect()
    assert(rows(0).getAs[java.sql.Date](1) === java.sql.Date.valueOf("1996-01-01"))
    assert(rows(0).getAs[java.sql.Timestamp](2)
      === java.sql.Timestamp.valueOf("2002-02-20 11:22:33.543543"))
  }

  test("test credentials in the properties are not in plan output") {
    val df = sql("SELECT * FROM parts")
    val explain = ExplainCommand(df.queryExecution.logical, extended = true)
    spark.sessionState.executePlan(explain).executedPlan.executeCollect().foreach {
      r => assert(!List("testPass", "testUser").exists(r.toString.contains))
    }
    // test the JdbcRelation toString output
    df.queryExecution.analyzed.collect {
      case r: LogicalRelation =>
        assert(r.relation.toString == "JDBCRelation(TEST.PEOPLE) [numPartitions=3]")
    }
  }

  test("test credentials in the connection url are not in the plan output") {
    val df = spark.read.jdbc(urlWithUserAndPass, "TEST.PEOPLE", new Properties())
    val explain = ExplainCommand(df.queryExecution.logical, extended = true)
    spark.sessionState.executePlan(explain).executedPlan.executeCollect().foreach {
      r => assert(!List("testPass", "testUser").exists(r.toString.contains))
    }
  }

  test("hide credentials in create and describe a persistent/temp table") {
    val password = "testPass"
    val tableName = "tab1"
    Seq("TABLE", "TEMPORARY VIEW").foreach { tableType =>
      withTable(tableName) {
        val df = sql(
          s"""
             |CREATE $tableType $tableName
             |USING org.apache.spark.sql.jdbc
             |OPTIONS (
             | url '$urlWithUserAndPass',
             | dbtable 'TEST.PEOPLE',
             | user 'testUser',
             | password '$password')
           """.stripMargin)

        val explain = ExplainCommand(df.queryExecution.logical, extended = true)
        spark.sessionState.executePlan(explain).executedPlan.executeCollect().foreach { r =>
          assert(!r.toString.contains(password))
        }

        sql(s"DESC FORMATTED $tableName").collect().foreach { r =>
          assert(!r.toString().contains(password))
        }

        sql(s"DESC EXTENDED $tableName").collect().foreach { r =>
          assert(!r.toString().contains(password))
        }
      }
    }
  }

  test("SPARK 12941: The data type mapping for StringType to Oracle") {
    val oracleDialect = JdbcDialects.get("jdbc:oracle://127.0.0.1/db")
    assert(oracleDialect.getJDBCType(StringType).
      map(_.databaseTypeDefinition).get == "VARCHAR2(255)")
  }

  test("SPARK-16625: General data types to be mapped to Oracle") {

    def getJdbcType(dialect: JdbcDialect, dt: DataType): String = {
      dialect.getJDBCType(dt).orElse(JdbcUtils.getCommonJDBCType(dt)).
        map(_.databaseTypeDefinition).get
    }

    val oracleDialect = JdbcDialects.get("jdbc:oracle://127.0.0.1/db")
    assert(getJdbcType(oracleDialect, BooleanType) == "NUMBER(1)")
    assert(getJdbcType(oracleDialect, IntegerType) == "NUMBER(10)")
    assert(getJdbcType(oracleDialect, LongType) == "NUMBER(19)")
    assert(getJdbcType(oracleDialect, FloatType) == "NUMBER(19, 4)")
    assert(getJdbcType(oracleDialect, DoubleType) == "NUMBER(19, 4)")
    assert(getJdbcType(oracleDialect, ByteType) == "NUMBER(3)")
    assert(getJdbcType(oracleDialect, ShortType) == "NUMBER(5)")
    assert(getJdbcType(oracleDialect, StringType) == "VARCHAR2(255)")
    assert(getJdbcType(oracleDialect, BinaryType) == "BLOB")
    assert(getJdbcType(oracleDialect, DateType) == "DATE")
    assert(getJdbcType(oracleDialect, TimestampType) == "TIMESTAMP")
  }

  private def assertEmptyQuery(sqlString: String): Unit = {
    assert(sql(sqlString).collect().isEmpty)
  }

  test("SPARK-15916: JDBC filter operator push down should respect operator precedence") {
    val TRUE = "NAME != 'non_exists'"
    val FALSE1 = "THEID > 1000000000"
    val FALSE2 = "THEID < -1000000000"

    assertEmptyQuery(s"SELECT * FROM foobar WHERE ($TRUE OR $FALSE1) AND $FALSE2")
    assertEmptyQuery(s"SELECT * FROM foobar WHERE $FALSE1 AND ($FALSE2 OR $TRUE)")

    // Tests JDBCPartition whereClause clause push down.
    withTempView("tempFrame") {
      val jdbcPartitionWhereClause = s"$FALSE1 OR $TRUE"
      val df = spark.read.jdbc(
        urlWithUserAndPass,
        "TEST.PEOPLE",
        predicates = Array[String](jdbcPartitionWhereClause),
        new Properties())

      df.createOrReplaceTempView("tempFrame")
      assertEmptyQuery(s"SELECT * FROM tempFrame where $FALSE2")
    }
  }

  test("SPARK-16387: Reserved SQL words are not escaped by JDBC writer") {
    val df = spark.createDataset(Seq("a", "b", "c")).toDF("order")
    val schema = JdbcUtils.schemaString(df.schema, "jdbc:mysql://localhost:3306/temp")
    assert(schema.contains("`order` TEXT"))
  }

  test("SPARK-18141: Predicates on quoted column names in the jdbc data source") {
    assert(sql("SELECT * FROM mixedCaseCols WHERE Id < 1").collect().size == 0)
    assert(sql("SELECT * FROM mixedCaseCols WHERE Id <= 1").collect().size == 1)
    assert(sql("SELECT * FROM mixedCaseCols WHERE Id > 1").collect().size == 2)
    assert(sql("SELECT * FROM mixedCaseCols WHERE Id >= 1").collect().size == 3)
    assert(sql("SELECT * FROM mixedCaseCols WHERE Id = 1").collect().size == 1)
    assert(sql("SELECT * FROM mixedCaseCols WHERE Id != 2").collect().size == 2)
    assert(sql("SELECT * FROM mixedCaseCols WHERE Id <=> 2").collect().size == 1)
    assert(sql("SELECT * FROM mixedCaseCols WHERE Name LIKE 'fr%'").collect().size == 1)
    assert(sql("SELECT * FROM mixedCaseCols WHERE Name LIKE '%ed'").collect().size == 1)
    assert(sql("SELECT * FROM mixedCaseCols WHERE Name LIKE '%re%'").collect().size == 1)
    assert(sql("SELECT * FROM mixedCaseCols WHERE Name IS NULL").collect().size == 1)
    assert(sql("SELECT * FROM mixedCaseCols WHERE Name IS NOT NULL").collect().size == 2)
    assert(sql("SELECT * FROM mixedCaseCols").filter($"Name".isin()).collect().size == 0)
    assert(sql("SELECT * FROM mixedCaseCols WHERE Name IN ('mary', 'fred')").collect().size == 2)
    assert(sql("SELECT * FROM mixedCaseCols WHERE Name NOT IN ('fred')").collect().size == 1)
    assert(sql("SELECT * FROM mixedCaseCols WHERE Id = 1 OR Name = 'mary'").collect().size == 2)
    assert(sql("SELECT * FROM mixedCaseCols WHERE Name = 'mary' AND Id = 2").collect().size == 1)
  }

  test("SPARK-18419: Fix `asConnectionProperties` to filter case-insensitively") {
    val parameters = Map(
      "url" -> "jdbc:mysql://localhost:3306/temp",
      "dbtable" -> "t1",
      "numPartitions" -> "10")
    assert(new JDBCOptions(parameters).asConnectionProperties.isEmpty)
    assert(new JDBCOptions(new CaseInsensitiveMap(parameters)).asConnectionProperties.isEmpty)
  }
}<|MERGE_RESOLUTION|>--- conflicted
+++ resolved
@@ -216,24 +216,6 @@
          |CREATE TEMPORARY TABLE mixedCaseCols
          |USING org.apache.spark.sql.jdbc
          |OPTIONS (url '$url', dbtable 'TEST."mixedCaseCols"', user 'testUser', password 'testPass')
-<<<<<<< HEAD
-      """.stripMargin.replaceAll("\n", " "))
-
-    conn.prepareStatement(
-      """create table test."mixedCaseCols" ("Name" TEXT(32), "Id" INTEGER NOT NULL)""")
-      .executeUpdate()
-    conn.prepareStatement("""insert into test."mixedCaseCols" values ('fred', 1)""").executeUpdate()
-    conn.prepareStatement("""insert into test."mixedCaseCols" values ('mary', 2)""").executeUpdate()
-    conn.prepareStatement("""insert into test."mixedCaseCols" values (null, 3)""").executeUpdate()
-    conn.commit()
-
-    sql(
-      s"""
-         |CREATE TEMPORARY TABLE mixedCaseCols
-         |USING org.apache.spark.sql.jdbc
-         |OPTIONS (url '$url', dbtable 'TEST."mixedCaseCols"', user 'testUser', password 'testPass')
-=======
->>>>>>> 6d2379b3
       """.stripMargin.replaceAll("\n", " "))
 
     // Untested: IDENTITY, OTHER, UUID, ARRAY, and GEOMETRY types.
