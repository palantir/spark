--- conflicted
+++ resolved
@@ -512,41 +512,6 @@
       // This test case depends on the size of ORC in statistics.
       withSQLConf(
         SQLConf.CBO_ENABLED.key -> "true",
-<<<<<<< HEAD
-        SQLConf.DEFAULT_DATA_SOURCE_NAME.key -> "parquet") {
-      withTempPath { workDir =>
-        withTable("table1") {
-          val workDirPath = workDir.getAbsolutePath
-          val data = Seq(100, 200, 300, 400).toDF("count")
-          data.write.parquet(workDirPath)
-          val dfFromFile = spark.read.parquet(workDirPath).cache()
-          val inMemoryRelation = dfFromFile.queryExecution.optimizedPlan.collect {
-            case plan: InMemoryRelation => plan
-          }.head
-          // InMemoryRelation's stats is file size before the underlying RDD is materialized
-          assert(inMemoryRelation.computeStats().sizeInBytes === 916)
-
-          // InMemoryRelation's stats is updated after materializing RDD
-          dfFromFile.collect()
-          assert(inMemoryRelation.computeStats().sizeInBytes === 16)
-
-          // test of catalog table
-          val dfFromTable = spark.catalog.createTable("table1", workDirPath).cache()
-          val inMemoryRelation2 = dfFromTable.queryExecution.optimizedPlan.
-            collect { case plan: InMemoryRelation => plan }.head
-
-          // Even CBO enabled, InMemoryRelation's stats keeps as the file size before table's stats
-          // is calculated
-          assert(inMemoryRelation2.computeStats().sizeInBytes === 916)
-
-          // InMemoryRelation's stats should be updated after calculating stats of the table
-          // clear cache to simulate a fresh environment
-          dfFromTable.unpersist(blocking = true)
-          spark.sql("ANALYZE TABLE table1 COMPUTE STATISTICS")
-          val inMemoryRelation3 = spark.read.table("table1").cache().queryExecution.optimizedPlan.
-            collect { case plan: InMemoryRelation => plan }.head
-          assert(inMemoryRelation3.computeStats().sizeInBytes === 48)
-=======
         SQLConf.DEFAULT_DATA_SOURCE_NAME.key -> "orc",
         SQLConf.USE_V1_SOURCE_LIST.key -> useV1SourceReaderList) {
         withTempPath { workDir =>
@@ -582,7 +547,6 @@
               collect { case plan: InMemoryRelation => plan }.head
             assert(inMemoryRelation3.computeStats().sizeInBytes === 48)
           }
->>>>>>> 74c910af
         }
       }
     }
