/*
 * Licensed to the Apache Software Foundation (ASF) under one or more
 * contributor license agreements.  See the NOTICE file distributed with
 * this work for additional information regarding copyright ownership.
 * The ASF licenses this file to You under the Apache License, Version 2.0
 * (the "License"); you may not use this file except in compliance with
 * the License.  You may obtain a copy of the License at
 *
 *    http://www.apache.org/licenses/LICENSE-2.0
 *
 * Unless required by applicable law or agreed to in writing, software
 * distributed under the License is distributed on an "AS IS" BASIS,
 * WITHOUT WARRANTIES OR CONDITIONS OF ANY KIND, either express or implied.
 * See the License for the specific language governing permissions and
 * limitations under the License.
 */

package org.apache.spark.sql.execution.datasources.parquet

import java.math.{BigDecimal => JBigDecimal}
import java.nio.charset.StandardCharsets
import java.sql.{Date, Timestamp}
import java.time.{LocalDate, LocalDateTime, ZoneId}

import scala.reflect.ClassTag
import scala.reflect.runtime.universe.TypeTag

import org.apache.parquet.filter2.predicate.{FilterApi, FilterPredicate, Operators}
import org.apache.parquet.filter2.predicate.FilterApi._
import org.apache.parquet.filter2.predicate.Operators.{Column => _, _}
<<<<<<< HEAD
import org.apache.parquet.hadoop.ParquetInputFormat
=======
import org.apache.parquet.schema.MessageType
>>>>>>> 74c910af

import org.apache.spark.{SparkConf, SparkException}
import org.apache.spark.sql._
import org.apache.spark.sql.catalyst.dsl.expressions._
import org.apache.spark.sql.catalyst.expressions._
import org.apache.spark.sql.catalyst.optimizer.InferFiltersFromConstraints
import org.apache.spark.sql.catalyst.planning.PhysicalOperation
import org.apache.spark.sql.connector.catalog.CatalogV2Implicits.parseColumnPath
import org.apache.spark.sql.execution.datasources.{DataSourceStrategy, HadoopFsRelation, LogicalRelation, PushableColumnAndNestedColumn}
import org.apache.spark.sql.execution.datasources.v2.DataSourceV2ScanRelation
import org.apache.spark.sql.execution.datasources.v2.parquet.ParquetScan
import org.apache.spark.sql.functions._
import org.apache.spark.sql.internal.SQLConf
import org.apache.spark.sql.internal.SQLConf.ParquetOutputTimestampType
import org.apache.spark.sql.test.SharedSparkSession
import org.apache.spark.sql.types._
import org.apache.spark.util.{AccumulatorContext, AccumulatorV2}

/**
 * A test suite that tests Parquet filter2 API based filter pushdown optimization.
 *
 * NOTE:
 *
 * 1. `!(a cmp b)` is always transformed to its negated form `a cmp' b` by the
 *    `BooleanSimplification` optimization rule whenever possible. As a result, predicate `!(a < 1)`
 *    results in a `GtEq` filter predicate rather than a `Not`.
 *
 * 2. `Tuple1(Option(x))` is used together with `AnyVal` types like `Int` to ensure the inferred
 *    data type is nullable.
 *
 * NOTE:
 *
 * This file intendedly enables record-level filtering explicitly. If new test cases are
 * dependent on this configuration, don't forget you better explicitly set this configuration
 * within the test.
 */
abstract class ParquetFilterSuite extends QueryTest with ParquetTest with SharedSparkSession {

<<<<<<< HEAD
  import ParquetColumns._

  private lazy val parquetFilters =
    new ParquetFilters(conf.parquetFilterPushDownDate, conf.parquetFilterPushDownTimestamp,
=======
  protected def createParquetFilters(
      schema: MessageType,
      caseSensitive: Option[Boolean] = None): ParquetFilters =
    new ParquetFilters(schema, conf.parquetFilterPushDownDate, conf.parquetFilterPushDownTimestamp,
>>>>>>> 74c910af
      conf.parquetFilterPushDownDecimal, conf.parquetFilterPushDownStringStartWith,
      conf.parquetFilterPushDownInFilterThreshold,
      caseSensitive.getOrElse(conf.caseSensitiveAnalysis))

  override def beforeEach(): Unit = {
    super.beforeEach()
    // Note that there are many tests here that require record-level filtering set to be true.
    spark.conf.set(SQLConf.PARQUET_RECORD_FILTER_ENABLED.key, "true")
  }

  override def afterEach(): Unit = {
    try {
      spark.conf.unset(SQLConf.PARQUET_RECORD_FILTER_ENABLED.key)
    } finally {
      super.afterEach()
    }
  }

  def checkFilterPredicate(
      df: DataFrame,
      predicate: Predicate,
      filterClass: Class[_ <: FilterPredicate],
      checker: (DataFrame, Seq[Row]) => Unit,
<<<<<<< HEAD
      expected: Seq[Row]): Unit = {
    val output = predicate.collect { case a: Attribute => a }.distinct

    withSQLConf(
      SQLConf.PARQUET_FILTER_PUSHDOWN_ENABLED.key -> "true",
      SQLConf.PARQUET_FILTER_PUSHDOWN_DATE_ENABLED.key -> "true",
      ParquetInputFormat.RECORD_FILTERING_ENABLED -> "true",
      SQLConf.PARQUET_FILTER_PUSHDOWN_TIMESTAMP_ENABLED.key -> "true",
      SQLConf.PARQUET_FILTER_PUSHDOWN_DECIMAL_ENABLED.key -> "true",
      SQLConf.PARQUET_FILTER_PUSHDOWN_STRING_STARTSWITH_ENABLED.key -> "true",
      SQLConf.PARQUET_VECTORIZED_READER_ENABLED.key -> "false") {
        val query = df
          .select(output.map(e => Column(e)): _*)
          .where(Column(predicate))

        var maybeRelation: Option[HadoopFsRelation] = None
        val maybeAnalyzedPredicate = query.queryExecution.optimizedPlan.collect {
          case PhysicalOperation(_, filters,
                                 LogicalRelation(relation: HadoopFsRelation, _, _, _)) =>
            maybeRelation = Some(relation)
            filters
        }.flatten.reduceLeftOption(_ && _)
        assert(maybeAnalyzedPredicate.isDefined, "No filter is analyzed from the given query")

        val (_, selectedFilters, _) =
          DataSourceStrategy.selectFilters(maybeRelation.get, maybeAnalyzedPredicate.toSeq)
        assert(selectedFilters.nonEmpty, "No filter is pushed down")

        selectedFilters.foreach { pred =>
          val maybeFilter = parquetFilters.createFilter(
            new SparkToParquetSchemaConverter(conf).convert(df.schema), pred)
          assert(maybeFilter.isDefined, s"Couldn't generate filter predicate for $pred")
          // Doesn't bother checking type parameters here (e.g. `Eq[Integer]`)
          maybeFilter.exists(_.getClass === filterClass)
        }
        checker(stripSparkFilter(query), expected)
    }
  }
=======
      expected: Seq[Row]): Unit
>>>>>>> 74c910af

  private def checkFilterPredicate
      (predicate: Predicate, filterClass: Class[_ <: FilterPredicate], expected: Seq[Row])
      (implicit df: DataFrame): Unit = {
    checkFilterPredicate(df, predicate, filterClass, checkAnswer(_, _: Seq[Row]), expected)
  }

  private def checkFilterPredicate[T]
      (predicate: Predicate, filterClass: Class[_ <: FilterPredicate], expected: T)
      (implicit df: DataFrame): Unit = {
    checkFilterPredicate(predicate, filterClass, Seq(Row(expected)))(df)
  }

  /**
   * Takes a sequence of products `data` to generate multi-level nested
   * dataframes as new test data. It tests both non-nested and nested dataframes
   * which are written and read back with Parquet datasource.
   *
   * This is different from [[ParquetTest.withParquetDataFrame]] which does not
   * test nested cases.
   */
  private def withNestedParquetDataFrame[T <: Product: ClassTag: TypeTag](data: Seq[T])
      (runTest: (DataFrame, String, Any => Any) => Unit): Unit =
    withNestedParquetDataFrame(spark.createDataFrame(data))(runTest)

  private def withNestedParquetDataFrame(inputDF: DataFrame)
      (runTest: (DataFrame, String, Any => Any) => Unit): Unit = {
    assert(inputDF.schema.fields.length == 1)
    assert(!inputDF.schema.fields.head.dataType.isInstanceOf[StructType])
    val df = inputDF.toDF("temp")
    Seq(
      (
        df.withColumnRenamed("temp", "a"),
        "a", // zero nesting
        (x: Any) => x),
      (
        df.withColumn("a", struct(df("temp") as "b")).drop("temp"),
        "a.b", // one level nesting
        (x: Any) => Row(x)),
      (
        df.withColumn("a", struct(struct(df("temp") as "c") as "b")).drop("temp"),
        "a.b.c", // two level nesting
        (x: Any) => Row(Row(x))
      ),
      (
        df.withColumnRenamed("temp", "a.b"),
        "`a.b`", // zero nesting with column name containing `dots`
        (x: Any) => x
      ),
      (
        df.withColumn("a.b", struct(df("temp") as "c.d") ).drop("temp"),
        "`a.b`.`c.d`", // one level nesting with column names containing `dots`
        (x: Any) => Row(x)
      )
    ).foreach { case (newDF, colName, resultFun) =>
      withTempPath { file =>
        newDF.write.format(dataSourceName).save(file.getCanonicalPath)
        readParquetFile(file.getCanonicalPath) { df => runTest(df, colName, resultFun) }
      }
    }
  }

  private def testTimestampPushdown(data: Seq[String], java8Api: Boolean): Unit = {
    implicit class StringToTs(s: String) {
      def ts: Timestamp = Timestamp.valueOf(s)
    }
    assert(data.size === 4)
    val ts1 = data.head
    val ts2 = data(1)
    val ts3 = data(2)
    val ts4 = data(3)

    import testImplicits._
    val df = data.map(i => Tuple1(Timestamp.valueOf(i))).toDF()
    withNestedParquetDataFrame(df) { case (parquetDF, colName, fun) =>
      implicit val df: DataFrame = parquetDF

      def resultFun(tsStr: String): Any = {
        val parsed = if (java8Api) {
          LocalDateTime.parse(tsStr.replace(" ", "T"))
            .atZone(ZoneId.systemDefault())
            .toInstant
        } else {
          Timestamp.valueOf(tsStr)
        }
        fun(parsed)
      }

      val tsAttr = df(colName).expr
      assert(df(colName).expr.dataType === TimestampType)

      checkFilterPredicate(tsAttr.isNull, classOf[Eq[_]], Seq.empty[Row])
      checkFilterPredicate(tsAttr.isNotNull, classOf[NotEq[_]],
        data.map(i => Row.apply(resultFun(i))))

      checkFilterPredicate(tsAttr === ts1.ts, classOf[Eq[_]], resultFun(ts1))
      checkFilterPredicate(tsAttr <=> ts1.ts, classOf[Eq[_]], resultFun(ts1))
      checkFilterPredicate(tsAttr =!= ts1.ts, classOf[NotEq[_]],
        Seq(ts2, ts3, ts4).map(i => Row.apply(resultFun(i))))

      checkFilterPredicate(tsAttr < ts2.ts, classOf[Lt[_]], resultFun(ts1))
      checkFilterPredicate(tsAttr > ts1.ts, classOf[Gt[_]],
        Seq(ts2, ts3, ts4).map(i => Row.apply(resultFun(i))))
      checkFilterPredicate(tsAttr <= ts1.ts, classOf[LtEq[_]], resultFun(ts1))
      checkFilterPredicate(tsAttr >= ts4.ts, classOf[GtEq[_]], resultFun(ts4))

      checkFilterPredicate(Literal(ts1.ts) === tsAttr, classOf[Eq[_]], resultFun(ts1))
      checkFilterPredicate(Literal(ts1.ts) <=> tsAttr, classOf[Eq[_]], resultFun(ts1))
      checkFilterPredicate(Literal(ts2.ts) > tsAttr, classOf[Lt[_]], resultFun(ts1))
      checkFilterPredicate(Literal(ts3.ts) < tsAttr, classOf[Gt[_]], resultFun(ts4))
      checkFilterPredicate(Literal(ts1.ts) >= tsAttr, classOf[LtEq[_]], resultFun(ts1))
      checkFilterPredicate(Literal(ts4.ts) <= tsAttr, classOf[GtEq[_]], resultFun(ts4))

      checkFilterPredicate(!(tsAttr < ts4.ts), classOf[GtEq[_]], resultFun(ts4))
      checkFilterPredicate(tsAttr < ts2.ts || tsAttr > ts3.ts, classOf[Operators.Or],
        Seq(Row(resultFun(ts1)), Row(resultFun(ts4))))
    }
  }

  // This function tests that exactly go through the `canDrop` and `inverseCanDrop`.
  private def testStringStartsWith(dataFrame: DataFrame, filter: String): Unit = {
    withTempPath { dir =>
      val path = dir.getCanonicalPath
      dataFrame.write.option("parquet.block.size", 512).parquet(path)
      Seq(true, false).foreach { pushDown =>
        withSQLConf(
          SQLConf.PARQUET_FILTER_PUSHDOWN_STRING_STARTSWITH_ENABLED.key -> pushDown.toString) {
          val accu = new NumRowGroupsAcc
          sparkContext.register(accu)

          val df = spark.read.parquet(path).filter(filter)
          df.foreachPartition((it: Iterator[Row]) => it.foreach(v => accu.add(0)))
          if (pushDown) {
            assert(accu.value == 0)
          } else {
            assert(accu.value > 0)
          }

          AccumulatorContext.remove(accu.id)
        }
      }
    }
  }

  test("filter pushdown - boolean") {
    val data = (true :: false :: Nil).map(b => Tuple1.apply(Option(b)))
    withNestedParquetDataFrame(data) { case (inputDF, colName, resultFun) =>
      implicit val df: DataFrame = inputDF

      val booleanAttr = df(colName).expr
      assert(df(colName).expr.dataType === BooleanType)

      checkFilterPredicate(booleanAttr.isNull, classOf[Eq[_]], Seq.empty[Row])
      checkFilterPredicate(booleanAttr.isNotNull, classOf[NotEq[_]],
        Seq(Row(resultFun(true)), Row(resultFun(false))))

      checkFilterPredicate(booleanAttr === true, classOf[Eq[_]], resultFun(true))
      checkFilterPredicate(booleanAttr <=> true, classOf[Eq[_]], resultFun(true))
      checkFilterPredicate(booleanAttr =!= true, classOf[NotEq[_]], resultFun(false))
    }
  }

  test("filter pushdown - tinyint") {
    val data = (1 to 4).map(i => Tuple1(Option(i.toByte)))
    withNestedParquetDataFrame(data) { case (inputDF, colName, resultFun) =>
      implicit val df: DataFrame = inputDF

      val tinyIntAttr = df(colName).expr
      assert(df(colName).expr.dataType === ByteType)

      checkFilterPredicate(tinyIntAttr.isNull, classOf[Eq[_]], Seq.empty[Row])
      checkFilterPredicate(tinyIntAttr.isNotNull, classOf[NotEq[_]],
        (1 to 4).map(i => Row.apply(resultFun(i))))

      checkFilterPredicate(tinyIntAttr === 1.toByte, classOf[Eq[_]], resultFun(1))
      checkFilterPredicate(tinyIntAttr <=> 1.toByte, classOf[Eq[_]], resultFun(1))
      checkFilterPredicate(tinyIntAttr =!= 1.toByte, classOf[NotEq[_]],
        (2 to 4).map(i => Row.apply(resultFun(i))))

      checkFilterPredicate(tinyIntAttr < 2.toByte, classOf[Lt[_]], resultFun(1))
      checkFilterPredicate(tinyIntAttr > 3.toByte, classOf[Gt[_]], resultFun(4))
      checkFilterPredicate(tinyIntAttr <= 1.toByte, classOf[LtEq[_]], resultFun(1))
      checkFilterPredicate(tinyIntAttr >= 4.toByte, classOf[GtEq[_]], resultFun(4))

      checkFilterPredicate(Literal(1.toByte) === tinyIntAttr, classOf[Eq[_]], resultFun(1))
      checkFilterPredicate(Literal(1.toByte) <=> tinyIntAttr, classOf[Eq[_]], resultFun(1))
      checkFilterPredicate(Literal(2.toByte) > tinyIntAttr, classOf[Lt[_]], resultFun(1))
      checkFilterPredicate(Literal(3.toByte) < tinyIntAttr, classOf[Gt[_]], resultFun(4))
      checkFilterPredicate(Literal(1.toByte) >= tinyIntAttr, classOf[LtEq[_]], resultFun(1))
      checkFilterPredicate(Literal(4.toByte) <= tinyIntAttr, classOf[GtEq[_]], resultFun(4))

      checkFilterPredicate(!(tinyIntAttr < 4.toByte), classOf[GtEq[_]], resultFun(4))
      checkFilterPredicate(tinyIntAttr < 2.toByte || tinyIntAttr > 3.toByte,
        classOf[Operators.Or], Seq(Row(resultFun(1)), Row(resultFun(4))))
    }
  }

  test("filter pushdown - smallint") {
    val data = (1 to 4).map(i => Tuple1(Option(i.toShort)))
    withNestedParquetDataFrame(data) { case (inputDF, colName, resultFun) =>
      implicit val df: DataFrame = inputDF

      val smallIntAttr = df(colName).expr
      assert(df(colName).expr.dataType === ShortType)

      checkFilterPredicate(smallIntAttr.isNull, classOf[Eq[_]], Seq.empty[Row])
      checkFilterPredicate(smallIntAttr.isNotNull, classOf[NotEq[_]],
        (1 to 4).map(i => Row.apply(resultFun(i))))

      checkFilterPredicate(smallIntAttr === 1.toShort, classOf[Eq[_]], resultFun(1))
      checkFilterPredicate(smallIntAttr <=> 1.toShort, classOf[Eq[_]], resultFun(1))
      checkFilterPredicate(smallIntAttr =!= 1.toShort, classOf[NotEq[_]],
        (2 to 4).map(i => Row.apply(resultFun(i))))

      checkFilterPredicate(smallIntAttr < 2.toShort, classOf[Lt[_]], resultFun(1))
      checkFilterPredicate(smallIntAttr > 3.toShort, classOf[Gt[_]], resultFun(4))
      checkFilterPredicate(smallIntAttr <= 1.toShort, classOf[LtEq[_]], resultFun(1))
      checkFilterPredicate(smallIntAttr >= 4.toShort, classOf[GtEq[_]], resultFun(4))

      checkFilterPredicate(Literal(1.toShort) === smallIntAttr, classOf[Eq[_]], resultFun(1))
      checkFilterPredicate(Literal(1.toShort) <=> smallIntAttr, classOf[Eq[_]], resultFun(1))
      checkFilterPredicate(Literal(2.toShort) > smallIntAttr, classOf[Lt[_]], resultFun(1))
      checkFilterPredicate(Literal(3.toShort) < smallIntAttr, classOf[Gt[_]], resultFun(4))
      checkFilterPredicate(Literal(1.toShort) >= smallIntAttr, classOf[LtEq[_]], resultFun(1))
      checkFilterPredicate(Literal(4.toShort) <= smallIntAttr, classOf[GtEq[_]], resultFun(4))

      checkFilterPredicate(!(smallIntAttr < 4.toShort), classOf[GtEq[_]], resultFun(4))
      checkFilterPredicate(smallIntAttr < 2.toShort || smallIntAttr > 3.toShort,
        classOf[Operators.Or], Seq(Row(resultFun(1)), Row(resultFun(4))))
    }
  }

  test("filter pushdown - integer") {
    val data = (1 to 4).map(i => Tuple1(Option(i)))
    withNestedParquetDataFrame(data) { case (inputDF, colName, resultFun) =>
      implicit val df: DataFrame = inputDF

      val intAttr = df(colName).expr
      assert(df(colName).expr.dataType === IntegerType)

      checkFilterPredicate(intAttr.isNull, classOf[Eq[_]], Seq.empty[Row])
      checkFilterPredicate(intAttr.isNotNull, classOf[NotEq[_]],
        (1 to 4).map(i => Row.apply(resultFun(i))))

      checkFilterPredicate(intAttr === 1, classOf[Eq[_]], resultFun(1))
      checkFilterPredicate(intAttr <=> 1, classOf[Eq[_]], resultFun(1))
      checkFilterPredicate(intAttr =!= 1, classOf[NotEq[_]],
        (2 to 4).map(i => Row.apply(resultFun(i))))

      checkFilterPredicate(intAttr < 2, classOf[Lt[_]], resultFun(1))
      checkFilterPredicate(intAttr > 3, classOf[Gt[_]], resultFun(4))
      checkFilterPredicate(intAttr <= 1, classOf[LtEq[_]], resultFun(1))
      checkFilterPredicate(intAttr >= 4, classOf[GtEq[_]], resultFun(4))

      checkFilterPredicate(Literal(1) === intAttr, classOf[Eq[_]], resultFun(1))
      checkFilterPredicate(Literal(1) <=> intAttr, classOf[Eq[_]], resultFun(1))
      checkFilterPredicate(Literal(2) > intAttr, classOf[Lt[_]], resultFun(1))
      checkFilterPredicate(Literal(3) < intAttr, classOf[Gt[_]], resultFun(4))
      checkFilterPredicate(Literal(1) >= intAttr, classOf[LtEq[_]], resultFun(1))
      checkFilterPredicate(Literal(4) <= intAttr, classOf[GtEq[_]], resultFun(4))

      checkFilterPredicate(!(intAttr < 4), classOf[GtEq[_]], resultFun(4))
      checkFilterPredicate(intAttr < 2 || intAttr > 3, classOf[Operators.Or],
        Seq(Row(resultFun(1)), Row(resultFun(4))))
    }
  }

  test("filter pushdown - long") {
    val data = (1 to 4).map(i => Tuple1(Option(i.toLong)))
    withNestedParquetDataFrame(data) { case (inputDF, colName, resultFun) =>
      implicit val df: DataFrame = inputDF

      val longAttr = df(colName).expr
      assert(df(colName).expr.dataType === LongType)

      checkFilterPredicate(longAttr.isNull, classOf[Eq[_]], Seq.empty[Row])
      checkFilterPredicate(longAttr.isNotNull, classOf[NotEq[_]],
        (1 to 4).map(i => Row.apply(resultFun(i))))

      checkFilterPredicate(longAttr === 1, classOf[Eq[_]], resultFun(1))
      checkFilterPredicate(longAttr <=> 1, classOf[Eq[_]], resultFun(1))
      checkFilterPredicate(longAttr =!= 1, classOf[NotEq[_]],
        (2 to 4).map(i => Row.apply(resultFun(i))))

      checkFilterPredicate(longAttr < 2, classOf[Lt[_]], resultFun(1))
      checkFilterPredicate(longAttr > 3, classOf[Gt[_]], resultFun(4))
      checkFilterPredicate(longAttr <= 1, classOf[LtEq[_]], resultFun(1))
      checkFilterPredicate(longAttr >= 4, classOf[GtEq[_]], resultFun(4))

      checkFilterPredicate(Literal(1) === longAttr, classOf[Eq[_]], resultFun(1))
      checkFilterPredicate(Literal(1) <=> longAttr, classOf[Eq[_]], resultFun(1))
      checkFilterPredicate(Literal(2) > longAttr, classOf[Lt[_]], resultFun(1))
      checkFilterPredicate(Literal(3) < longAttr, classOf[Gt[_]], resultFun(4))
      checkFilterPredicate(Literal(1) >= longAttr, classOf[LtEq[_]], resultFun(1))
      checkFilterPredicate(Literal(4) <= longAttr, classOf[GtEq[_]], resultFun(4))

      checkFilterPredicate(!(longAttr < 4), classOf[GtEq[_]], resultFun(4))
      checkFilterPredicate(longAttr < 2 || longAttr > 3, classOf[Operators.Or],
        Seq(Row(resultFun(1)), Row(resultFun(4))))
    }
  }

  test("filter pushdown - float") {
    val data = (1 to 4).map(i => Tuple1(Option(i.toFloat)))
    withNestedParquetDataFrame(data) { case (inputDF, colName, resultFun) =>
      implicit val df: DataFrame = inputDF

      val floatAttr = df(colName).expr
      assert(df(colName).expr.dataType === FloatType)

      checkFilterPredicate(floatAttr.isNull, classOf[Eq[_]], Seq.empty[Row])
      checkFilterPredicate(floatAttr.isNotNull, classOf[NotEq[_]],
        (1 to 4).map(i => Row.apply(resultFun(i))))

      checkFilterPredicate(floatAttr === 1, classOf[Eq[_]], resultFun(1))
      checkFilterPredicate(floatAttr <=> 1, classOf[Eq[_]], resultFun(1))
      checkFilterPredicate(floatAttr =!= 1, classOf[NotEq[_]],
        (2 to 4).map(i => Row.apply(resultFun(i))))

      checkFilterPredicate(floatAttr < 2, classOf[Lt[_]], resultFun(1))
      checkFilterPredicate(floatAttr > 3, classOf[Gt[_]], resultFun(4))
      checkFilterPredicate(floatAttr <= 1, classOf[LtEq[_]], resultFun(1))
      checkFilterPredicate(floatAttr >= 4, classOf[GtEq[_]], resultFun(4))

      checkFilterPredicate(Literal(1) === floatAttr, classOf[Eq[_]], resultFun(1))
      checkFilterPredicate(Literal(1) <=> floatAttr, classOf[Eq[_]], resultFun(1))
      checkFilterPredicate(Literal(2) > floatAttr, classOf[Lt[_]], resultFun(1))
      checkFilterPredicate(Literal(3) < floatAttr, classOf[Gt[_]], resultFun(4))
      checkFilterPredicate(Literal(1) >= floatAttr, classOf[LtEq[_]], resultFun(1))
      checkFilterPredicate(Literal(4) <= floatAttr, classOf[GtEq[_]], resultFun(4))

      checkFilterPredicate(!(floatAttr < 4), classOf[GtEq[_]], resultFun(4))
      checkFilterPredicate(floatAttr < 2 || floatAttr > 3, classOf[Operators.Or],
        Seq(Row(resultFun(1)), Row(resultFun(4))))
    }
  }

  test("filter pushdown - double") {
    val data = (1 to 4).map(i => Tuple1(Option(i.toDouble)))
    withNestedParquetDataFrame(data) { case (inputDF, colName, resultFun) =>
      implicit val df: DataFrame = inputDF

      val doubleAttr = df(colName).expr
      assert(df(colName).expr.dataType === DoubleType)

      checkFilterPredicate(doubleAttr.isNull, classOf[Eq[_]], Seq.empty[Row])
      checkFilterPredicate(doubleAttr.isNotNull, classOf[NotEq[_]],
        (1 to 4).map(i => Row.apply(resultFun(i))))

      checkFilterPredicate(doubleAttr === 1, classOf[Eq[_]], resultFun(1))
      checkFilterPredicate(doubleAttr <=> 1, classOf[Eq[_]], resultFun(1))
      checkFilterPredicate(doubleAttr =!= 1, classOf[NotEq[_]],
        (2 to 4).map(i => Row.apply(resultFun(i))))

      checkFilterPredicate(doubleAttr < 2, classOf[Lt[_]], resultFun(1))
      checkFilterPredicate(doubleAttr > 3, classOf[Gt[_]], resultFun(4))
      checkFilterPredicate(doubleAttr <= 1, classOf[LtEq[_]], resultFun(1))
      checkFilterPredicate(doubleAttr >= 4, classOf[GtEq[_]], resultFun(4))

      checkFilterPredicate(Literal(1) === doubleAttr, classOf[Eq[_]], resultFun(1))
      checkFilterPredicate(Literal(1) <=> doubleAttr, classOf[Eq[_]], resultFun(1))
      checkFilterPredicate(Literal(2) > doubleAttr, classOf[Lt[_]], resultFun(1))
      checkFilterPredicate(Literal(3) < doubleAttr, classOf[Gt[_]], resultFun(4))
      checkFilterPredicate(Literal(1) >= doubleAttr, classOf[LtEq[_]], resultFun(1))
      checkFilterPredicate(Literal(4) <= doubleAttr, classOf[GtEq[_]], resultFun(4))

      checkFilterPredicate(!(doubleAttr < 4), classOf[GtEq[_]], resultFun(4))
      checkFilterPredicate(doubleAttr < 2 || doubleAttr > 3, classOf[Operators.Or],
        Seq(Row(resultFun(1)), Row(resultFun(4))))
    }
  }

  test("filter pushdown - string") {
    val data = (1 to 4).map(i => Tuple1(Option(i.toString)))
    withNestedParquetDataFrame(data) { case (inputDF, colName, resultFun) =>
      implicit val df: DataFrame = inputDF

      val stringAttr = df(colName).expr
      assert(df(colName).expr.dataType === StringType)

      checkFilterPredicate(stringAttr.isNull, classOf[Eq[_]], Seq.empty[Row])
      checkFilterPredicate(stringAttr.isNotNull, classOf[NotEq[_]],
        (1 to 4).map(i => Row.apply(resultFun(i.toString))))

      checkFilterPredicate(stringAttr === "1", classOf[Eq[_]], resultFun("1"))
      checkFilterPredicate(stringAttr <=> "1", classOf[Eq[_]], resultFun("1"))
      checkFilterPredicate(stringAttr =!= "1", classOf[NotEq[_]],
        (2 to 4).map(i => Row.apply(resultFun(i.toString))))

      checkFilterPredicate(stringAttr < "2", classOf[Lt[_]], resultFun("1"))
      checkFilterPredicate(stringAttr > "3", classOf[Gt[_]], resultFun("4"))
      checkFilterPredicate(stringAttr <= "1", classOf[LtEq[_]], resultFun("1"))
      checkFilterPredicate(stringAttr >= "4", classOf[GtEq[_]], resultFun("4"))

      checkFilterPredicate(Literal("1") === stringAttr, classOf[Eq[_]], resultFun("1"))
      checkFilterPredicate(Literal("1") <=> stringAttr, classOf[Eq[_]], resultFun("1"))
      checkFilterPredicate(Literal("2") > stringAttr, classOf[Lt[_]], resultFun("1"))
      checkFilterPredicate(Literal("3") < stringAttr, classOf[Gt[_]], resultFun("4"))
      checkFilterPredicate(Literal("1") >= stringAttr, classOf[LtEq[_]], resultFun("1"))
      checkFilterPredicate(Literal("4") <= stringAttr, classOf[GtEq[_]], resultFun("4"))

      checkFilterPredicate(!(stringAttr < "4"), classOf[GtEq[_]], resultFun("4"))
      checkFilterPredicate(stringAttr < "2" || stringAttr > "3", classOf[Operators.Or],
        Seq(Row(resultFun("1")), Row(resultFun("4"))))
    }
  }

  test("filter pushdown - binary") {
    implicit class IntToBinary(int: Int) {
      def b: Array[Byte] = int.toString.getBytes(StandardCharsets.UTF_8)
    }

    val data = (1 to 4).map(i => Tuple1(Option(i.b)))
    withNestedParquetDataFrame(data) { case (inputDF, colName, resultFun) =>
      implicit val df: DataFrame = inputDF

      val binaryAttr: Expression = df(colName).expr
      assert(df(colName).expr.dataType === BinaryType)

      checkFilterPredicate(binaryAttr === 1.b, classOf[Eq[_]], resultFun(1.b))
      checkFilterPredicate(binaryAttr <=> 1.b, classOf[Eq[_]], resultFun(1.b))

      checkFilterPredicate(binaryAttr.isNull, classOf[Eq[_]], Seq.empty[Row])
      checkFilterPredicate(binaryAttr.isNotNull, classOf[NotEq[_]],
        (1 to 4).map(i => Row.apply(resultFun(i.b))))

      checkFilterPredicate(binaryAttr =!= 1.b, classOf[NotEq[_]],
        (2 to 4).map(i => Row.apply(resultFun(i.b))))

      checkFilterPredicate(binaryAttr < 2.b, classOf[Lt[_]], resultFun(1.b))
      checkFilterPredicate(binaryAttr > 3.b, classOf[Gt[_]], resultFun(4.b))
      checkFilterPredicate(binaryAttr <= 1.b, classOf[LtEq[_]], resultFun(1.b))
      checkFilterPredicate(binaryAttr >= 4.b, classOf[GtEq[_]], resultFun(4.b))

      checkFilterPredicate(Literal(1.b) === binaryAttr, classOf[Eq[_]], resultFun(1.b))
      checkFilterPredicate(Literal(1.b) <=> binaryAttr, classOf[Eq[_]], resultFun(1.b))
      checkFilterPredicate(Literal(2.b) > binaryAttr, classOf[Lt[_]], resultFun(1.b))
      checkFilterPredicate(Literal(3.b) < binaryAttr, classOf[Gt[_]], resultFun(4.b))
      checkFilterPredicate(Literal(1.b) >= binaryAttr, classOf[LtEq[_]], resultFun(1.b))
      checkFilterPredicate(Literal(4.b) <= binaryAttr, classOf[GtEq[_]], resultFun(4.b))

      checkFilterPredicate(!(binaryAttr < 4.b), classOf[GtEq[_]], resultFun(4.b))
      checkFilterPredicate(binaryAttr < 2.b || binaryAttr > 3.b, classOf[Operators.Or],
        Seq(Row(resultFun(1.b)), Row(resultFun(4.b))))
    }
  }

  test("filter pushdown - date") {
    implicit class StringToDate(s: String) {
      def date: Date = Date.valueOf(s)
    }

    val data = Seq("2018-03-18", "2018-03-19", "2018-03-20", "2018-03-21")
    import testImplicits._

    Seq(false, true).foreach { java8Api =>
      withSQLConf(SQLConf.DATETIME_JAVA8API_ENABLED.key -> java8Api.toString) {
        val dates = data.map(i => Tuple1(Date.valueOf(i))).toDF()
        withNestedParquetDataFrame(dates) { case (inputDF, colName, fun) =>
          implicit val df: DataFrame = inputDF

          def resultFun(dateStr: String): Any = {
            val parsed = if (java8Api) LocalDate.parse(dateStr) else Date.valueOf(dateStr)
            fun(parsed)
          }

          val dateAttr: Expression = df(colName).expr
          assert(df(colName).expr.dataType === DateType)

          checkFilterPredicate(dateAttr.isNull, classOf[Eq[_]], Seq.empty[Row])
          checkFilterPredicate(dateAttr.isNotNull, classOf[NotEq[_]],
            data.map(i => Row.apply(resultFun(i))))

          checkFilterPredicate(dateAttr === "2018-03-18".date, classOf[Eq[_]],
            resultFun("2018-03-18"))
          checkFilterPredicate(dateAttr <=> "2018-03-18".date, classOf[Eq[_]],
            resultFun("2018-03-18"))
          checkFilterPredicate(dateAttr =!= "2018-03-18".date, classOf[NotEq[_]],
            Seq("2018-03-19", "2018-03-20", "2018-03-21").map(i => Row.apply(resultFun(i))))

          checkFilterPredicate(dateAttr < "2018-03-19".date, classOf[Lt[_]],
            resultFun("2018-03-18"))
          checkFilterPredicate(dateAttr > "2018-03-20".date, classOf[Gt[_]],
            resultFun("2018-03-21"))
          checkFilterPredicate(dateAttr <= "2018-03-18".date, classOf[LtEq[_]],
            resultFun("2018-03-18"))
          checkFilterPredicate(dateAttr >= "2018-03-21".date, classOf[GtEq[_]],
            resultFun("2018-03-21"))

          checkFilterPredicate(Literal("2018-03-18".date) === dateAttr, classOf[Eq[_]],
            resultFun("2018-03-18"))
          checkFilterPredicate(Literal("2018-03-18".date) <=> dateAttr, classOf[Eq[_]],
            resultFun("2018-03-18"))
          checkFilterPredicate(Literal("2018-03-19".date) > dateAttr, classOf[Lt[_]],
            resultFun("2018-03-18"))
          checkFilterPredicate(Literal("2018-03-20".date) < dateAttr, classOf[Gt[_]],
            resultFun("2018-03-21"))
          checkFilterPredicate(Literal("2018-03-18".date) >= dateAttr, classOf[LtEq[_]],
            resultFun("2018-03-18"))
          checkFilterPredicate(Literal("2018-03-21".date) <= dateAttr, classOf[GtEq[_]],
            resultFun("2018-03-21"))

          checkFilterPredicate(!(dateAttr < "2018-03-21".date), classOf[GtEq[_]],
            resultFun("2018-03-21"))
          checkFilterPredicate(
            dateAttr < "2018-03-19".date || dateAttr > "2018-03-20".date,
            classOf[Operators.Or],
            Seq(Row(resultFun("2018-03-18")), Row(resultFun("2018-03-21"))))
        }
      }
    }
  }

  test("filter pushdown - timestamp") {
    Seq(true, false).foreach { java8Api =>
      withSQLConf(
        SQLConf.DATETIME_JAVA8API_ENABLED.key -> java8Api.toString,
        SQLConf.LEGACY_PARQUET_REBASE_MODE_IN_WRITE.key -> "CORRECTED") {
        // spark.sql.parquet.outputTimestampType = TIMESTAMP_MILLIS
        val millisData = Seq(
          "1000-06-14 08:28:53.123",
          "1582-06-15 08:28:53.001",
          "1900-06-16 08:28:53.0",
          "2018-06-17 08:28:53.999")
        withSQLConf(SQLConf.PARQUET_OUTPUT_TIMESTAMP_TYPE.key ->
          ParquetOutputTimestampType.TIMESTAMP_MILLIS.toString) {
          testTimestampPushdown(millisData, java8Api)
        }

        // spark.sql.parquet.outputTimestampType = TIMESTAMP_MICROS
        val microsData = Seq(
          "1000-06-14 08:28:53.123456",
          "1582-06-15 08:28:53.123456",
          "1900-06-16 08:28:53.123456",
          "2018-06-17 08:28:53.123456")
        withSQLConf(SQLConf.PARQUET_OUTPUT_TIMESTAMP_TYPE.key ->
          ParquetOutputTimestampType.TIMESTAMP_MICROS.toString) {
          testTimestampPushdown(microsData, java8Api)
        }

        // spark.sql.parquet.outputTimestampType = INT96 doesn't support pushdown
        withSQLConf(SQLConf.PARQUET_OUTPUT_TIMESTAMP_TYPE.key ->
          ParquetOutputTimestampType.INT96.toString) {
          import testImplicits._
          withTempPath { file =>
            millisData.map(i => Tuple1(Timestamp.valueOf(i))).toDF
              .write.format(dataSourceName).save(file.getCanonicalPath)
            readParquetFile(file.getCanonicalPath) { df =>
              val schema = new SparkToParquetSchemaConverter(conf).convert(df.schema)
              assertResult(None) {
                createParquetFilters(schema).createFilter(sources.IsNull("_1"))
              }
            }
          }
        }
      }
    }
  }

  test("filter pushdown - decimal") {
    Seq(
      (false, Decimal.MAX_INT_DIGITS), // int32Writer
      (false, Decimal.MAX_LONG_DIGITS), // int64Writer
      (true, Decimal.MAX_LONG_DIGITS), // binaryWriterUsingUnscaledLong
      (false, DecimalType.MAX_PRECISION) // binaryWriterUsingUnscaledBytes
    ).foreach { case (legacyFormat, precision) =>
      withSQLConf(SQLConf.PARQUET_WRITE_LEGACY_FORMAT.key -> legacyFormat.toString) {
        val rdd =
          spark.sparkContext.parallelize((1 to 4).map(i => Row(new java.math.BigDecimal(i))))
        val dataFrame = spark.createDataFrame(rdd, StructType.fromDDL(s"a decimal($precision, 2)"))
        withNestedParquetDataFrame(dataFrame) { case (inputDF, colName, resultFun) =>
          implicit val df: DataFrame = inputDF

          val decimalAttr: Expression = df(colName).expr
          assert(df(colName).expr.dataType === DecimalType(precision, 2))

          checkFilterPredicate(decimalAttr.isNull, classOf[Eq[_]], Seq.empty[Row])
          checkFilterPredicate(decimalAttr.isNotNull, classOf[NotEq[_]],
            (1 to 4).map(i => Row.apply(resultFun(i))))

          checkFilterPredicate(decimalAttr === 1, classOf[Eq[_]], resultFun(1))
          checkFilterPredicate(decimalAttr <=> 1, classOf[Eq[_]], resultFun(1))
          checkFilterPredicate(decimalAttr =!= 1, classOf[NotEq[_]],
            (2 to 4).map(i => Row.apply(resultFun(i))))

          checkFilterPredicate(decimalAttr < 2, classOf[Lt[_]], resultFun(1))
          checkFilterPredicate(decimalAttr > 3, classOf[Gt[_]], resultFun(4))
          checkFilterPredicate(decimalAttr <= 1, classOf[LtEq[_]], resultFun(1))
          checkFilterPredicate(decimalAttr >= 4, classOf[GtEq[_]], resultFun(4))

          checkFilterPredicate(Literal(1) === decimalAttr, classOf[Eq[_]], resultFun(1))
          checkFilterPredicate(Literal(1) <=> decimalAttr, classOf[Eq[_]], resultFun(1))
          checkFilterPredicate(Literal(2) > decimalAttr, classOf[Lt[_]], resultFun(1))
          checkFilterPredicate(Literal(3) < decimalAttr, classOf[Gt[_]], resultFun(4))
          checkFilterPredicate(Literal(1) >= decimalAttr, classOf[LtEq[_]], resultFun(1))
          checkFilterPredicate(Literal(4) <= decimalAttr, classOf[GtEq[_]], resultFun(4))

          checkFilterPredicate(!(decimalAttr < 4), classOf[GtEq[_]], resultFun(4))
          checkFilterPredicate(decimalAttr < 2 || decimalAttr > 3, classOf[Operators.Or],
            Seq(Row(resultFun(1)), Row(resultFun(4))))
        }
      }
    }
  }

  test("Ensure that filter value matched the parquet file schema") {
    val scale = 2
    val schema = StructType(Seq(
      StructField("cint", IntegerType),
      StructField("cdecimal1", DecimalType(Decimal.MAX_INT_DIGITS, scale)),
      StructField("cdecimal2", DecimalType(Decimal.MAX_LONG_DIGITS, scale)),
      StructField("cdecimal3", DecimalType(DecimalType.MAX_PRECISION, scale))
    ))

    val parquetSchema = new SparkToParquetSchemaConverter(conf).convert(schema)

    val decimal = new JBigDecimal(10).setScale(scale)
    val decimal1 = new JBigDecimal(10).setScale(scale + 1)
    assert(decimal.scale() === scale)
    assert(decimal1.scale() === scale + 1)

    val parquetFilters = createParquetFilters(parquetSchema)
    assertResult(Some(lt(intColumn("cdecimal1"), 1000: Integer))) {
      parquetFilters.createFilter(sources.LessThan("cdecimal1", decimal))
    }
    assertResult(None) {
      parquetFilters.createFilter(sources.LessThan("cdecimal1", decimal1))
    }

    assertResult(Some(lt(longColumn("cdecimal2"), 1000L: java.lang.Long))) {
      parquetFilters.createFilter(sources.LessThan("cdecimal2", decimal))
    }
    assertResult(None) {
      parquetFilters.createFilter(sources.LessThan("cdecimal2", decimal1))
    }

    assert(parquetFilters.createFilter(sources.LessThan("cdecimal3", decimal)).isDefined)
    assertResult(None) {
      parquetFilters.createFilter(sources.LessThan("cdecimal3", decimal1))
    }
  }

  test("SPARK-6554: don't push down predicates which reference partition columns") {
    import testImplicits._

    withSQLConf(SQLConf.PARQUET_FILTER_PUSHDOWN_ENABLED.key -> "true") {
      withTempPath { dir =>
        val path = s"${dir.getCanonicalPath}/part=1"
        (1 to 3).map(i => (i, i.toString)).toDF("a", "b").write.parquet(path)

        // If the "part = 1" filter gets pushed down, this query will throw an exception since
        // "part" is not a valid column in the actual Parquet file
        checkAnswer(
          spark.read.parquet(dir.getCanonicalPath).filter("part = 1"),
          (1 to 3).map(i => Row(i, i.toString, 1)))
      }
    }
  }

  test("SPARK-10829: Filter combine partition key and attribute doesn't work in DataSource scan") {
    import testImplicits._

    withSQLConf(SQLConf.PARQUET_FILTER_PUSHDOWN_ENABLED.key -> "true") {
      withTempPath { dir =>
        val path = s"${dir.getCanonicalPath}/part=1"
        (1 to 3).map(i => (i, i.toString)).toDF("a", "b").write.parquet(path)

        // If the "part = 1" filter gets pushed down, this query will throw an exception since
        // "part" is not a valid column in the actual Parquet file
        checkAnswer(
          spark.read.parquet(dir.getCanonicalPath).filter("a > 0 and (part = 0 or a > 1)"),
          (2 to 3).map(i => Row(i, i.toString, 1)))
      }
    }
  }

  test("SPARK-12231: test the filter and empty project in partitioned DataSource scan") {
    import testImplicits._

    withSQLConf(SQLConf.PARQUET_FILTER_PUSHDOWN_ENABLED.key -> "true") {
      withTempPath { dir =>
        val path = s"${dir.getCanonicalPath}"
        (1 to 3).map(i => (i, i + 1, i + 2, i + 3)).toDF("a", "b", "c", "d").
          write.partitionBy("a").parquet(path)

        // The filter "a > 1 or b < 2" will not get pushed down, and the projection is empty,
        // this query will throw an exception since the project from combinedFilter expect
        // two projection while the
        val df1 = spark.read.parquet(dir.getCanonicalPath)

        assert(df1.filter("a > 1 or b < 2").count() == 2)
      }
    }
  }

  test("SPARK-12231: test the new projection in partitioned DataSource scan") {
    import testImplicits._

    withSQLConf(SQLConf.PARQUET_FILTER_PUSHDOWN_ENABLED.key -> "true") {
      withTempPath { dir =>
        val path = s"${dir.getCanonicalPath}"
        (1 to 3).map(i => (i, i + 1, i + 2, i + 3)).toDF("a", "b", "c", "d").
          write.partitionBy("a").parquet(path)

        // test the generate new projection case
        // when projects != partitionAndNormalColumnProjs

        val df1 = spark.read.parquet(dir.getCanonicalPath)

        checkAnswer(
          df1.filter("a > 1 or b > 2").orderBy("a").selectExpr("a", "b", "c", "d"),
          (2 to 3).map(i => Row(i, i + 1, i + 2, i + 3)))
      }
    }
  }


  test("Filter applied on merged Parquet schema with new column should work") {
    import testImplicits._
    withAllParquetReaders {
      withSQLConf(SQLConf.PARQUET_FILTER_PUSHDOWN_ENABLED.key -> "true",
        SQLConf.PARQUET_SCHEMA_MERGING_ENABLED.key -> "true") {
        withTempPath { dir =>
          val path1 = s"${dir.getCanonicalPath}/table1"
          (1 to 3).map(i => (i, i.toString)).toDF("a", "b").write.parquet(path1)
          val path2 = s"${dir.getCanonicalPath}/table2"
          (1 to 3).map(i => (i, i.toString)).toDF("c", "b").write.parquet(path2)

          // No matter "c = 1" gets pushed down or not, this query should work without exception.
          val df = spark.read.parquet(path1, path2).filter("c = 1").selectExpr("c", "b", "a")
          checkAnswer(
            df,
            Row(1, "1", null))

          val path3 = s"${dir.getCanonicalPath}/table3"
          val dfStruct = sparkContext.parallelize(Seq((1, 1))).toDF("a", "b")
          dfStruct.select(struct("a").as("s")).write.parquet(path3)

          val path4 = s"${dir.getCanonicalPath}/table4"
          val dfStruct2 = sparkContext.parallelize(Seq((1, 1))).toDF("c", "b")
          dfStruct2.select(struct("c").as("s")).write.parquet(path4)

          // No matter "s.c = 1" gets pushed down or not, this query should work without exception.
          val dfStruct3 = spark.read.parquet(path3, path4).filter("s.c = 1")
            .selectExpr("s")
          checkAnswer(dfStruct3, Row(Row(null, 1)))
        }
      }
    }
  }

  // The unsafe row RecordReader does not support row by row filtering so run it with it disabled.
  test("SPARK-11661 Still pushdown filters returned by unhandledFilters") {
    import testImplicits._
    withSQLConf(SQLConf.PARQUET_FILTER_PUSHDOWN_ENABLED.key -> "true",
      SQLConf.PARQUET_VECTORIZED_READER_ENABLED.key -> "false",
      ParquetInputFormat.RECORD_FILTERING_ENABLED -> "true") {
      withTempPath { dir =>
        val path = s"${dir.getCanonicalPath}/part=1"
        (1 to 3).map(i => (i, i.toString)).toDF("a", "b").write.parquet(path)
        val df = spark.read.parquet(path).filter("a = 2")

        // The result should be single row.
        // When a filter is pushed to Parquet, Parquet can apply it to every row.
        // So, we can check the number of rows returned from the Parquet
        // to make sure our filter pushdown work.
        assert(stripSparkFilter(df).count == 1)
      }
    }
  }

  test("SPARK-12218: 'Not' is included in Parquet filter pushdown") {
    import testImplicits._

    withSQLConf(SQLConf.PARQUET_FILTER_PUSHDOWN_ENABLED.key -> "true") {
      withTempPath { dir =>
        val path = s"${dir.getCanonicalPath}/table1"
        (1 to 5).map(i => (i, (i % 2).toString)).toDF("a", "b").write.parquet(path)

        checkAnswer(
          spark.read.parquet(path).where("not (a = 2) or not(b in ('1'))"),
          (1 to 5).map(i => Row(i, (i % 2).toString)))

        checkAnswer(
          spark.read.parquet(path).where("not (a = 2 and b in ('1'))"),
          (1 to 5).map(i => Row(i, (i % 2).toString)))
      }
    }
  }

  test("SPARK-12218 and SPARK-25559 Converting conjunctions into Parquet filter predicates") {
    val schema = StructType(Seq(
      StructField("a", IntegerType, nullable = false),
      StructField("b", StringType, nullable = true),
      StructField("c", DoubleType, nullable = true)
    ))

    val parquetSchema = new SparkToParquetSchemaConverter(conf).convert(schema)
    val parquetFilters = createParquetFilters(parquetSchema)
    assertResult(Some(and(
      lt(intColumn("a"), 10: Integer),
      gt(doubleColumn("c"), 1.5: java.lang.Double)))
    ) {
      parquetFilters.createFilter(
        sources.And(
          sources.LessThan("a", 10),
          sources.GreaterThan("c", 1.5D)))
    }

    // Testing when `canRemoveOneSideInAnd == true`
    // case sources.And(lhs, rhs) =>
    //   ...
    //     case (Some(lhsFilter), None) if canRemoveOneSideInAnd => Some(lhsFilter)
    assertResult(Some(lt(intColumn("a"), 10: Integer))) {
      parquetFilters.createFilter(
        sources.And(
          sources.LessThan("a", 10),
          sources.StringContains("b", "prefix")))
    }

    // Testing when `canRemoveOneSideInAnd == true`
    // case sources.And(lhs, rhs) =>
    //   ...
    //     case (None, Some(rhsFilter)) if canRemoveOneSideInAnd => Some(rhsFilter)
    assertResult(Some(lt(intColumn("a"), 10: Integer))) {
      parquetFilters.createFilter(
        sources.And(
          sources.StringContains("b", "prefix"),
          sources.LessThan("a", 10)))
    }

    // Testing complex And conditions
    assertResult(Some(
      FilterApi.and(lt(intColumn("a"), 10: Integer), gt(intColumn("a"), 5: Integer)))) {
      parquetFilters.createFilter(
        sources.And(
          sources.And(
            sources.LessThan("a", 10),
            sources.StringContains("b", "prefix")
          ),
          sources.GreaterThan("a", 5)))
    }

    // Testing complex And conditions
    assertResult(Some(
      FilterApi.and(gt(intColumn("a"), 5: Integer), lt(intColumn("a"), 10: Integer)))) {
      parquetFilters.createFilter(
        sources.And(
          sources.GreaterThan("a", 5),
          sources.And(
            sources.StringContains("b", "prefix"),
            sources.LessThan("a", 10)
          )))
    }

    // Testing
    // case sources.Not(pred) =>
    //   createFilterHelper(nameToParquetField, pred, canRemoveOneSideInAnd = false)
    //     .map(FilterApi.not)
    //
    // and
    //
    // Testing when `canRemoveOneSideInAnd == false`
    // case sources.And(lhs, rhs) =>
    //   ...
    //     case (Some(lhsFilter), None) if canRemoveOneSideInAnd => Some(lhsFilter)
    assertResult(None) {
      parquetFilters.createFilter(
        sources.Not(
          sources.And(
            sources.GreaterThan("a", 1),
            sources.StringContains("b", "prefix"))))
    }

    // Testing
    // case sources.Not(pred) =>
    //   createFilterHelper(nameToParquetField, pred, canRemoveOneSideInAnd = false)
    //     .map(FilterApi.not)
    //
    // and
    //
    // Testing when `canRemoveOneSideInAnd == false`
    // case sources.And(lhs, rhs) =>
    //   ...
    //     case (None, Some(rhsFilter)) if canRemoveOneSideInAnd => Some(rhsFilter)
    assertResult(None) {
      parquetFilters.createFilter(
        sources.Not(
          sources.And(
            sources.StringContains("b", "prefix"),
            sources.GreaterThan("a", 1))))
    }

    // Testing
    // case sources.Not(pred) =>
    //   createFilterHelper(nameToParquetField, pred, canRemoveOneSideInAnd = false)
    //     .map(FilterApi.not)
    //
    // and
    //
    // Testing passing `canRemoveOneSideInAnd = false` into
    // case sources.And(lhs, rhs) =>
    //   val lhsFilterOption = createFilterHelper(nameToParquetField, lhs, canRemoveOneSideInAnd)
    assertResult(None) {
      parquetFilters.createFilter(
        sources.Not(
          sources.And(
            sources.And(
              sources.GreaterThan("a", 1),
              sources.StringContains("b", "prefix")),
            sources.GreaterThan("a", 2))))
    }

    // Testing
    // case sources.Not(pred) =>
    //   createFilterHelper(nameToParquetField, pred, canRemoveOneSideInAnd = false)
    //     .map(FilterApi.not)
    //
    // and
    //
    // Testing passing `canRemoveOneSideInAnd = false` into
    // case sources.And(lhs, rhs) =>
    //   val rhsFilterOption = createFilterHelper(nameToParquetField, rhs, canRemoveOneSideInAnd)
    assertResult(None) {
      parquetFilters.createFilter(
        sources.Not(
          sources.And(
            sources.GreaterThan("a", 2),
            sources.And(
              sources.GreaterThan("a", 1),
              sources.StringContains("b", "prefix")))))
    }
  }

  test("SPARK-27699 Converting disjunctions into Parquet filter predicates") {
    val schema = StructType(Seq(
      StructField("a", IntegerType, nullable = false),
      StructField("b", StringType, nullable = true),
      StructField("c", DoubleType, nullable = true)
    ))

    val parquetSchema = new SparkToParquetSchemaConverter(conf).convert(schema)
    val parquetFilters = createParquetFilters(parquetSchema)
    // Testing
    // case sources.Or(lhs, rhs) =>
    //   ...
    //     lhsFilter <- createFilterHelper(nameToParquetField, lhs, canRemoveOneSideInAnd = true)
    assertResult(Some(
      FilterApi.or(gt(intColumn("a"), 1: Integer), gt(intColumn("a"), 2: Integer)))) {
      parquetFilters.createFilter(
        sources.Or(
          sources.And(
            sources.GreaterThan("a", 1),
            sources.StringContains("b", "prefix")),
          sources.GreaterThan("a", 2)))
    }

    // Testing
    // case sources.Or(lhs, rhs) =>
    //   ...
    //     rhsFilter <- createFilterHelper(nameToParquetField, rhs, canRemoveOneSideInAnd = true)
    assertResult(Some(
      FilterApi.or(gt(intColumn("a"), 2: Integer), gt(intColumn("a"), 1: Integer)))) {
      parquetFilters.createFilter(
        sources.Or(
          sources.GreaterThan("a", 2),
          sources.And(
            sources.GreaterThan("a", 1),
            sources.StringContains("b", "prefix"))))
    }

    // Testing
    // case sources.Or(lhs, rhs) =>
    //   ...
    //     lhsFilter <- createFilterHelper(nameToParquetField, lhs, canRemoveOneSideInAnd = true)
    //     rhsFilter <- createFilterHelper(nameToParquetField, rhs, canRemoveOneSideInAnd = true)
    assertResult(Some(
      FilterApi.or(gt(intColumn("a"), 1: Integer), lt(intColumn("a"), 0: Integer)))) {
      parquetFilters.createFilter(
        sources.Or(
          sources.And(
            sources.GreaterThan("a", 1),
            sources.StringContains("b", "prefix")),
          sources.And(
            sources.LessThan("a", 0),
            sources.StringContains("b", "foobar"))))
    }
  }

  test("SPARK-27698 Convertible Parquet filter predicates") {
    val schema = StructType(Seq(
      StructField("a", IntegerType, nullable = false),
      StructField("b", StringType, nullable = true),
      StructField("c", DoubleType, nullable = true)
    ))

    val parquetSchema = new SparkToParquetSchemaConverter(conf).convert(schema)
    val parquetFilters = createParquetFilters(parquetSchema)
    assertResult(Seq(sources.And(sources.LessThan("a", 10), sources.GreaterThan("c", 1.5D)))) {
      parquetFilters.convertibleFilters(
        Seq(sources.And(
          sources.LessThan("a", 10),
          sources.GreaterThan("c", 1.5D))))
    }

    assertResult(Seq(sources.LessThan("a", 10))) {
      parquetFilters.convertibleFilters(
        Seq(sources.And(
          sources.LessThan("a", 10),
          sources.StringContains("b", "prefix"))))
    }

    assertResult(Seq(sources.LessThan("a", 10))) {
      parquetFilters.convertibleFilters(
        Seq(sources.And(
          sources.StringContains("b", "prefix"),
          sources.LessThan("a", 10))))
    }

    // Testing complex And conditions
    assertResult(Seq(sources.And(sources.LessThan("a", 10), sources.GreaterThan("a", 5)))) {
      parquetFilters.convertibleFilters(
        Seq(sources.And(
          sources.And(
            sources.LessThan("a", 10),
            sources.StringContains("b", "prefix")
          ),
          sources.GreaterThan("a", 5))))
    }

    // Testing complex And conditions
    assertResult(Seq(sources.And(sources.GreaterThan("a", 5), sources.LessThan("a", 10)))) {
      parquetFilters.convertibleFilters(
        Seq(sources.And(
          sources.GreaterThan("a", 5),
          sources.And(
            sources.StringContains("b", "prefix"),
            sources.LessThan("a", 10)
          ))))
    }

    // Testing complex And conditions
    assertResult(Seq(sources.Or(sources.GreaterThan("a", 1), sources.GreaterThan("a", 2)))) {
      parquetFilters.convertibleFilters(
        Seq(sources.Or(
          sources.And(
            sources.GreaterThan("a", 1),
            sources.StringContains("b", "prefix")),
          sources.GreaterThan("a", 2))))
    }

    // Testing complex And/Or conditions, the And condition under Or condition can't be pushed down.
    assertResult(Seq(sources.And(sources.LessThan("a", 10),
      sources.Or(sources.GreaterThan("a", 1), sources.GreaterThan("a", 2))))) {
      parquetFilters.convertibleFilters(
        Seq(sources.And(
          sources.LessThan("a", 10),
          sources.Or(
            sources.And(
              sources.GreaterThan("a", 1),
              sources.StringContains("b", "prefix")),
            sources.GreaterThan("a", 2)))))
    }

    assertResult(Seq(sources.Or(sources.GreaterThan("a", 2), sources.GreaterThan("c", 1.1)))) {
      parquetFilters.convertibleFilters(
        Seq(sources.Or(
          sources.GreaterThan("a", 2),
          sources.And(
            sources.GreaterThan("c", 1.1),
            sources.StringContains("b", "prefix")))))
    }

    // Testing complex Not conditions.
    assertResult(Seq.empty) {
      parquetFilters.convertibleFilters(
        Seq(sources.Not(
          sources.And(
            sources.GreaterThan("a", 1),
            sources.StringContains("b", "prefix")))))
    }

    assertResult(Seq.empty) {
      parquetFilters.convertibleFilters(
        Seq(sources.Not(
          sources.And(
            sources.StringContains("b", "prefix"),
            sources.GreaterThan("a", 1)))))
    }

    assertResult(Seq.empty) {
      parquetFilters.convertibleFilters(
        Seq(sources.Not(
          sources.And(
            sources.And(
              sources.GreaterThan("a", 1),
              sources.StringContains("b", "prefix")),
            sources.GreaterThan("a", 2)))))
    }

    assertResult(Seq.empty) {
      parquetFilters.convertibleFilters(
        Seq(sources.Not(
          sources.And(
            sources.GreaterThan("a", 2),
            sources.And(
              sources.GreaterThan("a", 1),
              sources.StringContains("b", "prefix"))))))
    }
  }

  test("SPARK-16371 Do not push down filters when inner name and outer name are the same") {
    withParquetDataFrame((1 to 4).map(i => Tuple1(Tuple1(i)))) { implicit df =>
      // Here the schema becomes as below:
      //
      // root
      //  |-- _1: struct (nullable = true)
      //  |    |-- _1: integer (nullable = true)
      //
      // The inner column name, `_1` and outer column name `_1` are the same.
      // Obviously this should not push down filters because the outer column is struct.
      assert(df.filter("_1 IS NOT NULL").count() === 4)
    }
  }

  test("Filters should be pushed down for vectorized Parquet reader at row group level") {
    import testImplicits._

    withSQLConf(SQLConf.PARQUET_VECTORIZED_READER_ENABLED.key -> "true",
        SQLConf.WHOLESTAGE_CODEGEN_ENABLED.key -> "false") {
      withTempPath { dir =>
        val path = s"${dir.getCanonicalPath}/table"
        (1 to 1024).map(i => (101, i)).toDF("a", "b").write.parquet(path)

        Seq(("true", (x: Integer) => x == 0), ("false", (x: Integer) => x > 0))
          .foreach { case (push, func) =>
            withSQLConf(SQLConf.PARQUET_FILTER_PUSHDOWN_ENABLED.key -> push) {
              val accu = new NumRowGroupsAcc
              sparkContext.register(accu)

            val df = spark.read.parquet(path).filter("a < 100")
            df.foreachPartition((it: Iterator[Row]) => it.foreach(v => accu.add(0)))

              assert(func(accu.value))
              AccumulatorContext.remove(accu.id)
            }
          }
      }
    }
  }

  test("SPARK-17213: Broken Parquet filter push-down for string columns") {
    withAllParquetReaders {
      withTempPath { dir =>
        import testImplicits._

        val path = dir.getCanonicalPath
        // scalastyle:off nonascii
        Seq("a", "é").toDF("name").write.parquet(path)
        // scalastyle:on nonascii

        assert(spark.read.parquet(path).where("name > 'a'").count() == 1)
        assert(spark.read.parquet(path).where("name >= 'a'").count() == 2)

        // scalastyle:off nonascii
        assert(spark.read.parquet(path).where("name < 'é'").count() == 1)
        assert(spark.read.parquet(path).where("name <= 'é'").count() == 2)
        // scalastyle:on nonascii
      }
    }
  }

<<<<<<< HEAD
  test("SPARK-20364: Predicate pushdown for columns with a '.' in them") {
=======
  test("SPARK-31026: Parquet predicate pushdown for fields having dots in the names") {
>>>>>>> 74c910af
    import testImplicits._

    withAllParquetReaders {
      withSQLConf(
          SQLConf.PARQUET_FILTER_PUSHDOWN_ENABLED.key -> true.toString,
          SQLConf.SUPPORT_QUOTED_REGEX_COLUMN_NAME.key -> "false") {
        withTempPath { path =>
          Seq(Some(1), None).toDF("col.dots").write.parquet(path.getAbsolutePath)
          assert(spark.read.parquet(path.getAbsolutePath).where("`col.dots` > 0").count() == 1)
        }

        withTempPath { path =>
          Seq(Some(1L), None).toDF("col.dots").write.parquet(path.getAbsolutePath)
          assert(spark.read.parquet(path.getAbsolutePath).where("`col.dots` >= 1L").count() == 1)
        }

        withTempPath { path =>
          Seq(Some(1.0F), None).toDF("col.dots").write.parquet(path.getAbsolutePath)
          assert(spark.read.parquet(path.getAbsolutePath).where("`col.dots` < 2.0").count() == 1)
        }

        withTempPath { path =>
          Seq(Some(1.0D), None).toDF("col.dots").write.parquet(path.getAbsolutePath)
          assert(spark.read.parquet(path.getAbsolutePath).where("`col.dots` <= 1.0D").count() == 1)
        }

        withTempPath { path =>
          Seq(true, false).toDF("col.dots").write.parquet(path.getAbsolutePath)
          assert(spark.read.parquet(path.getAbsolutePath).where("`col.dots` == true").count() == 1)
        }

        withTempPath { path =>
          Seq("apple", null).toDF("col.dots").write.parquet(path.getAbsolutePath)
          assert(
            spark.read.parquet(path.getAbsolutePath).where("`col.dots` IS NOT NULL").count() == 1)
        }
      }
    }

    withSQLConf(SQLConf.PARQUET_VECTORIZED_READER_ENABLED.key -> false.toString) {
      withTempPath { path =>
        Seq("apple", null).toDF("col.dots").write.parquet(path.getAbsolutePath)
        // This checks record-by-record filtering in Parquet's filter2.
        val num = stripSparkFilter(
          spark.read.parquet(path.getAbsolutePath).where("`col.dots` IS NULL")).count()
        assert(num == 1)
      }

      withSQLConf(
          // Makes sure disabling 'spark.sql.parquet.recordFilter' still enables
          // row group level filtering.
          SQLConf.PARQUET_RECORD_FILTER_ENABLED.key -> "false",
          SQLConf.PARQUET_FILTER_PUSHDOWN_ENABLED.key -> "true") {

        withTempPath { path =>
          val data = (1 to 1024)
          data.toDF("col.dots").coalesce(1)
            .write.option("parquet.block.size", 512)
            .parquet(path.getAbsolutePath)
          val df = spark.read.parquet(path.getAbsolutePath).filter("`col.dots` == 500")
          // Here, we strip the Spark side filter and check the actual results from Parquet.
          val actual = stripSparkFilter(df).collect().length
          // Since those are filtered at row group level, the result count should be less
          // than the total length but should not be a single record.
          // Note that, if record level filtering is enabled, it should be a single record.
          // If no filter is pushed down to Parquet, it should be the total length of data.
          assert(actual > 1 && actual < data.length)
        }
      }
    }
  }

  test("Filters should be pushed down for Parquet readers at row group level") {
    import testImplicits._

    withSQLConf(
      // Makes sure disabling 'spark.sql.parquet.recordFilter' still enables
      // row group level filtering.
      SQLConf.PARQUET_RECORD_FILTER_ENABLED.key -> "false",
      SQLConf.PARQUET_FILTER_PUSHDOWN_ENABLED.key -> "true",
      SQLConf.PARQUET_VECTORIZED_READER_ENABLED.key -> "false") {
      withTempPath { path =>
        val data = (1 to 1024)
        data.toDF("a").coalesce(1)
          .write.option("parquet.block.size", 512)
          .parquet(path.getAbsolutePath)
        val df = spark.read.parquet(path.getAbsolutePath).filter("a == 500")
        // Here, we strip the Spark side filter and check the actual results from Parquet.
        val actual = stripSparkFilter(df).collect().length
        // Since those are filtered at row group level, the result count should be less
        // than the total length but should not be a single record.
        // Note that, if record level filtering is enabled, it should be a single record.
        // If no filter is pushed down to Parquet, it should be the total length of data.
        assert(actual > 1 && actual < data.length)
      }
    }
  }

  test("SPARK-23852: Broken Parquet push-down for partially-written stats") {
    withSQLConf(SQLConf.PARQUET_FILTER_PUSHDOWN_ENABLED.key -> "true") {
      // parquet-1217.parquet contains a single column with values -1, 0, 1, 2 and null.
      // The row-group statistics include null counts, but not min and max values, which
      // triggers PARQUET-1217.
      val df = readResourceParquetFile("test-data/parquet-1217.parquet")

      // Will return 0 rows if PARQUET-1217 is not fixed.
      assert(df.where("col > 0").count() === 2)
    }
  }

  test("filter pushdown - StringStartsWith") {
    withParquetDataFrame((1 to 4).map(i => Tuple1(i + "str" + i))) { implicit df =>
      checkFilterPredicate(
        '_1.startsWith("").asInstanceOf[Predicate],
        classOf[UserDefinedByInstance[_, _]],
        Seq("1str1", "2str2", "3str3", "4str4").map(Row(_)))

      Seq("2", "2s", "2st", "2str", "2str2").foreach { prefix =>
        checkFilterPredicate(
          '_1.startsWith(prefix).asInstanceOf[Predicate],
          classOf[UserDefinedByInstance[_, _]],
          "2str2")
      }

      Seq("2S", "null", "2str22").foreach { prefix =>
        checkFilterPredicate(
          '_1.startsWith(prefix).asInstanceOf[Predicate],
          classOf[UserDefinedByInstance[_, _]],
          Seq.empty[Row])
      }

      checkFilterPredicate(
        !'_1.startsWith("").asInstanceOf[Predicate],
        classOf[Operators.Not],
        Seq().map(Row(_)))

      Seq("2", "2s", "2st", "2str", "2str2").foreach { prefix =>
        checkFilterPredicate(
          !'_1.startsWith(prefix).asInstanceOf[Predicate],
          classOf[Operators.Not],
          Seq("1str1", "3str3", "4str4").map(Row(_)))
      }

      Seq("2S", "null", "2str22").foreach { prefix =>
        checkFilterPredicate(
          !'_1.startsWith(prefix).asInstanceOf[Predicate],
          classOf[Operators.Not],
          Seq("1str1", "2str2", "3str3", "4str4").map(Row(_)))
      }

      val schema = new SparkToParquetSchemaConverter(conf).convert(df.schema)
      assertResult(None) {
        createParquetFilters(schema).createFilter(sources.StringStartsWith("_1", null))
      }
    }

    // SPARK-28371: make sure filter is null-safe.
    withParquetDataFrame(Seq(Tuple1[String](null))) { implicit df =>
      checkFilterPredicate(
        '_1.startsWith("blah").asInstanceOf[Predicate],
        classOf[UserDefinedByInstance[_, _]],
        Seq.empty[Row])
    }

    import testImplicits._
    // Test canDrop() has taken effect
    testStringStartsWith(spark.range(1024).map(_.toString).toDF(), "value like 'a%'")
    // Test inverseCanDrop() has taken effect
    testStringStartsWith(spark.range(1024).map(c => "100").toDF(), "value not like '10%'")
  }

  test("SPARK-17091: Convert IN predicate to Parquet filter push-down") {
    val schema = StructType(Seq(
      StructField("a", IntegerType, nullable = false)
    ))

    val parquetSchema = new SparkToParquetSchemaConverter(conf).convert(schema)
<<<<<<< HEAD

    assertResult(Some(FilterApi.userDefined(intColumn("a"), SetInFilter[Integer](Set(null))))) {
      parquetFilters.createFilter(parquetSchema, sources.In("a", Array(null)))
    }

    assertResult(Some(FilterApi.userDefined(intColumn("a"), SetInFilter[Integer](Set(10))))) {
      parquetFilters.createFilter(parquetSchema, sources.In("a", Array(10)))
    }

    // Remove duplicates
    assertResult(Some(FilterApi.userDefined(intColumn("a"), SetInFilter[Integer](Set(10))))) {
      parquetFilters.createFilter(parquetSchema, sources.In("a", Array(10, 10)))
    }

    assertResult(Some(
      FilterApi.userDefined(intColumn("a"), SetInFilter[Integer](Set(10, 20, 30))))) {
      parquetFilters.createFilter(parquetSchema, sources.In("a", Array(10, 20, 30)))
    }

=======
    val parquetFilters = createParquetFilters(parquetSchema)
    assertResult(Some(FilterApi.eq(intColumn("a"), null: Integer))) {
      parquetFilters.createFilter(sources.In("a", Array(null)))
    }

    assertResult(Some(FilterApi.eq(intColumn("a"), 10: Integer))) {
      parquetFilters.createFilter(sources.In("a", Array(10)))
    }

    // Remove duplicates
    assertResult(Some(FilterApi.eq(intColumn("a"), 10: Integer))) {
      parquetFilters.createFilter(sources.In("a", Array(10, 10)))
    }

    assertResult(Some(or(or(
      FilterApi.eq(intColumn("a"), 10: Integer),
      FilterApi.eq(intColumn("a"), 20: Integer)),
      FilterApi.eq(intColumn("a"), 30: Integer)))
    ) {
      parquetFilters.createFilter(sources.In("a", Array(10, 20, 30)))
    }

    assert(parquetFilters.createFilter(sources.In("a",
      Range(0, conf.parquetFilterPushDownInFilterThreshold).toArray)).isDefined)
    assert(parquetFilters.createFilter(sources.In("a",
      Range(0, conf.parquetFilterPushDownInFilterThreshold + 1).toArray)).isEmpty)

>>>>>>> 74c910af
    import testImplicits._
    withTempPath { path =>
      val data = 0 to 1024
      data.toDF("a").selectExpr("if (a = 1024, null, a) AS a") // convert 1024 to null
        .coalesce(1).write.option("parquet.block.size", 512)
        .parquet(path.getAbsolutePath)
      val df = spark.read.parquet(path.getAbsolutePath)
      Seq(true, false).foreach { pushEnabled =>
        withSQLConf(
          SQLConf.PARQUET_FILTER_PUSHDOWN_ENABLED.key -> pushEnabled.toString) {
          Seq(1, 5, 10, 11).foreach { count =>
            val filter = s"a in(${Range(0, count).mkString(",")})"
            assert(df.where(filter).count() === count)
            val actual = stripSparkFilter(df.where(filter)).collect().length
            if (pushEnabled) {
              assert(actual > 1 && actual < data.length)
            } else {
              assert(actual === data.length)
            }
          }
          assert(df.where("a in(null)").count() === 0)
          assert(df.where("a = null").count() === 0)
          assert(df.where("a is null").count() === 1)
        }
      }
    }
  }

  test("SPARK-25207: Case-insensitive field resolution for pushdown when reading parquet") {
    def testCaseInsensitiveResolution(
        schema: StructType,
        expected: FilterPredicate,
        filter: sources.Filter): Unit = {
      val parquetSchema = new SparkToParquetSchemaConverter(conf).convert(schema)
      val caseSensitiveParquetFilters =
        createParquetFilters(parquetSchema, caseSensitive = Some(true))
      val caseInsensitiveParquetFilters =
        createParquetFilters(parquetSchema, caseSensitive = Some(false))
      assertResult(Some(expected)) {
        caseInsensitiveParquetFilters.createFilter(filter)
      }
      assertResult(None) {
        caseSensitiveParquetFilters.createFilter(filter)
      }
    }

    val schema = StructType(Seq(StructField("cint", IntegerType)))

    testCaseInsensitiveResolution(
      schema, FilterApi.eq(intColumn("cint"), null.asInstanceOf[Integer]), sources.IsNull("CINT"))

    testCaseInsensitiveResolution(
      schema,
      FilterApi.notEq(intColumn("cint"), null.asInstanceOf[Integer]),
      sources.IsNotNull("CINT"))

    testCaseInsensitiveResolution(
      schema, FilterApi.eq(intColumn("cint"), 1000: Integer), sources.EqualTo("CINT", 1000))

    testCaseInsensitiveResolution(
      schema,
      FilterApi.notEq(intColumn("cint"), 1000: Integer),
      sources.Not(sources.EqualTo("CINT", 1000)))

    testCaseInsensitiveResolution(
      schema, FilterApi.eq(intColumn("cint"), 1000: Integer), sources.EqualNullSafe("CINT", 1000))

    testCaseInsensitiveResolution(
      schema,
      FilterApi.notEq(intColumn("cint"), 1000: Integer),
      sources.Not(sources.EqualNullSafe("CINT", 1000)))

    testCaseInsensitiveResolution(
      schema,
      FilterApi.lt(intColumn("cint"), 1000: Integer), sources.LessThan("CINT", 1000))

    testCaseInsensitiveResolution(
      schema,
      FilterApi.ltEq(intColumn("cint"), 1000: Integer),
      sources.LessThanOrEqual("CINT", 1000))

    testCaseInsensitiveResolution(
      schema, FilterApi.gt(intColumn("cint"), 1000: Integer), sources.GreaterThan("CINT", 1000))

    testCaseInsensitiveResolution(
      schema,
      FilterApi.gtEq(intColumn("cint"), 1000: Integer),
      sources.GreaterThanOrEqual("CINT", 1000))

    testCaseInsensitiveResolution(
      schema,
      FilterApi.userDefined(intColumn("cint"), SetInFilter[Integer](Set(10, 20))),
      sources.In("CINT", Array(10, 20)))

    val dupFieldSchema = StructType(
      Seq(StructField("cint", IntegerType), StructField("cINT", IntegerType)))
    val dupParquetSchema = new SparkToParquetSchemaConverter(conf).convert(dupFieldSchema)
    val dupCaseInsensitiveParquetFilters =
      createParquetFilters(dupParquetSchema, caseSensitive = Some(false))
    assertResult(None) {
      dupCaseInsensitiveParquetFilters.createFilter(sources.EqualTo("CINT", 1000))
    }
  }

  test("SPARK-25207: exception when duplicate fields in case-insensitive mode") {
    withTempPath { dir =>
      val count = 10
      val tableName = "spark_25207"
      val tableDir = dir.getAbsoluteFile + "/table"
      withTable(tableName) {
        withSQLConf(SQLConf.CASE_SENSITIVE.key -> "true") {
          spark.range(count).selectExpr("id as A", "id as B", "id as b")
            .write.mode("overwrite").parquet(tableDir)
        }
        sql(
          s"""
             |CREATE TABLE $tableName (A LONG, B LONG) USING PARQUET LOCATION '$tableDir'
           """.stripMargin)

        withSQLConf(SQLConf.CASE_SENSITIVE.key -> "false") {
          val e = intercept[SparkException] {
            sql(s"select a from $tableName where b > 0").collect()
          }
          assert(e.getCause.isInstanceOf[RuntimeException] && e.getCause.getMessage.contains(
            """Found duplicate field(s) "B": [B, b] in case-insensitive mode"""))
        }

        withSQLConf(SQLConf.CASE_SENSITIVE.key -> "true") {
          checkAnswer(sql(s"select A from $tableName where B > 0"), (1 until count).map(Row(_)))
        }
      }
    }
  }

  test("SPARK-30826: case insensitivity of StringStartsWith attribute") {
    import testImplicits._
    withSQLConf(SQLConf.CASE_SENSITIVE.key -> "false") {
      withTable("t1") {
        withTempPath { dir =>
          val path = dir.toURI.toString
          Seq("42").toDF("COL").write.parquet(path)
          spark.sql(
            s"""
               |CREATE TABLE t1 (col STRING)
               |USING parquet
               |OPTIONS (path '$path')
           """.stripMargin)
          checkAnswer(
            spark.sql("SELECT * FROM t1 WHERE col LIKE '4%'"),
            Row("42"))
        }
      }
    }
  }
}

class ParquetV1FilterSuite extends ParquetFilterSuite {
  override protected def sparkConf: SparkConf =
    super
      .sparkConf
      .set(SQLConf.USE_V1_SOURCE_LIST, "parquet")

  override def checkFilterPredicate(
      df: DataFrame,
      predicate: Predicate,
      filterClass: Class[_ <: FilterPredicate],
      checker: (DataFrame, Seq[Row]) => Unit,
      expected: Seq[Row]): Unit = {
    val output = predicate.collect { case a: Attribute => a }.distinct

    Seq(("parquet", true), ("", false)).foreach { case (pushdownDsList, nestedPredicatePushdown) =>
      withSQLConf(
        SQLConf.PARQUET_FILTER_PUSHDOWN_ENABLED.key -> "true",
        SQLConf.PARQUET_FILTER_PUSHDOWN_DATE_ENABLED.key -> "true",
        SQLConf.PARQUET_FILTER_PUSHDOWN_TIMESTAMP_ENABLED.key -> "true",
        SQLConf.PARQUET_FILTER_PUSHDOWN_DECIMAL_ENABLED.key -> "true",
        SQLConf.PARQUET_FILTER_PUSHDOWN_STRING_STARTSWITH_ENABLED.key -> "true",
        // Disable adding filters from constraints because it adds, for instance,
        // is-not-null to pushed filters, which makes it hard to test if the pushed
        // filter is expected or not (this had to be fixed with SPARK-13495).
        SQLConf.OPTIMIZER_EXCLUDED_RULES.key -> InferFiltersFromConstraints.ruleName,
        SQLConf.PARQUET_VECTORIZED_READER_ENABLED.key -> "false",
        SQLConf.NESTED_PREDICATE_PUSHDOWN_FILE_SOURCE_LIST.key -> pushdownDsList) {
        val query = df
          .select(output.map(e => Column(e)): _*)
          .where(Column(predicate))

        val nestedOrAttributes = predicate.collectFirst {
          case g: GetStructField => g
          case a: Attribute => a
        }
        assert(nestedOrAttributes.isDefined, "No GetStructField nor Attribute is detected.")

        val parsed = parseColumnPath(
          PushableColumnAndNestedColumn.unapply(nestedOrAttributes.get).get)

        val containsNestedColumnOrDot = parsed.length > 1 || parsed(0).contains(".")

        var maybeRelation: Option[HadoopFsRelation] = None
        val maybeAnalyzedPredicate = query.queryExecution.optimizedPlan.collect {
          case PhysicalOperation(_, filters,
          LogicalRelation(relation: HadoopFsRelation, _, _, _)) =>
            maybeRelation = Some(relation)
            filters
        }.flatten.reduceLeftOption(_ && _)
        assert(maybeAnalyzedPredicate.isDefined, "No filter is analyzed from the given query")

        val (_, selectedFilters, _) =
          DataSourceStrategy.selectFilters(maybeRelation.get, maybeAnalyzedPredicate.toSeq)
        // If predicates contains nested column or dot, we push down the predicates only if
        // "parquet" is in `NESTED_PREDICATE_PUSHDOWN_V1_SOURCE_LIST`.
        if (nestedPredicatePushdown || !containsNestedColumnOrDot) {
          assert(selectedFilters.nonEmpty, "No filter is pushed down")
          val schema = new SparkToParquetSchemaConverter(conf).convert(df.schema)
          val parquetFilters = createParquetFilters(schema)
          // In this test suite, all the simple predicates are convertible here.
          assert(parquetFilters.convertibleFilters(selectedFilters) === selectedFilters)
          val pushedParquetFilters = selectedFilters.map { pred =>
            val maybeFilter = parquetFilters.createFilter(pred)
            assert(maybeFilter.isDefined, s"Couldn't generate filter predicate for $pred")
            maybeFilter.get
          }
          // Doesn't bother checking type parameters here (e.g. `Eq[Integer]`)
          assert(pushedParquetFilters.exists(_.getClass === filterClass),
            s"${pushedParquetFilters.map(_.getClass).toList} did not contain ${filterClass}.")

          checker(stripSparkFilter(query), expected)
        } else {
          assert(selectedFilters.isEmpty, "There is filter pushed down")
        }
      }
    }
  }
}

class ParquetV2FilterSuite extends ParquetFilterSuite {
  // TODO: enable Parquet V2 write path after file source V2 writers are workable.
  override protected def sparkConf: SparkConf =
    super
      .sparkConf
      .set(SQLConf.USE_V1_SOURCE_LIST, "")

  override def checkFilterPredicate(
      df: DataFrame,
      predicate: Predicate,
      filterClass: Class[_ <: FilterPredicate],
      checker: (DataFrame, Seq[Row]) => Unit,
      expected: Seq[Row]): Unit = {
    val output = predicate.collect { case a: Attribute => a }.distinct

    withSQLConf(
      SQLConf.PARQUET_FILTER_PUSHDOWN_ENABLED.key -> "true",
      SQLConf.PARQUET_FILTER_PUSHDOWN_DATE_ENABLED.key -> "true",
      SQLConf.PARQUET_FILTER_PUSHDOWN_TIMESTAMP_ENABLED.key -> "true",
      SQLConf.PARQUET_FILTER_PUSHDOWN_DECIMAL_ENABLED.key -> "true",
      SQLConf.PARQUET_FILTER_PUSHDOWN_STRING_STARTSWITH_ENABLED.key -> "true",
      // Disable adding filters from constraints because it adds, for instance,
      // is-not-null to pushed filters, which makes it hard to test if the pushed
      // filter is expected or not (this had to be fixed with SPARK-13495).
      SQLConf.OPTIMIZER_EXCLUDED_RULES.key -> InferFiltersFromConstraints.ruleName,
      SQLConf.PARQUET_VECTORIZED_READER_ENABLED.key -> "false") {
      val query = df
        .select(output.map(e => Column(e)): _*)
        .where(Column(predicate))

      query.queryExecution.optimizedPlan.collectFirst {
        case PhysicalOperation(_, filters,
            DataSourceV2ScanRelation(_, scan: ParquetScan, _)) =>
          assert(filters.nonEmpty, "No filter is analyzed from the given query")
          val sourceFilters = filters.flatMap(DataSourceStrategy.translateFilter(_, true)).toArray
          val pushedFilters = scan.pushedFilters
          assert(pushedFilters.nonEmpty, "No filter is pushed down")
          val schema = new SparkToParquetSchemaConverter(conf).convert(df.schema)
          val parquetFilters = createParquetFilters(schema)
          // In this test suite, all the simple predicates are convertible here.
          assert(parquetFilters.convertibleFilters(sourceFilters) === pushedFilters)
          val pushedParquetFilters = pushedFilters.map { pred =>
            val maybeFilter = parquetFilters.createFilter(pred)
            assert(maybeFilter.isDefined, s"Couldn't generate filter predicate for $pred")
            maybeFilter.get
          }
          // Doesn't bother checking type parameters here (e.g. `Eq[Integer]`)
          assert(pushedParquetFilters.exists(_.getClass === filterClass),
            s"${pushedParquetFilters.map(_.getClass).toList} did not contain ${filterClass}.")

          checker(stripSparkFilter(query), expected)

        case _ =>
          throw new AnalysisException("Can not match ParquetTable in the query.")
      }
    }
  }
}

class NumRowGroupsAcc extends AccumulatorV2[Integer, Integer] {
  private var _sum = 0

  override def isZero: Boolean = _sum == 0

  override def copy(): AccumulatorV2[Integer, Integer] = {
    val acc = new NumRowGroupsAcc()
    acc._sum = _sum
    acc
  }

  override def reset(): Unit = _sum = 0

  override def add(v: Integer): Unit = _sum += v

  override def merge(other: AccumulatorV2[Integer, Integer]): Unit = other match {
    case a: NumRowGroupsAcc => _sum += a._sum
    case _ => throw new UnsupportedOperationException(
      s"Cannot merge ${this.getClass.getName} with ${other.getClass.getName}")
  }

  override def value: Integer = _sum
}<|MERGE_RESOLUTION|>--- conflicted
+++ resolved
@@ -28,11 +28,7 @@
 import org.apache.parquet.filter2.predicate.{FilterApi, FilterPredicate, Operators}
 import org.apache.parquet.filter2.predicate.FilterApi._
 import org.apache.parquet.filter2.predicate.Operators.{Column => _, _}
-<<<<<<< HEAD
-import org.apache.parquet.hadoop.ParquetInputFormat
-=======
 import org.apache.parquet.schema.MessageType
->>>>>>> 74c910af
 
 import org.apache.spark.{SparkConf, SparkException}
 import org.apache.spark.sql._
@@ -71,17 +67,10 @@
  */
 abstract class ParquetFilterSuite extends QueryTest with ParquetTest with SharedSparkSession {
 
-<<<<<<< HEAD
-  import ParquetColumns._
-
-  private lazy val parquetFilters =
-    new ParquetFilters(conf.parquetFilterPushDownDate, conf.parquetFilterPushDownTimestamp,
-=======
   protected def createParquetFilters(
       schema: MessageType,
       caseSensitive: Option[Boolean] = None): ParquetFilters =
     new ParquetFilters(schema, conf.parquetFilterPushDownDate, conf.parquetFilterPushDownTimestamp,
->>>>>>> 74c910af
       conf.parquetFilterPushDownDecimal, conf.parquetFilterPushDownStringStartWith,
       conf.parquetFilterPushDownInFilterThreshold,
       caseSensitive.getOrElse(conf.caseSensitiveAnalysis))
@@ -105,48 +94,7 @@
       predicate: Predicate,
       filterClass: Class[_ <: FilterPredicate],
       checker: (DataFrame, Seq[Row]) => Unit,
-<<<<<<< HEAD
-      expected: Seq[Row]): Unit = {
-    val output = predicate.collect { case a: Attribute => a }.distinct
-
-    withSQLConf(
-      SQLConf.PARQUET_FILTER_PUSHDOWN_ENABLED.key -> "true",
-      SQLConf.PARQUET_FILTER_PUSHDOWN_DATE_ENABLED.key -> "true",
-      ParquetInputFormat.RECORD_FILTERING_ENABLED -> "true",
-      SQLConf.PARQUET_FILTER_PUSHDOWN_TIMESTAMP_ENABLED.key -> "true",
-      SQLConf.PARQUET_FILTER_PUSHDOWN_DECIMAL_ENABLED.key -> "true",
-      SQLConf.PARQUET_FILTER_PUSHDOWN_STRING_STARTSWITH_ENABLED.key -> "true",
-      SQLConf.PARQUET_VECTORIZED_READER_ENABLED.key -> "false") {
-        val query = df
-          .select(output.map(e => Column(e)): _*)
-          .where(Column(predicate))
-
-        var maybeRelation: Option[HadoopFsRelation] = None
-        val maybeAnalyzedPredicate = query.queryExecution.optimizedPlan.collect {
-          case PhysicalOperation(_, filters,
-                                 LogicalRelation(relation: HadoopFsRelation, _, _, _)) =>
-            maybeRelation = Some(relation)
-            filters
-        }.flatten.reduceLeftOption(_ && _)
-        assert(maybeAnalyzedPredicate.isDefined, "No filter is analyzed from the given query")
-
-        val (_, selectedFilters, _) =
-          DataSourceStrategy.selectFilters(maybeRelation.get, maybeAnalyzedPredicate.toSeq)
-        assert(selectedFilters.nonEmpty, "No filter is pushed down")
-
-        selectedFilters.foreach { pred =>
-          val maybeFilter = parquetFilters.createFilter(
-            new SparkToParquetSchemaConverter(conf).convert(df.schema), pred)
-          assert(maybeFilter.isDefined, s"Couldn't generate filter predicate for $pred")
-          // Doesn't bother checking type parameters here (e.g. `Eq[Integer]`)
-          maybeFilter.exists(_.getClass === filterClass)
-        }
-        checker(stripSparkFilter(query), expected)
-    }
-  }
-=======
       expected: Seq[Row]): Unit
->>>>>>> 74c910af
 
   private def checkFilterPredicate
       (predicate: Predicate, filterClass: Class[_ <: FilterPredicate], expected: Seq[Row])
@@ -1319,11 +1267,7 @@
     }
   }
 
-<<<<<<< HEAD
-  test("SPARK-20364: Predicate pushdown for columns with a '.' in them") {
-=======
   test("SPARK-31026: Parquet predicate pushdown for fields having dots in the names") {
->>>>>>> 74c910af
     import testImplicits._
 
     withAllParquetReaders {
@@ -1501,27 +1445,6 @@
     ))
 
     val parquetSchema = new SparkToParquetSchemaConverter(conf).convert(schema)
-<<<<<<< HEAD
-
-    assertResult(Some(FilterApi.userDefined(intColumn("a"), SetInFilter[Integer](Set(null))))) {
-      parquetFilters.createFilter(parquetSchema, sources.In("a", Array(null)))
-    }
-
-    assertResult(Some(FilterApi.userDefined(intColumn("a"), SetInFilter[Integer](Set(10))))) {
-      parquetFilters.createFilter(parquetSchema, sources.In("a", Array(10)))
-    }
-
-    // Remove duplicates
-    assertResult(Some(FilterApi.userDefined(intColumn("a"), SetInFilter[Integer](Set(10))))) {
-      parquetFilters.createFilter(parquetSchema, sources.In("a", Array(10, 10)))
-    }
-
-    assertResult(Some(
-      FilterApi.userDefined(intColumn("a"), SetInFilter[Integer](Set(10, 20, 30))))) {
-      parquetFilters.createFilter(parquetSchema, sources.In("a", Array(10, 20, 30)))
-    }
-
-=======
     val parquetFilters = createParquetFilters(parquetSchema)
     assertResult(Some(FilterApi.eq(intColumn("a"), null: Integer))) {
       parquetFilters.createFilter(sources.In("a", Array(null)))
@@ -1549,7 +1472,6 @@
     assert(parquetFilters.createFilter(sources.In("a",
       Range(0, conf.parquetFilterPushDownInFilterThreshold + 1).toArray)).isEmpty)
 
->>>>>>> 74c910af
     import testImplicits._
     withTempPath { path =>
       val data = 0 to 1024
