--- conflicted
+++ resolved
@@ -518,11 +518,8 @@
     withTable(testTableName) {
       withTempPath { output =>
         Seq("foo").toDS().write.text(output.getCanonicalPath)
-<<<<<<< HEAD
-        Seq("bar").toDS().write.mode("append").parquet(output.getCanonicalPath)
-=======
+        //TODO(jcasale): this is .parquet() in original palantir/spark -- investigate
         Seq("bar").toDS().write.mode("append").orc(output.getCanonicalPath)
->>>>>>> 74c910af
         val df = spark.readStream.option("pathGlobFilter", "*.txt")
           .format("text").load(output.getCanonicalPath)
         val query = df.writeStream.format("memory").queryName(testTableName).start()
@@ -536,8 +533,6 @@
     }
   }
 
-<<<<<<< HEAD
-=======
   test("SPARK-31935: Hadoop file system config should be effective in data source options") {
     withTempDir { dir =>
       val path = dir.getCanonicalPath
@@ -550,7 +545,6 @@
     }
   }
 
->>>>>>> 74c910af
   test("read from textfile") {
     withTempDirs { case (src, tmp) =>
       val textStream = spark.readStream.textFile(src.getCanonicalPath)
