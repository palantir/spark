--- conflicted
+++ resolved
@@ -26,11 +26,7 @@
 import org.scalatest.concurrent.PatienceConfiguration.Timeout
 
 import org.apache.spark.internal.Logging
-<<<<<<< HEAD
-import org.apache.spark.sql.DataFrame
-=======
 import org.apache.spark.sql.{DataFrame, Dataset}
->>>>>>> 6d2379b3
 import org.apache.spark.sql.types.StructType
 import org.apache.spark.SparkException
 import org.apache.spark.sql.execution.streaming._
@@ -181,7 +177,6 @@
         super.getBatch(start, end)
       }
     }
-<<<<<<< HEAD
 
     // This is to make sure thatquery waits for manual clock to be 600 first time there is data
     val mapped = inputData.toDS().as[Long].map { x =>
@@ -212,38 +207,6 @@
       AssertOnQuery(_.status.message === "Waiting for next trigger"),
       AssertOnQuery(_.recentProgress.count(_.numInputRows > 0) === 0),
 
-=======
-
-    // This is to make sure thatquery waits for manual clock to be 600 first time there is data
-    val mapped = inputData.toDS().as[Long].map { x =>
-      clock.waitTillTime(1100)
-      10 / x
-    }.agg(count("*")).as[Long]
-
-    case class AssertStreamExecThreadToWaitForClock()
-      extends AssertOnQuery(q => {
-        eventually(Timeout(streamingTimeout)) {
-          if (q.exception.isEmpty) {
-            assert(clock.asInstanceOf[StreamManualClock].isStreamWaitingAt(clock.getTimeMillis))
-          }
-        }
-        if (q.exception.isDefined) {
-          throw q.exception.get
-        }
-        true
-      }, "")
-
-    var lastProgressBeforeStop: StreamingQueryProgress = null
-
-    testStream(mapped, OutputMode.Complete)(
-      StartStream(ProcessingTime(100), triggerClock = clock),
-      AssertStreamExecThreadToWaitForClock(),
-      AssertOnQuery(_.status.isDataAvailable === false),
-      AssertOnQuery(_.status.isTriggerActive === false),
-      AssertOnQuery(_.status.message === "Waiting for next trigger"),
-      AssertOnQuery(_.recentProgress.count(_.numInputRows > 0) === 0),
-
->>>>>>> 6d2379b3
       // Test status and progress while offset is being fetched
       AddData(inputData, 1, 2),
       AdvanceManualClock(100), // time = 100 to start new trigger, will block on getOffset
@@ -474,8 +437,6 @@
         }
       )
     }
-<<<<<<< HEAD
-=======
   }
 
   test("StreamingQuery should be Serializable but cannot be used in executors") {
@@ -518,7 +479,6 @@
       q2.stop()
       q3.stop()
     }
->>>>>>> 6d2379b3
   }
 
   /** Create a streaming DF that only execute one batch in which it returns the given static DF */
