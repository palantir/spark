--- conflicted
+++ resolved
@@ -207,26 +207,6 @@
 
   test("broadcast hint in SQL") {
     import org.apache.spark.sql.catalyst.plans.logical.Join
-<<<<<<< HEAD
-
-    spark.range(10).createOrReplaceTempView("t")
-    spark.range(10).createOrReplaceTempView("u")
-
-    for (name <- Seq("BROADCAST", "BROADCASTJOIN", "MAPJOIN")) {
-      val plan1 = sql(s"SELECT /*+ $name(t) */ * FROM t JOIN u ON t.id = u.id").queryExecution
-        .optimizedPlan
-      val plan2 = sql(s"SELECT /*+ $name(u) */ * FROM t JOIN u ON t.id = u.id").queryExecution
-        .optimizedPlan
-      val plan3 = sql(s"SELECT /*+ $name(v) */ * FROM t JOIN u ON t.id = u.id").queryExecution
-        .optimizedPlan
-
-      assert(plan1.asInstanceOf[Join].hint.leftHint.get.strategy.contains(BROADCAST))
-      assert(plan1.asInstanceOf[Join].hint.rightHint.isEmpty)
-      assert(plan2.asInstanceOf[Join].hint.leftHint.isEmpty)
-      assert(plan2.asInstanceOf[Join].hint.rightHint.get.strategy.contains(BROADCAST))
-      assert(plan3.asInstanceOf[Join].hint.leftHint.isEmpty)
-      assert(plan3.asInstanceOf[Join].hint.rightHint.isEmpty)
-=======
     withTempView("t", "u") {
       spark.range(10).createOrReplaceTempView("t")
       spark.range(10).createOrReplaceTempView("u")
@@ -246,7 +226,6 @@
         assert(plan3.asInstanceOf[Join].hint.leftHint.isEmpty)
         assert(plan3.asInstanceOf[Join].hint.rightHint.isEmpty)
       }
->>>>>>> 74c910af
     }
   }
 
