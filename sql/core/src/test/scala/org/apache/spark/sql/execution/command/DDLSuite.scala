--- conflicted
+++ resolved
@@ -425,8 +425,6 @@
           sql(s"CREATE TABLE tab1 (col1 int, col2 string) USING ${dataSource}")
         }.getMessage
         assert(ex.contains(exMsgWithDefaultDB))
-<<<<<<< HEAD
-=======
 
         // Always check location of managed table, with or without (IF NOT EXISTS)
         withTable("tab2") {
@@ -436,7 +434,6 @@
           }.getMessage
           assert(ex.contains(exMsgWithDefaultDB))
         }
->>>>>>> 73f28530
       } finally {
         waitForTasksToFinish()
         Utils.deleteRecursively(tableLoc)
