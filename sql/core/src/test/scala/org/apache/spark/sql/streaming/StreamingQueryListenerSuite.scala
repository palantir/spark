/*
 * Licensed to the Apache Software Foundation (ASF) under one or more
 * contributor license agreements.  See the NOTICE file distributed with
 * this work for additional information regarding copyright ownership.
 * The ASF licenses this file to You under the Apache License, Version 2.0
 * (the "License"); you may not use this file except in compliance with
 * the License.  You may obtain a copy of the License at
 *
 *    http://www.apache.org/licenses/LICENSE-2.0
 *
 * Unless required by applicable law or agreed to in writing, software
 * distributed under the License is distributed on an "AS IS" BASIS,
 * WITHOUT WARRANTIES OR CONDITIONS OF ANY KIND, either express or implied.
 * See the License for the specific language governing permissions and
 * limitations under the License.
 */

package org.apache.spark.sql.streaming

import java.util.UUID

import scala.collection.mutable
import scala.concurrent.duration._

import org.scalactic.TolerantNumerics
import org.scalatest.concurrent.AsyncAssertions.Waiter
import org.scalatest.concurrent.Eventually._
import org.scalatest.concurrent.PatienceConfiguration.Timeout
import org.scalatest.BeforeAndAfter
import org.scalatest.PrivateMethodTester._

import org.apache.spark.SparkException
import org.apache.spark.scheduler._
import org.apache.spark.sql.{Encoder, SparkSession}
import org.apache.spark.sql.execution.streaming._
import org.apache.spark.sql.internal.SQLConf
import org.apache.spark.sql.streaming.StreamingQueryListener._
import org.apache.spark.util.JsonProtocol

class StreamingQueryListenerSuite extends StreamTest with BeforeAndAfter {

  import testImplicits._

  // To make === between double tolerate inexact values
  implicit val doubleEquality = TolerantNumerics.tolerantDoubleEquality(0.01)

  after {
    spark.streams.active.foreach(_.stop())
    assert(spark.streams.active.isEmpty)
    assert(addedListeners().isEmpty)
    // Make sure we don't leak any events to the next test
    spark.sparkContext.listenerBus.waitUntilEmpty(10000)
  }

  testQuietly("single listener, check trigger events are generated correctly") {
    val clock = new StreamManualClock
    val inputData = new MemoryStream[Int](0, sqlContext)
    val df = inputData.toDS().as[Long].map { 10 / _ }
    val listener = new EventCollector
    try {
      // No events until started
      spark.streams.addListener(listener)
      assert(listener.startEvent === null)
      assert(listener.progressEvents.isEmpty)
      assert(listener.terminationEvent === null)

      testStream(df, OutputMode.Append)(

        // Start event generated when query started
        StartStream(ProcessingTime(100), triggerClock = clock),
        AssertOnQuery { query =>
          assert(listener.startEvent !== null)
          assert(listener.startEvent.id === query.id)
          assert(listener.startEvent.runId === query.runId)
          assert(listener.startEvent.name === query.name)
          assert(listener.progressEvents.isEmpty)
          assert(listener.terminationEvent === null)
          true
        },

        // Progress event generated when data processed
        AddData(inputData, 1, 2),
        AdvanceManualClock(100),
        CheckAnswer(10, 5),
        AssertOnQuery { query =>
          assert(listener.progressEvents.nonEmpty)
<<<<<<< HEAD
          assert(listener.progressEvents.last.json === query.lastProgress.json)
=======
          // SPARK-18868: We can't use query.lastProgress, because in progressEvents, we filter
          // out non-zero input rows, but the lastProgress may be a zero input row trigger
          val lastNonZeroProgress = query.recentProgress.filter(_.numInputRows > 0).lastOption
            .getOrElse(fail("No progress updates received in StreamingQuery!"))
          assert(listener.progressEvents.last.json === lastNonZeroProgress.json)
>>>>>>> 6d2379b3
          assert(listener.terminationEvent === null)
          true
        },

        // Termination event generated when stopped cleanly
        StopStream,
        AssertOnQuery { query =>
          eventually(Timeout(streamingTimeout)) {
            assert(listener.terminationEvent !== null)
            assert(listener.terminationEvent.id === query.id)
            assert(listener.terminationEvent.runId === query.runId)
            assert(listener.terminationEvent.exception === None)
          }
          listener.checkAsyncErrors()
          listener.reset()
          true
        },

        // Termination event generated with exception message when stopped with error
        StartStream(ProcessingTime(100), triggerClock = clock),
        AddData(inputData, 0),
        AdvanceManualClock(100),
        ExpectFailure[SparkException],
        AssertOnQuery { query =>
<<<<<<< HEAD
          assert(listener.terminationEvent !== null)
          assert(listener.terminationEvent.id === query.id)
          assert(listener.terminationEvent.exception.nonEmpty)
          // Make sure that the exception message reported through listener
          // contains the actual exception and relevant stack trace
          assert(!listener.terminationEvent.exception.get.contains("StreamingQueryException"))
          assert(listener.terminationEvent.exception.get.contains("java.lang.ArithmeticException"))
          assert(listener.terminationEvent.exception.get.contains("StreamingQueryListenerSuite"))
=======
          eventually(Timeout(streamingTimeout)) {
            assert(listener.terminationEvent !== null)
            assert(listener.terminationEvent.id === query.id)
            assert(listener.terminationEvent.exception.nonEmpty)
            // Make sure that the exception message reported through listener
            // contains the actual exception and relevant stack trace
            assert(!listener.terminationEvent.exception.get.contains("StreamingQueryException"))
            assert(
              listener.terminationEvent.exception.get.contains("java.lang.ArithmeticException"))
            assert(listener.terminationEvent.exception.get.contains("StreamingQueryListenerSuite"))
          }
>>>>>>> 6d2379b3
          listener.checkAsyncErrors()
          true
        }
      )
    } finally {
      spark.streams.removeListener(listener)
    }
  }

  test("adding and removing listener") {
    def isListenerActive(listener: EventCollector): Boolean = {
      listener.reset()
      testStream(MemoryStream[Int].toDS)(
        StartStream(),
        StopStream
      )
      listener.startEvent != null
    }

    try {
      val listener1 = new EventCollector
      val listener2 = new EventCollector

      spark.streams.addListener(listener1)
      assert(isListenerActive(listener1) === true)
      assert(isListenerActive(listener2) === false)
      spark.streams.addListener(listener2)
      assert(isListenerActive(listener1) === true)
      assert(isListenerActive(listener2) === true)
      spark.streams.removeListener(listener1)
      assert(isListenerActive(listener1) === false)
      assert(isListenerActive(listener2) === true)
    } finally {
      addedListeners().foreach(spark.streams.removeListener)
    }
  }

  test("event ordering") {
    val listener = new EventCollector
    withListenerAdded(listener) {
      for (i <- 1 to 100) {
        listener.reset()
        require(listener.startEvent === null)
        testStream(MemoryStream[Int].toDS)(
          StartStream(),
          Assert(listener.startEvent !== null, "onQueryStarted not called before query returned"),
          StopStream,
          Assert { listener.checkAsyncErrors() }
        )
      }
    }
  }

  test("QueryStartedEvent serialization") {
    def testSerialization(event: QueryStartedEvent): Unit = {
      val json = JsonProtocol.sparkEventToJson(event)
      val newEvent = JsonProtocol.sparkEventFromJson(json).asInstanceOf[QueryStartedEvent]
      assert(newEvent.id === event.id)
      assert(newEvent.runId === event.runId)
      assert(newEvent.name === event.name)
    }

    testSerialization(new QueryStartedEvent(UUID.randomUUID, UUID.randomUUID, "name"))
    testSerialization(new QueryStartedEvent(UUID.randomUUID, UUID.randomUUID, null))
  }

  test("QueryProgressEvent serialization") {
    def testSerialization(event: QueryProgressEvent): Unit = {
      import scala.collection.JavaConverters._
      val json = JsonProtocol.sparkEventToJson(event)
      val newEvent = JsonProtocol.sparkEventFromJson(json).asInstanceOf[QueryProgressEvent]
      assert(newEvent.progress.json === event.progress.json)  // json as a proxy for equality
      assert(newEvent.progress.durationMs.asScala === event.progress.durationMs.asScala)
      assert(newEvent.progress.eventTime.asScala === event.progress.eventTime.asScala)
    }
    testSerialization(new QueryProgressEvent(StreamingQueryStatusAndProgressSuite.testProgress1))
    testSerialization(new QueryProgressEvent(StreamingQueryStatusAndProgressSuite.testProgress2))
  }

  test("QueryTerminatedEvent serialization") {
    def testSerialization(event: QueryTerminatedEvent): Unit = {
      val json = JsonProtocol.sparkEventToJson(event)
      val newEvent = JsonProtocol.sparkEventFromJson(json).asInstanceOf[QueryTerminatedEvent]
      assert(newEvent.id === event.id)
      assert(newEvent.runId === event.runId)
      assert(newEvent.exception === event.exception)
    }

    val exception = new RuntimeException("exception")
    testSerialization(
      new QueryTerminatedEvent(UUID.randomUUID, UUID.randomUUID, Some(exception.getMessage)))
<<<<<<< HEAD
  }

  test("only one progress event per interval when no data") {
    // This test will start a query but not push any data, and then check if we push too many events
    withSQLConf(SQLConf.STREAMING_NO_DATA_PROGRESS_EVENT_INTERVAL.key -> "100ms") {
      @volatile var numProgressEvent = 0
      val listener = new StreamingQueryListener {
        override def onQueryStarted(event: QueryStartedEvent): Unit = {}
        override def onQueryProgress(event: QueryProgressEvent): Unit = {
          numProgressEvent += 1
        }
        override def onQueryTerminated(event: QueryTerminatedEvent): Unit = {}
      }
      spark.streams.addListener(listener)
      try {
        val input = new MemoryStream[Int](0, sqlContext) {
          @volatile var numTriggers = 0
          override def getOffset: Option[Offset] = {
            numTriggers += 1
            super.getOffset
          }
        }
        val clock = new StreamManualClock()
        val actions = mutable.ArrayBuffer[StreamAction]()
        actions += StartStream(trigger = ProcessingTime(10), triggerClock = clock)
        for (_ <- 1 to 100) {
          actions += AdvanceManualClock(10)
        }
        actions += AssertOnQuery { _ =>
          eventually(timeout(streamingTimeout)) {
            assert(input.numTriggers > 100) // at least 100 triggers have occurred
          }
          true
        }
        // `recentProgress` should not receive too many no data events
        actions += AssertOnQuery { q =>
          q.recentProgress.size > 1 && q.recentProgress.size <= 11
        }
        testStream(input.toDS)(actions: _*)
        spark.sparkContext.listenerBus.waitUntilEmpty(10000)
        // 11 is the max value of the possible numbers of events.
        assert(numProgressEvent > 1 && numProgressEvent <= 11)
      } finally {
        spark.streams.removeListener(listener)
      }
    }
  }

=======
  }

  test("only one progress event per interval when no data") {
    // This test will start a query but not push any data, and then check if we push too many events
    withSQLConf(SQLConf.STREAMING_NO_DATA_PROGRESS_EVENT_INTERVAL.key -> "100ms") {
      @volatile var numProgressEvent = 0
      val listener = new StreamingQueryListener {
        override def onQueryStarted(event: QueryStartedEvent): Unit = {}
        override def onQueryProgress(event: QueryProgressEvent): Unit = {
          numProgressEvent += 1
        }
        override def onQueryTerminated(event: QueryTerminatedEvent): Unit = {}
      }
      spark.streams.addListener(listener)
      try {
        val input = new MemoryStream[Int](0, sqlContext) {
          @volatile var numTriggers = 0
          override def getOffset: Option[Offset] = {
            numTriggers += 1
            super.getOffset
          }
        }
        val clock = new StreamManualClock()
        val actions = mutable.ArrayBuffer[StreamAction]()
        actions += StartStream(trigger = ProcessingTime(10), triggerClock = clock)
        for (_ <- 1 to 100) {
          actions += AdvanceManualClock(10)
        }
        actions += AssertOnQuery { _ =>
          eventually(timeout(streamingTimeout)) {
            assert(input.numTriggers > 100) // at least 100 triggers have occurred
          }
          true
        }
        // `recentProgress` should not receive too many no data events
        actions += AssertOnQuery { q =>
          q.recentProgress.size > 1 && q.recentProgress.size <= 11
        }
        testStream(input.toDS)(actions: _*)
        spark.sparkContext.listenerBus.waitUntilEmpty(10000)
        // 11 is the max value of the possible numbers of events.
        assert(numProgressEvent > 1 && numProgressEvent <= 11)
      } finally {
        spark.streams.removeListener(listener)
      }
    }
  }

>>>>>>> 6d2379b3
  test("listener only posts events from queries started in the related sessions") {
    val session1 = spark.newSession()
    val session2 = spark.newSession()
    val collector1 = new EventCollector
    val collector2 = new EventCollector

    def runQuery(session: SparkSession): Unit = {
      collector1.reset()
      collector2.reset()
      val mem = MemoryStream[Int](implicitly[Encoder[Int]], session.sqlContext)
      testStream(mem.toDS)(
        AddData(mem, 1, 2, 3),
        CheckAnswer(1, 2, 3)
      )
      session.sparkContext.listenerBus.waitUntilEmpty(5000)
    }

    def assertEventsCollected(collector: EventCollector): Unit = {
      assert(collector.startEvent !== null)
      assert(collector.progressEvents.nonEmpty)
      assert(collector.terminationEvent !== null)
    }

    def assertEventsNotCollected(collector: EventCollector): Unit = {
      assert(collector.startEvent === null)
      assert(collector.progressEvents.isEmpty)
      assert(collector.terminationEvent === null)
    }

    assert(session1.ne(session2))
    assert(session1.streams.ne(session2.streams))

    withListenerAdded(collector1, session1) {
      assert(addedListeners(session1).nonEmpty)

      withListenerAdded(collector2, session2) {
        assert(addedListeners(session2).nonEmpty)

        // query on session1 should send events only to collector1
        runQuery(session1)
        assertEventsCollected(collector1)
        assertEventsNotCollected(collector2)

        // query on session2 should send events only to collector2
        runQuery(session2)
        assertEventsCollected(collector2)
        assertEventsNotCollected(collector1)
      }
    }
  }

  testQuietly("ReplayListenerBus should ignore broken event jsons generated in 2.0.0") {
    // query-event-logs-version-2.0.0.txt has all types of events generated by
    // Structured Streaming in Spark 2.0.0.
    // SparkListenerApplicationEnd is the only valid event and it's the last event. We use it
    // to verify that we can skip broken jsons generated by Structured Streaming.
    testReplayListenerBusWithBorkenEventJsons("query-event-logs-version-2.0.0.txt")
  }

  testQuietly("ReplayListenerBus should ignore broken event jsons generated in 2.0.1") {
    // query-event-logs-version-2.0.1.txt has all types of events generated by
    // Structured Streaming in Spark 2.0.1.
    // SparkListenerApplicationEnd is the only valid event and it's the last event. We use it
    // to verify that we can skip broken jsons generated by Structured Streaming.
    testReplayListenerBusWithBorkenEventJsons("query-event-logs-version-2.0.1.txt")
  }

  testQuietly("ReplayListenerBus should ignore broken event jsons generated in 2.0.2") {
    // query-event-logs-version-2.0.2.txt has all types of events generated by
    // Structured Streaming in Spark 2.0.2.
    // SparkListenerApplicationEnd is the only valid event and it's the last event. We use it
    // to verify that we can skip broken jsons generated by Structured Streaming.
    testReplayListenerBusWithBorkenEventJsons("query-event-logs-version-2.0.2.txt")
  }

  private def testReplayListenerBusWithBorkenEventJsons(fileName: String): Unit = {
    val input = getClass.getResourceAsStream(s"/structured-streaming/$fileName")
    val events = mutable.ArrayBuffer[SparkListenerEvent]()
    try {
      val replayer = new ReplayListenerBus() {
        // Redirect all parsed events to `events`
        override def doPostEvent(
            listener: SparkListenerInterface,
            event: SparkListenerEvent): Unit = {
          events += event
        }
      }
      // Add a dummy listener so that "doPostEvent" will be called.
      replayer.addListener(new SparkListener {})
      replayer.replay(input, fileName)
      // SparkListenerApplicationEnd is the only valid event
      assert(events.size === 1)
      assert(events(0).isInstanceOf[SparkListenerApplicationEnd])
    } finally {
      input.close()
    }
  }

  private def withListenerAdded(
      listener: StreamingQueryListener,
      session: SparkSession = spark)(body: => Unit): Unit = {
    try {
      failAfter(streamingTimeout) {
        session.streams.addListener(listener)
        body
      }
    } finally {
      session.streams.removeListener(listener)
    }
  }

  private def addedListeners(session: SparkSession = spark): Array[StreamingQueryListener] = {
    val listenerBusMethod =
      PrivateMethod[StreamingQueryListenerBus]('listenerBus)
    val listenerBus = session.streams invokePrivate listenerBusMethod()
    listenerBus.listeners.toArray.map(_.asInstanceOf[StreamingQueryListener])
  }

  /** Collects events from the StreamingQueryListener for testing */
  class EventCollector extends StreamingQueryListener {
    // to catch errors in the async listener events
    @volatile private var asyncTestWaiter = new Waiter

    @volatile var startEvent: QueryStartedEvent = null
    @volatile var terminationEvent: QueryTerminatedEvent = null

    private val _progressEvents = new mutable.Queue[StreamingQueryProgress]

    def progressEvents: Seq[StreamingQueryProgress] = _progressEvents.synchronized {
      _progressEvents.filter(_.numInputRows > 0)
    }

    def reset(): Unit = {
      startEvent = null
      terminationEvent = null
      _progressEvents.clear()
      asyncTestWaiter = new Waiter
    }

    def checkAsyncErrors(): Unit = {
      asyncTestWaiter.await(timeout(streamingTimeout))
    }

    override def onQueryStarted(queryStarted: QueryStartedEvent): Unit = {
      asyncTestWaiter {
        startEvent = queryStarted
      }
    }

    override def onQueryProgress(queryProgress: QueryProgressEvent): Unit = {
      asyncTestWaiter {
        assert(startEvent != null, "onQueryProgress called before onQueryStarted")
        _progressEvents.synchronized { _progressEvents += queryProgress.progress }
      }
    }

    override def onQueryTerminated(queryTerminated: QueryTerminatedEvent): Unit = {
      asyncTestWaiter {
        assert(startEvent != null, "onQueryTerminated called before onQueryStarted")
        terminationEvent = queryTerminated
      }
      asyncTestWaiter.dismiss()
    }
  }
}<|MERGE_RESOLUTION|>--- conflicted
+++ resolved
@@ -84,15 +84,11 @@
         CheckAnswer(10, 5),
         AssertOnQuery { query =>
           assert(listener.progressEvents.nonEmpty)
-<<<<<<< HEAD
-          assert(listener.progressEvents.last.json === query.lastProgress.json)
-=======
           // SPARK-18868: We can't use query.lastProgress, because in progressEvents, we filter
           // out non-zero input rows, but the lastProgress may be a zero input row trigger
           val lastNonZeroProgress = query.recentProgress.filter(_.numInputRows > 0).lastOption
             .getOrElse(fail("No progress updates received in StreamingQuery!"))
           assert(listener.progressEvents.last.json === lastNonZeroProgress.json)
->>>>>>> 6d2379b3
           assert(listener.terminationEvent === null)
           true
         },
@@ -117,16 +113,6 @@
         AdvanceManualClock(100),
         ExpectFailure[SparkException],
         AssertOnQuery { query =>
-<<<<<<< HEAD
-          assert(listener.terminationEvent !== null)
-          assert(listener.terminationEvent.id === query.id)
-          assert(listener.terminationEvent.exception.nonEmpty)
-          // Make sure that the exception message reported through listener
-          // contains the actual exception and relevant stack trace
-          assert(!listener.terminationEvent.exception.get.contains("StreamingQueryException"))
-          assert(listener.terminationEvent.exception.get.contains("java.lang.ArithmeticException"))
-          assert(listener.terminationEvent.exception.get.contains("StreamingQueryListenerSuite"))
-=======
           eventually(Timeout(streamingTimeout)) {
             assert(listener.terminationEvent !== null)
             assert(listener.terminationEvent.id === query.id)
@@ -138,7 +124,6 @@
               listener.terminationEvent.exception.get.contains("java.lang.ArithmeticException"))
             assert(listener.terminationEvent.exception.get.contains("StreamingQueryListenerSuite"))
           }
->>>>>>> 6d2379b3
           listener.checkAsyncErrors()
           true
         }
@@ -230,7 +215,6 @@
     val exception = new RuntimeException("exception")
     testSerialization(
       new QueryTerminatedEvent(UUID.randomUUID, UUID.randomUUID, Some(exception.getMessage)))
-<<<<<<< HEAD
   }
 
   test("only one progress event per interval when no data") {
@@ -279,56 +263,6 @@
     }
   }
 
-=======
-  }
-
-  test("only one progress event per interval when no data") {
-    // This test will start a query but not push any data, and then check if we push too many events
-    withSQLConf(SQLConf.STREAMING_NO_DATA_PROGRESS_EVENT_INTERVAL.key -> "100ms") {
-      @volatile var numProgressEvent = 0
-      val listener = new StreamingQueryListener {
-        override def onQueryStarted(event: QueryStartedEvent): Unit = {}
-        override def onQueryProgress(event: QueryProgressEvent): Unit = {
-          numProgressEvent += 1
-        }
-        override def onQueryTerminated(event: QueryTerminatedEvent): Unit = {}
-      }
-      spark.streams.addListener(listener)
-      try {
-        val input = new MemoryStream[Int](0, sqlContext) {
-          @volatile var numTriggers = 0
-          override def getOffset: Option[Offset] = {
-            numTriggers += 1
-            super.getOffset
-          }
-        }
-        val clock = new StreamManualClock()
-        val actions = mutable.ArrayBuffer[StreamAction]()
-        actions += StartStream(trigger = ProcessingTime(10), triggerClock = clock)
-        for (_ <- 1 to 100) {
-          actions += AdvanceManualClock(10)
-        }
-        actions += AssertOnQuery { _ =>
-          eventually(timeout(streamingTimeout)) {
-            assert(input.numTriggers > 100) // at least 100 triggers have occurred
-          }
-          true
-        }
-        // `recentProgress` should not receive too many no data events
-        actions += AssertOnQuery { q =>
-          q.recentProgress.size > 1 && q.recentProgress.size <= 11
-        }
-        testStream(input.toDS)(actions: _*)
-        spark.sparkContext.listenerBus.waitUntilEmpty(10000)
-        // 11 is the max value of the possible numbers of events.
-        assert(numProgressEvent > 1 && numProgressEvent <= 11)
-      } finally {
-        spark.streams.removeListener(listener)
-      }
-    }
-  }
-
->>>>>>> 6d2379b3
   test("listener only posts events from queries started in the related sessions") {
     val session1 = spark.newSession()
     val session2 = spark.newSession()
