--- conflicted
+++ resolved
@@ -28,11 +28,7 @@
 class CSVInferSchemaSuite extends SparkFunSuite  with SQLHelper {
 
   test("String fields types are inferred correctly from null types") {
-<<<<<<< HEAD
-    val options = new CSVOptions(Map.empty[String, String], false, "GMT")
-=======
     val options = new CSVOptions(Map("timestampFormat" -> "yyyy-MM-dd HH:mm:ss"), false, "UTC")
->>>>>>> 74c910af
     val inferSchema = new CSVInferSchema(options)
 
     assert(inferSchema.inferField(NullType, "") == NullType)
@@ -52,11 +48,7 @@
   }
 
   test("String fields types are inferred correctly from other types") {
-<<<<<<< HEAD
-    val options = new CSVOptions(Map.empty[String, String], false, "GMT")
-=======
     val options = new CSVOptions(Map("timestampFormat" -> "yyyy-MM-dd HH:mm:ss"), false, "UTC")
->>>>>>> 74c910af
     val inferSchema = new CSVInferSchema(options)
 
     assert(inferSchema.inferField(LongType, "1.0") == DoubleType)
