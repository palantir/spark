/*
 * Licensed to the Apache Software Foundation (ASF) under one or more
 * contributor license agreements.  See the NOTICE file distributed with
 * this work for additional information regarding copyright ownership.
 * The ASF licenses this file to You under the Apache License, Version 2.0
 * (the "License"); you may not use this file except in compliance with
 * the License.  You may obtain a copy of the License at
 *
 *    http://www.apache.org/licenses/LICENSE-2.0
 *
 * Unless required by applicable law or agreed to in writing, software
 * distributed under the License is distributed on an "AS IS" BASIS,
 * WITHOUT WARRANTIES OR CONDITIONS OF ANY KIND, either express or implied.
 * See the License for the specific language governing permissions and
 * limitations under the License.
 */

package org.apache.spark.sql.catalyst.trees

import java.math.BigInteger
import java.util.UUID

import scala.collection.mutable.ArrayBuffer

import org.json4s.JsonAST._
import org.json4s.JsonDSL._
import org.json4s.jackson.JsonMethods
import org.json4s.jackson.JsonMethods._

import org.apache.spark.SparkFunSuite
import org.apache.spark.sql.catalyst.{AliasIdentifier, FunctionIdentifier, InternalRow, TableIdentifier}
import org.apache.spark.sql.catalyst.catalog._
import org.apache.spark.sql.catalyst.dsl.expressions.DslString
import org.apache.spark.sql.catalyst.encoders.ExpressionEncoder
import org.apache.spark.sql.catalyst.expressions._
import org.apache.spark.sql.catalyst.expressions.codegen.CodegenFallback
import org.apache.spark.sql.catalyst.plans.{LeftOuter, NaturalJoin, SQLHelper}
import org.apache.spark.sql.catalyst.plans.logical._
import org.apache.spark.sql.catalyst.plans.physical.{IdentityBroadcastMode, RoundRobinPartitioning, SinglePartition}
import org.apache.spark.sql.internal.SQLConf
import org.apache.spark.sql.types._
import org.apache.spark.storage.StorageLevel

case class Dummy(optKey: Option[Expression]) extends Expression with CodegenFallback {
  override def children: Seq[Expression] = optKey.toSeq
  override def nullable: Boolean = true
  override def dataType: NullType = NullType
  override lazy val resolved = true
  override def eval(input: InternalRow): Any = null.asInstanceOf[Any]
}

case class ComplexPlan(exprs: Seq[Seq[Expression]])
  extends org.apache.spark.sql.catalyst.plans.logical.LeafNode {
  override def output: Seq[Attribute] = Nil
}

case class ExpressionInMap(map: Map[String, Expression]) extends Unevaluable {
  override def children: Seq[Expression] = map.values.toSeq
  override def nullable: Boolean = true
  override def dataType: NullType = NullType
  override lazy val resolved = true
}

case class SeqTupleExpression(sons: Seq[(Expression, Expression)],
    nonSons: Seq[(Expression, Expression)]) extends Unevaluable {
  override def children: Seq[Expression] = sons.flatMap(t => Iterator(t._1, t._2))
  override def nullable: Boolean = true
  override def dataType: NullType = NullType
  override lazy val resolved = true
}

case class JsonTestTreeNode(arg: Any) extends LeafNode {
  override def output: Seq[Attribute] = Seq.empty[Attribute]
}

case class NameValue(name: String, value: Any)

case object DummyObject

case class SelfReferenceUDF(
    var config: Map[String, Any] = Map.empty[String, Any]) extends Function1[String, Boolean] {
  config += "self" -> this
  def apply(key: String): Boolean = config.contains(key)
}

case class FakeLeafPlan(child: LogicalPlan)
  extends org.apache.spark.sql.catalyst.plans.logical.LeafNode {
  override def output: Seq[Attribute] = child.output
}

class TreeNodeSuite extends SparkFunSuite with SQLHelper {
  test("top node changed") {
    val after = Literal(1) transform { case Literal(1, _) => Literal(2) }
    assert(after === Literal(2))
  }

  test("one child changed") {
    val before = Add(Literal(1), Literal(2))
    val after = before transform { case Literal(2, _) => Literal(1) }

    assert(after === Add(Literal(1), Literal(1)))
  }

  test("no change") {
    val before = Add(Literal(1), Add(Literal(2), Add(Literal(3), Literal(4))))
    val after = before transform { case Literal(5, _) => Literal(1)}

    assert(before === after)
    // Ensure that the objects after are the same objects before the transformation.
    before.map(identity[Expression]).zip(after.map(identity[Expression])).foreach {
      case (b, a) => assert(b eq a)
    }
  }

  test("collect") {
    val tree = Add(Literal(1), Add(Literal(2), Add(Literal(3), Literal(4))))
    val literals = tree collect {case l: Literal => l}

    assert(literals.size === 4)
    (1 to 4).foreach(i => assert(literals contains Literal(i)))
  }

  test("pre-order transform") {
    val actual = new ArrayBuffer[String]()
    val expected = Seq("+", "1", "*", "2", "-", "3", "4")
    val expression = Add(Literal(1), Multiply(Literal(2), Subtract(Literal(3), Literal(4))))
    expression transformDown {
      case b: BinaryOperator => actual += b.symbol; b
      case l: Literal => actual += l.toString; l
    }

    assert(expected === actual)
  }

  test("post-order transform") {
    val actual = new ArrayBuffer[String]()
    val expected = Seq("1", "2", "3", "4", "-", "*", "+")
    val expression = Add(Literal(1), Multiply(Literal(2), Subtract(Literal(3), Literal(4))))
    expression transformUp {
      case b: BinaryOperator => actual += b.symbol; b
      case l: Literal => actual += l.toString; l
    }

    assert(expected === actual)
  }

  test("transform works on nodes with Option children") {
    val dummy1 = Dummy(Some(Literal.create("1", StringType)))
    val dummy2 = Dummy(None)
    val toZero: PartialFunction[Expression, Expression] = { case Literal(_, _) => Literal(0) }

    var actual = dummy1 transformDown toZero
    assert(actual === Dummy(Some(Literal(0))))

    actual = dummy1 transformUp toZero
    assert(actual === Dummy(Some(Literal(0))))

    actual = dummy2 transform toZero
    assert(actual === Dummy(None))
  }

  test("mapChildren should only works on children") {
    val children = Seq((Literal(1), Literal(2)))
    val nonChildren = Seq((Literal(3), Literal(4)))
    val before = SeqTupleExpression(children, nonChildren)
    val toZero: PartialFunction[Expression, Expression] = { case Literal(_, _) => Literal(0) }
    val expect = SeqTupleExpression(Seq((Literal(0), Literal(0))), nonChildren)

    val actual = before mapChildren toZero
    assert(actual === expect)
  }

  test("preserves origin") {
    CurrentOrigin.setPosition(1, 1)
    val add = Add(Literal(1), Literal(1))
    CurrentOrigin.reset()

    val transformed = add transform {
      case Literal(1, _) => Literal(2)
    }

    assert(transformed.origin.line.isDefined)
    assert(transformed.origin.startPosition.isDefined)
  }

  test("foreach up") {
    val actual = new ArrayBuffer[String]()
    val expected = Seq("1", "2", "3", "4", "-", "*", "+")
    val expression = Add(Literal(1), Multiply(Literal(2), Subtract(Literal(3), Literal(4))))
    expression foreachUp {
      case b: BinaryOperator => actual += b.symbol;
      case l: Literal => actual += l.toString;
    }

    assert(expected === actual)
  }

  test("find") {
    val expression = Add(Literal(1), Multiply(Literal(2), Subtract(Literal(3), Literal(4))))
    // Find the top node.
    var actual: Option[Expression] = expression.find {
      case add: Add => true
      case other => false
    }
    var expected: Option[Expression] =
      Some(Add(Literal(1), Multiply(Literal(2), Subtract(Literal(3), Literal(4)))))
    assert(expected === actual)

    // Find the first children.
    actual = expression.find {
      case Literal(1, IntegerType) => true
      case other => false
    }
    expected = Some(Literal(1))
    assert(expected === actual)

    // Find an internal node (Subtract).
    actual = expression.find {
      case sub: Subtract => true
      case other => false
    }
    expected = Some(Subtract(Literal(3), Literal(4)))
    assert(expected === actual)

    // Find a leaf node.
    actual = expression.find {
      case Literal(3, IntegerType) => true
      case other => false
    }
    expected = Some(Literal(3))
    assert(expected === actual)

    // Find nothing.
    actual = expression.find {
      case Literal(100, IntegerType) => true
      case other => false
    }
    expected = None
    assert(expected === actual)
  }

  test("collectFirst") {
    val expression = Add(Literal(1), Multiply(Literal(2), Subtract(Literal(3), Literal(4))))

    // Collect the top node.
    {
      val actual = expression.collectFirst {
        case add: Add => add
      }
      val expected =
        Some(Add(Literal(1), Multiply(Literal(2), Subtract(Literal(3), Literal(4)))))
      assert(expected === actual)
    }

    // Collect the first children.
    {
      val actual = expression.collectFirst {
        case l @ Literal(1, IntegerType) => l
      }
      val expected = Some(Literal(1))
      assert(expected === actual)
    }

    // Collect an internal node (Subtract).
    {
      val actual = expression.collectFirst {
        case sub: Subtract => sub
      }
      val expected = Some(Subtract(Literal(3), Literal(4)))
      assert(expected === actual)
    }

    // Collect a leaf node.
    {
      val actual = expression.collectFirst {
        case l @ Literal(3, IntegerType) => l
      }
      val expected = Some(Literal(3))
      assert(expected === actual)
    }

    // Collect nothing.
    {
      val actual = expression.collectFirst {
        case l @ Literal(100, IntegerType) => l
      }
      val expected = None
      assert(expected === actual)
    }
  }

  test("transformExpressions on nested expression sequence") {
    val plan = ComplexPlan(Seq(Seq(Literal(1)), Seq(Literal(2))))
    val actual = plan.transformExpressions {
      case Literal(value, _) => Literal(value.toString)
    }
    val expected = ComplexPlan(Seq(Seq(Literal("1")), Seq(Literal("2"))))
    assert(expected === actual)
  }

  test("expressions inside a map") {
    val expression = ExpressionInMap(Map("1" -> Literal(1), "2" -> Literal(2)))

    {
      val actual = expression.transform {
        case Literal(i: Int, _) => Literal(i + 1)
      }
      val expected = ExpressionInMap(Map("1" -> Literal(2), "2" -> Literal(3)))
      assert(actual === expected)
    }

    {
      val actual = expression.withNewChildren(Seq(Literal(2), Literal(3)))
      val expected = ExpressionInMap(Map("1" -> Literal(2), "2" -> Literal(3)))
      assert(actual === expected)
    }
  }

  test("toJSON") {
    def assertJSON(input: Any, json: JValue): Unit = {
      val expected =
        s"""
           |[{
           |  "class": "${classOf[JsonTestTreeNode].getName}",
           |  "num-children": 0,
           |  "arg": ${compact(render(json))}
           |}]
         """.stripMargin
      compareJSON(JsonTestTreeNode(input).toJSON, expected)
    }

    // Converts simple types to JSON
    assertJSON(true, true)
    assertJSON(33.toByte, 33)
    assertJSON(44, 44)
    assertJSON(55L, 55L)
    assertJSON(3.0, 3.0)
    assertJSON(4.0D, 4.0D)
    assertJSON(BigInt(BigInteger.valueOf(88L)), 88L)
    assertJSON(null, JNull)
    assertJSON("text", "text")
    assertJSON(Some("text"), "text")
    compareJSON(JsonTestTreeNode(None).toJSON,
      s"""[
         |  {
         |    "class": "${classOf[JsonTestTreeNode].getName}",
         |    "num-children": 0
         |  }
         |]
       """.stripMargin)

    val uuid = UUID.randomUUID()
    assertJSON(uuid, uuid.toString)

    // Converts Spark Sql DataType to JSON
    assertJSON(IntegerType, "integer")
    assertJSON(Metadata.empty, JObject(Nil))
    assertJSON(
      StorageLevel.NONE,
      JObject(
        "useDisk" -> false,
        "useMemory" -> false,
        "useOffHeap" -> false,
        "deserialized" -> false,
        "replication" -> 1)
    )

    // Converts TreeNode argument to JSON
    assertJSON(
      Literal(333),
      List(
        JObject(
          "class" -> classOf[Literal].getName,
          "num-children" -> 0,
          "value" -> "333",
          "dataType" -> "integer")))

    // Converts Seq[String] to JSON
    assertJSON(Seq("1", "2", "3"), "[1, 2, 3]")

    // Converts Seq[DataType] to JSON
    assertJSON(Seq(IntegerType, DoubleType, FloatType), List("integer", "double", "float"))

    // Converts Seq[Partitioning] to JSON
    assertJSON(
      Seq(SinglePartition, RoundRobinPartitioning(numPartitions = 3)),
      List(
        JObject("object" -> JString(SinglePartition.getClass.getName)),
        JObject(
          "product-class" -> classOf[RoundRobinPartitioning].getName,
          "numPartitions" -> 3)))

    // Converts case object to JSON
    assertJSON(DummyObject, JObject("object" -> JString(DummyObject.getClass.getName)))

    // Converts ExprId to JSON
    assertJSON(
      ExprId(0, uuid),
      JObject(
        "product-class" -> classOf[ExprId].getName,
        "id" -> 0,
        "jvmId" -> uuid.toString))

    // Converts StructField to JSON
    assertJSON(
      StructField("field", IntegerType),
      JObject(
        "product-class" -> classOf[StructField].getName,
        "name" -> "field",
        "dataType" -> "integer",
        "nullable" -> true,
        "metadata" -> JObject(Nil)))

    // Converts TableIdentifier to JSON
    assertJSON(
      TableIdentifier("table"),
      JObject(
        "product-class" -> classOf[TableIdentifier].getName,
        "table" -> "table"))

    // Converts JoinType to JSON
    assertJSON(
      NaturalJoin(LeftOuter),
      JObject(
        "product-class" -> classOf[NaturalJoin].getName,
        "tpe" -> JObject("object" -> JString(LeftOuter.getClass.getName))))

    // Converts FunctionIdentifier to JSON
    assertJSON(
      FunctionIdentifier("function", None),
      JObject(
        "product-class" -> JString(classOf[FunctionIdentifier].getName),
          "funcName" -> "function"))

    // Converts AliasIdentifier to JSON
    assertJSON(
      AliasIdentifier("alias", Seq("ns1", "ns2")),
      JObject(
        "product-class" -> JString(classOf[AliasIdentifier].getName),
          "name" -> "alias",
          "qualifier" -> "[ns1, ns2]"))

    // Converts SubqueryAlias to JSON
    assertJSON(
      SubqueryAlias("t1", JsonTestTreeNode("0")),
      List(
        JObject(
          "class" -> classOf[SubqueryAlias].getName,
          "num-children" -> 1,
          "identifier" -> JObject("product-class" -> JString(classOf[AliasIdentifier].getName),
            "name" -> "t1",
            "qualifier" -> JArray(Nil)),
          "child" -> 0),
        JObject(
          "class" -> classOf[JsonTestTreeNode].getName,
          "num-children" -> 0,
          "arg" -> "0")))

    // Converts BucketSpec to JSON
    assertJSON(
      BucketSpec(1, Seq("bucket"), Seq("sort")),
      JObject(
        "product-class" -> classOf[BucketSpec].getName,
        "numBuckets" -> 1,
        "bucketColumnNames" -> "[bucket]",
        "sortColumnNames" -> "[sort]"))

    // Converts WindowFrame to JSON
    assertJSON(
      SpecifiedWindowFrame(RowFrame, UnboundedPreceding, CurrentRow),
      List(
        JObject(
          "class" -> classOf[SpecifiedWindowFrame].getName,
          "num-children" -> 2,
          "frameType" -> JObject("object" -> JString(RowFrame.getClass.getName)),
          "lower" -> 0,
          "upper" -> 1),
        JObject(
          "class" -> UnboundedPreceding.getClass.getName,
          "num-children" -> 0),
        JObject(
          "class" -> CurrentRow.getClass.getName,
          "num-children" -> 0)))

    // Converts Partitioning to JSON
    assertJSON(
      RoundRobinPartitioning(numPartitions = 3),
      JObject(
        "product-class" -> classOf[RoundRobinPartitioning].getName,
        "numPartitions" -> 3))

    // Converts FunctionResource to JSON
    assertJSON(
      FunctionResource(JarResource, "file:///"),
      JObject(
        "product-class" -> JString(classOf[FunctionResource].getName),
        "resourceType" -> JObject("object" -> JString(JarResource.getClass.getName)),
        "uri" -> "file:///"))

    // Converts BroadcastMode to JSON
    assertJSON(
      IdentityBroadcastMode,
      JObject("object" -> JString(IdentityBroadcastMode.getClass.getName)))

    // Converts CatalogTable to JSON
    assertJSON(
      CatalogTable(
        TableIdentifier("table"),
        CatalogTableType.MANAGED,
        CatalogStorageFormat.empty,
        StructType(StructField("a", IntegerType, true) :: Nil),
        createTime = 0L,
        createVersion = "2.x"),

      JObject(
        "product-class" -> classOf[CatalogTable].getName,
        "identifier" -> JObject(
          "product-class" -> classOf[TableIdentifier].getName,
          "table" -> "table"
        ),
        "tableType" -> JObject(
          "product-class" -> classOf[CatalogTableType].getName,
          "name" -> "MANAGED"
        ),
        "storage" -> JObject(
          "product-class" -> classOf[CatalogStorageFormat].getName,
          "compressed" -> false,
          "properties" -> JNull
        ),
        "schema" -> JObject(
          "type" -> "struct",
          "fields" -> List(
            JObject(
              "name" -> "a",
              "type" -> "integer",
              "nullable" -> true,
              "metadata" -> JObject(Nil)))),
        "partitionColumnNames" -> List.empty[String],
        "owner" -> "",
        "createTime" -> 0,
        "lastAccessTime" -> -1,
        "createVersion" -> "2.x",
        "tracksPartitionsInCatalog" -> false,
        "properties" -> JNull,
        "unsupportedFeatures" -> List.empty[String],
        "schemaPreservesCase" -> JBool(true),
        "ignoredProperties" -> JNull))

    // For unknown case class, returns JNull.
    val bigValue = new Array[Int](10000)
    assertJSON(NameValue("name", bigValue), JNull)

    // Converts Seq[TreeNode] to JSON recursively
    assertJSON(
      Seq(Literal(1), Literal(2)),
      List(
        List(
          JObject(
            "class" -> JString(classOf[Literal].getName),
            "num-children" -> 0,
            "value" -> "1",
            "dataType" -> "integer")),
        List(
          JObject(
            "class" -> JString(classOf[Literal].getName),
            "num-children" -> 0,
            "value" -> "2",
            "dataType" -> "integer"))))

    // Other Seq is converted to JNull, to reduce the risk of out of memory
    assertJSON(Seq(1, 2, 3), JNull)

    // All Map type is converted to JNull, to reduce the risk of out of memory
    assertJSON(Map("key" -> "value"), JNull)

    // Unknown type is converted to JNull, to reduce the risk of out of memory
    assertJSON(new Object {}, JNull)

    // Convert all TreeNode children to JSON
    assertJSON(
      Union(Seq(JsonTestTreeNode("0"), JsonTestTreeNode("1"))),
      List(
        JObject(
          "class" -> classOf[Union].getName,
          "num-children" -> 2,
          "children" -> List(0, 1)),
        JObject(
          "class" -> classOf[JsonTestTreeNode].getName,
          "num-children" -> 0,
          "arg" -> "0"),
        JObject(
          "class" -> classOf[JsonTestTreeNode].getName,
          "num-children" -> 0,
          "arg" -> "1")))
  }

  test("toJSON should not throws java.lang.StackOverflowError") {
    val udf = ScalaUDF(SelfReferenceUDF(), BooleanType, Seq("col1".attr),
      Option(ExpressionEncoder[String]()) :: Nil)
    // Should not throw java.lang.StackOverflowError
    udf.toJSON
  }

  private def compareJSON(leftJson: String, rightJson: String): Unit = {
    val left = JsonMethods.parse(leftJson)
    val right = JsonMethods.parse(rightJson)
    assert(left == right)
  }

  test("transform works on stream of children") {
    val before = Coalesce(Stream(Literal(1), Literal(2)))
    // Note it is a bit tricky to exhibit the broken behavior. Basically we want to create the
    // situation in which the TreeNode.mapChildren function's change detection is not triggered. A
    // stream's first element is typically materialized, so in order to not trip the TreeNode change
    // detection logic, we should not change the first element in the sequence.
    val result = before.transform {
      case Literal(v: Int, IntegerType) if v != 1 =>
        Literal(v + 1, IntegerType)
    }
    val expected = Coalesce(Stream(Literal(1), Literal(3)))
    assert(result === expected)
  }

  test("withNewChildren on stream of children") {
    val before = Coalesce(Stream(Literal(1), Literal(2)))
    val result = before.withNewChildren(Stream(Literal(1), Literal(3)))
    val expected = Coalesce(Stream(Literal(1), Literal(3)))
    assert(result === expected)
  }

<<<<<<< HEAD
=======
  test("treeString limits plan length") {
    withSQLConf(SQLConf.MAX_PLAN_STRING_LENGTH.key -> "200") {
      val ds = (1 until 20).foldLeft(Literal("TestLiteral"): Expression) { case (treeNode, x) =>
        Add(Literal(x), treeNode)
      }

      val planString = ds.treeString
      logWarning("Plan string: " + planString)
      assert(planString.endsWith(" more characters"))
      assert(planString.length <= SQLConf.get.maxPlanStringLength)
    }
  }

  test("treeString limit at zero") {
    withSQLConf(SQLConf.MAX_PLAN_STRING_LENGTH.key -> "0") {
      val ds = (1 until 2).foldLeft(Literal("TestLiteral"): Expression) { case (treeNode, x) =>
        Add(Literal(x), treeNode)
      }

      val planString = ds.treeString
      assert(planString.startsWith("Truncated plan of"))
    }
  }

>>>>>>> 74c910af
  test("tags will be carried over after copy & transform") {
    val tag = TreeNodeTag[String]("test")

    withClue("makeCopy") {
      val node = Dummy(None)
      node.setTagValue(tag, "a")
      val copied = node.makeCopy(Array(Some(Literal(1))))
      assert(copied.getTagValue(tag) == Some("a"))
    }

    def checkTransform(
        sameTypeTransform: Expression => Expression,
        differentTypeTransform: Expression => Expression): Unit = {
      val child = Dummy(None)
      child.setTagValue(tag, "child")
      val node = Dummy(Some(child))
      node.setTagValue(tag, "parent")

      val transformed = sameTypeTransform(node)
      // Both the child and parent keep the tags
      assert(transformed.getTagValue(tag) == Some("parent"))
      assert(transformed.children.head.getTagValue(tag) == Some("child"))

      val transformed2 = differentTypeTransform(node)
      // Both the child and parent keep the tags, even if we transform the node to a new one of
      // different type.
      assert(transformed2.getTagValue(tag) == Some("parent"))
      assert(transformed2.children.head.getTagValue(tag) == Some("child"))
    }

    withClue("transformDown") {
      checkTransform(
        sameTypeTransform = _ transformDown {
          case Dummy(None) => Dummy(Some(Literal(1)))
        },
        differentTypeTransform = _ transformDown {
          case Dummy(None) => Literal(1)

        })
    }

    withClue("transformUp") {
      checkTransform(
        sameTypeTransform = _ transformUp {
          case Dummy(None) => Dummy(Some(Literal(1)))
        },
        differentTypeTransform = _ transformUp {
          case Dummy(None) => Literal(1)

        })
    }
  }

  test("clone") {
<<<<<<< HEAD
    def assertDifferentInstance(before: AnyRef, after: AnyRef): Unit = {
      assert(before.ne(after) && before == after)
      before.asInstanceOf[TreeNode[_]].children.zip(
          after.asInstanceOf[TreeNode[_]].children).foreach {
        case (beforeChild: AnyRef, afterChild: AnyRef) =>
          assertDifferentInstance(beforeChild, afterChild)
=======
    def assertDifferentInstance[T <: TreeNode[T]](before: TreeNode[T], after: TreeNode[T]): Unit = {
      assert(before.ne(after) && before == after)
      before.children.zip(after.children).foreach { case (beforeChild, afterChild) =>
        assertDifferentInstance(
          beforeChild.asInstanceOf[TreeNode[T]],
          afterChild.asInstanceOf[TreeNode[T]])
>>>>>>> 74c910af
      }
    }

    // Empty constructor
    val rowNumber = RowNumber()
    assertDifferentInstance(rowNumber, rowNumber.clone())

    // Overridden `makeCopy`
    val oneRowRelation = OneRowRelation()
    assertDifferentInstance(oneRowRelation, oneRowRelation.clone())

    // Multi-way operators
    val intersect =
      Intersect(oneRowRelation, Union(Seq(oneRowRelation, oneRowRelation)), isAll = false)
    assertDifferentInstance(intersect, intersect.clone())

    // Leaf node with an inner child
    val leaf = FakeLeafPlan(intersect)
    val leafCloned = leaf.clone()
    assertDifferentInstance(leaf, leafCloned)
    assert(leaf.child.eq(leafCloned.asInstanceOf[FakeLeafPlan].child))
  }
}<|MERGE_RESOLUTION|>--- conflicted
+++ resolved
@@ -628,8 +628,6 @@
     assert(result === expected)
   }
 
-<<<<<<< HEAD
-=======
   test("treeString limits plan length") {
     withSQLConf(SQLConf.MAX_PLAN_STRING_LENGTH.key -> "200") {
       val ds = (1 until 20).foldLeft(Literal("TestLiteral"): Expression) { case (treeNode, x) =>
@@ -654,7 +652,6 @@
     }
   }
 
->>>>>>> 74c910af
   test("tags will be carried over after copy & transform") {
     val tag = TreeNodeTag[String]("test")
 
@@ -709,21 +706,12 @@
   }
 
   test("clone") {
-<<<<<<< HEAD
-    def assertDifferentInstance(before: AnyRef, after: AnyRef): Unit = {
-      assert(before.ne(after) && before == after)
-      before.asInstanceOf[TreeNode[_]].children.zip(
-          after.asInstanceOf[TreeNode[_]].children).foreach {
-        case (beforeChild: AnyRef, afterChild: AnyRef) =>
-          assertDifferentInstance(beforeChild, afterChild)
-=======
     def assertDifferentInstance[T <: TreeNode[T]](before: TreeNode[T], after: TreeNode[T]): Unit = {
       assert(before.ne(after) && before == after)
       before.children.zip(after.children).foreach { case (beforeChild, afterChild) =>
         assertDifferentInstance(
           beforeChild.asInstanceOf[TreeNode[T]],
           afterChild.asInstanceOf[TreeNode[T]])
->>>>>>> 74c910af
       }
     }
 
