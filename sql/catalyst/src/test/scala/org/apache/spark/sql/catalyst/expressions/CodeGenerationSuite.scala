/*
 * Licensed to the Apache Software Foundation (ASF) under one or more
 * contributor license agreements.  See the NOTICE file distributed with
 * this work for additional information regarding copyright ownership.
 * The ASF licenses this file to You under the Apache License, Version 2.0
 * (the "License"); you may not use this file except in compliance with
 * the License.  You may obtain a copy of the License at
 *
 *    http://www.apache.org/licenses/LICENSE-2.0
 *
 * Unless required by applicable law or agreed to in writing, software
 * distributed under the License is distributed on an "AS IS" BASIS,
 * WITHOUT WARRANTIES OR CONDITIONS OF ANY KIND, either express or implied.
 * See the License for the specific language governing permissions and
 * limitations under the License.
 */

package org.apache.spark.sql.catalyst.expressions

import java.sql.Timestamp

import org.apache.spark.SparkFunSuite
import org.apache.spark.metrics.source.CodegenMetrics
import org.apache.spark.sql.Row
import org.apache.spark.sql.catalyst.InternalRow
import org.apache.spark.sql.catalyst.dsl.expressions._
import org.apache.spark.sql.catalyst.expressions.codegen._
import org.apache.spark.sql.catalyst.expressions.codegen.Block._
import org.apache.spark.sql.catalyst.expressions.objects._
import org.apache.spark.sql.catalyst.util.{ArrayBasedMapData, DateTimeUtils}
import org.apache.spark.sql.catalyst.util.DateTimeTestUtils.LA
import org.apache.spark.sql.types._
import org.apache.spark.unsafe.types.UTF8String
import org.apache.spark.util.ThreadUtils

/**
 * Additional tests for code generation.
 */
class CodeGenerationSuite extends SparkFunSuite with ExpressionEvalHelper {

  test("multithreaded eval") {
    import scala.concurrent._
    import ExecutionContext.Implicits.global
    import scala.concurrent.duration._

    val futures = (1 to 20).map { _ =>
      Future {
        GeneratePredicate.generate(EqualTo(Literal(1), Literal(1)))
        GenerateMutableProjection.generate(EqualTo(Literal(1), Literal(1)) :: Nil)
        GenerateOrdering.generate(Add(Literal(1), Literal(1)).asc :: Nil)
      }
    }

    futures.foreach(ThreadUtils.awaitResult(_, 10.seconds))
  }

  test("metrics are recorded on compile") {
    val startCount1 = CodegenMetrics.METRIC_COMPILATION_TIME.getCount()
    val startCount2 = CodegenMetrics.METRIC_SOURCE_CODE_SIZE.getCount()
    val startCount3 = CodegenMetrics.METRIC_GENERATED_CLASS_BYTECODE_SIZE.getCount()
    val startCount4 = CodegenMetrics.METRIC_GENERATED_METHOD_BYTECODE_SIZE.getCount()
    GenerateOrdering.generate(Add(Literal(123), Literal(1)).asc :: Nil)
    assert(CodegenMetrics.METRIC_COMPILATION_TIME.getCount() == startCount1 + 1)
    assert(CodegenMetrics.METRIC_SOURCE_CODE_SIZE.getCount() == startCount2 + 1)
    assert(CodegenMetrics.METRIC_GENERATED_CLASS_BYTECODE_SIZE.getCount() > startCount3)
    assert(CodegenMetrics.METRIC_GENERATED_METHOD_BYTECODE_SIZE.getCount() > startCount4)
  }

  test("SPARK-8443: split wide projections into blocks due to JVM code size limit") {
    val length = 5000
    val expressions = List.fill(length)(EqualTo(Literal(1), Literal(1)))
    val plan = GenerateMutableProjection.generate(expressions)
    val actual = plan(new GenericInternalRow(length)).toSeq(expressions.map(_.dataType))
    val expected = Seq.fill(length)(true)

    if (actual != expected) {
      fail(s"Incorrect Evaluation: expressions: $expressions, actual: $actual, expected: $expected")
    }
  }

  test("SPARK-13242: case-when expression with large number of branches (or cases)") {
    val cases = 500
    val clauses = 20

    // Generate an individual case
    def generateCase(n: Int): (Expression, Expression) = {
      val condition = (1 to clauses)
        .map(c => EqualTo(BoundReference(0, StringType, false), Literal(s"$c:$n")))
        .reduceLeft[Expression]((l, r) => Or(l, r))
      (condition, Literal(n))
    }

    val expression = CaseWhen((1 to cases).map(generateCase))

    val plan = GenerateMutableProjection.generate(Seq(expression))
    val input = new GenericInternalRow(Array[Any](UTF8String.fromString(s"$clauses:$cases")))
    val actual = plan(input).toSeq(Seq(expression.dataType))

    assert(actual.head == cases)
  }

  test("SPARK-22543: split large if expressions into blocks due to JVM code size limit") {
    var strExpr: Expression = Literal("abc")
    for (_ <- 1 to 150) {
      strExpr = Decode(Encode(strExpr, "utf-8"), "utf-8")
    }

    val expressions = Seq(If(EqualTo(strExpr, strExpr), strExpr, strExpr))
    val plan = GenerateMutableProjection.generate(expressions)
    val actual = plan(null).toSeq(expressions.map(_.dataType))
    assert(actual.length == 1)
    val expected = UTF8String.fromString("abc")

    if (!checkResult(actual.head, expected, expressions.head)) {
      fail(s"Incorrect Evaluation: expressions: $expressions, actual: $actual, expected: $expected")
    }
  }

  test("SPARK-14793: split wide array creation into blocks due to JVM code size limit") {
    val length = 5000
    val expressions = Seq(CreateArray(List.fill(length)(EqualTo(Literal(1), Literal(1)))))
    val plan = GenerateMutableProjection.generate(expressions)
    val actual = plan(new GenericInternalRow(length)).toSeq(expressions.map(_.dataType))
    assert(actual.length == 1)
    val expected = UnsafeArrayData.fromPrimitiveArray(Array.fill(length)(true))

    if (!checkResult(actual.head, expected, expressions.head)) {
      fail(s"Incorrect Evaluation: expressions: $expressions, actual: $actual, expected: $expected")
    }
  }

  test("SPARK-14793: split wide map creation into blocks due to JVM code size limit") {
    val length = 5000
    val expressions = Seq(CreateMap(
      List.fill(length)(EqualTo(Literal(1), Literal(1))).zipWithIndex.flatMap {
        case (expr, i) => Seq(Literal(i), expr)
      }))
    val plan = GenerateMutableProjection.generate(expressions)
    val actual = plan(new GenericInternalRow(length)).toSeq(expressions.map(_.dataType))
    assert(actual.length == 1)
    val expected = ArrayBasedMapData((0 until length).toArray, Array.fill(length)(true))

    if (!checkResult(actual.head, expected, expressions.head)) {
      fail(s"Incorrect Evaluation: expressions: $expressions, actual: $actual, expected: $expected")
    }
  }

  test("SPARK-14793: split wide struct creation into blocks due to JVM code size limit") {
    val length = 5000
    val expressions = Seq(CreateStruct(List.fill(length)(EqualTo(Literal(1), Literal(1)))))
    val plan = GenerateMutableProjection.generate(expressions)
    val actual = plan(new GenericInternalRow(length)).toSeq(expressions.map(_.dataType))
    val expected = Seq(InternalRow(Seq.fill(length)(true): _*))

    if (!checkResult(actual, expected, expressions.head)) {
      fail(s"Incorrect Evaluation: expressions: $expressions, actual: $actual, expected: $expected")
    }
  }

  test("SPARK-14793: split wide named struct creation into blocks due to JVM code size limit") {
    val length = 5000
    val expressions = Seq(CreateNamedStruct(
      List.fill(length)(EqualTo(Literal(1), Literal(1))).flatMap {
        expr => Seq(Literal(expr.toString), expr)
      }))
    val plan = GenerateMutableProjection.generate(expressions)
    val actual = plan(new GenericInternalRow(length)).toSeq(expressions.map(_.dataType))
    assert(actual.length == 1)
    val expected = InternalRow(Seq.fill(length)(true): _*)

    if (!checkResult(actual.head, expected, expressions.head)) {
      fail(s"Incorrect Evaluation: expressions: $expressions, actual: $actual, expected: $expected")
    }
  }

  test("SPARK-14224: split wide external row creation into blocks due to JVM code size limit") {
    val length = 5000
    val schema = StructType(Seq.fill(length)(StructField("int", IntegerType)))
    val expressions = Seq(CreateExternalRow(Seq.fill(length)(Literal(1)), schema))
    val plan = GenerateMutableProjection.generate(expressions)
    val actual = plan(new GenericInternalRow(length)).toSeq(expressions.map(_.dataType))
    val expected = Seq(Row.fromSeq(Seq.fill(length)(1)))

    if (actual != expected) {
      fail(s"Incorrect Evaluation: expressions: $expressions, actual: $actual, expected: $expected")
    }
  }

  test("SPARK-17702: split wide constructor into blocks due to JVM code size limit") {
    val length = 5000
    val expressions = Seq.fill(length) {
      ToUTCTimestamp(
        Literal.create(Timestamp.valueOf("2015-07-24 00:00:00"), TimestampType),
        Literal.create(LA.getId, StringType))
    }
    val plan = GenerateMutableProjection.generate(expressions)
    val actual = plan(new GenericInternalRow(length)).toSeq(expressions.map(_.dataType))
    val expected = Seq.fill(length)(
      DateTimeUtils.fromJavaTimestamp(Timestamp.valueOf("2015-07-24 07:00:00")))

    if (actual != expected) {
      fail(s"Incorrect Evaluation: expressions: $expressions, actual: $actual, expected: $expected")
    }
  }

  test("SPARK-22226: group splitted expressions into one method per nested class") {
    val length = 10000
    val expressions = Seq.fill(length) {
      ToUTCTimestamp(
        Literal.create(Timestamp.valueOf("2017-10-10 00:00:00"), TimestampType),
        Literal.create(LA.getId, StringType))
    }
    val plan = GenerateMutableProjection.generate(expressions)
    val actual = plan(new GenericInternalRow(length)).toSeq(expressions.map(_.dataType))
    val expected = Seq.fill(length)(
      DateTimeUtils.fromJavaTimestamp(Timestamp.valueOf("2017-10-10 07:00:00")))

    if (actual != expected) {
      fail(s"Incorrect Evaluation: expressions: $expressions, actual: $actual, expected: $expected")
    }
  }

  test("test generated safe and unsafe projection") {
    val schema = new StructType(Array(
      StructField("a", StringType, true),
      StructField("b", IntegerType, true),
      StructField("c", new StructType(Array(
        StructField("aa", StringType, true),
        StructField("bb", IntegerType, true)
      )), true),
      StructField("d", new StructType(Array(
        StructField("a", new StructType(Array(
          StructField("b", StringType, true),
          StructField("", IntegerType, true)
        )), true)
      )), true)
    ))
    val row = Row("a", 1, Row("b", 2), Row(Row("c", 3)))
    val lit = Literal.create(row, schema)
    val internalRow = lit.value.asInstanceOf[InternalRow]

    val unsafeProj = UnsafeProjection.create(schema)
    val unsafeRow: UnsafeRow = unsafeProj(internalRow)
    assert(unsafeRow.getUTF8String(0) === UTF8String.fromString("a"))
    assert(unsafeRow.getInt(1) === 1)
    assert(unsafeRow.getStruct(2, 2).getUTF8String(0) === UTF8String.fromString("b"))
    assert(unsafeRow.getStruct(2, 2).getInt(1) === 2)
    assert(unsafeRow.getStruct(3, 1).getStruct(0, 2).getUTF8String(0) ===
      UTF8String.fromString("c"))
    assert(unsafeRow.getStruct(3, 1).getStruct(0, 2).getInt(1) === 3)

    val fromUnsafe = SafeProjection.create(schema)
    val internalRow2 = fromUnsafe(unsafeRow)
    assert(internalRow === internalRow2)

    // update unsafeRow should not affect internalRow2
    unsafeRow.setInt(1, 10)
    unsafeRow.getStruct(2, 2).setInt(1, 10)
    unsafeRow.getStruct(3, 1).getStruct(0, 2).setInt(1, 4)
    assert(internalRow === internalRow2)
  }

  test("*/ in the data") {
    // When */ appears in a comment block (i.e. in /**/), code gen will break.
    // So, in Expression and CodegenFallback, we escape */ to \*\/.
    checkEvaluation(
      EqualTo(BoundReference(0, StringType, false), Literal.create("*/", StringType)),
      true,
      InternalRow(UTF8String.fromString("*/")))
  }

  test("\\u in the data") {
    // When \ u appears in a comment block (i.e. in /**/), code gen will break.
    // So, in Expression and CodegenFallback, we escape \ u to \\u.
    checkEvaluation(
      EqualTo(BoundReference(0, StringType, false), Literal.create("\\u", StringType)),
      true,
      InternalRow(UTF8String.fromString("\\u")))
  }

  test("check compilation error doesn't occur caused by specific literal") {
    // The end of comment (*/) should be escaped.
    GenerateUnsafeProjection.generate(
      Literal.create("*/Compilation error occurs/*", StringType) :: Nil)

    // `\u002A` is `*` and `\u002F` is `/`
    // so if the end of comment consists of those characters in queries, we need to escape them.
    GenerateUnsafeProjection.generate(
      Literal.create("\\u002A/Compilation error occurs/*", StringType) :: Nil)
    GenerateUnsafeProjection.generate(
      Literal.create("\\\\u002A/Compilation error occurs/*", StringType) :: Nil)
    GenerateUnsafeProjection.generate(
      Literal.create("\\u002a/Compilation error occurs/*", StringType) :: Nil)
    GenerateUnsafeProjection.generate(
      Literal.create("\\\\u002a/Compilation error occurs/*", StringType) :: Nil)
    GenerateUnsafeProjection.generate(
      Literal.create("*\\u002FCompilation error occurs/*", StringType) :: Nil)
    GenerateUnsafeProjection.generate(
      Literal.create("*\\\\u002FCompilation error occurs/*", StringType) :: Nil)
    GenerateUnsafeProjection.generate(
      Literal.create("*\\002fCompilation error occurs/*", StringType) :: Nil)
    GenerateUnsafeProjection.generate(
      Literal.create("*\\\\002fCompilation error occurs/*", StringType) :: Nil)
    GenerateUnsafeProjection.generate(
      Literal.create("\\002A\\002FCompilation error occurs/*", StringType) :: Nil)
    GenerateUnsafeProjection.generate(
      Literal.create("\\\\002A\\002FCompilation error occurs/*", StringType) :: Nil)
    GenerateUnsafeProjection.generate(
      Literal.create("\\002A\\\\002FCompilation error occurs/*", StringType) :: Nil)

    // \ u002X is an invalid unicode literal so it should be escaped.
    GenerateUnsafeProjection.generate(
      Literal.create("\\u002X/Compilation error occurs", StringType) :: Nil)
    GenerateUnsafeProjection.generate(
      Literal.create("\\\\u002X/Compilation error occurs", StringType) :: Nil)

    // \ u001 is an invalid unicode literal so it should be escaped.
    GenerateUnsafeProjection.generate(
      Literal.create("\\u001/Compilation error occurs", StringType) :: Nil)
    GenerateUnsafeProjection.generate(
      Literal.create("\\\\u001/Compilation error occurs", StringType) :: Nil)

  }

  test("SPARK-17160: field names are properly escaped by GetExternalRowField") {
    val inputObject = BoundReference(0, ObjectType(classOf[Row]), nullable = true)
    GenerateUnsafeProjection.generate(
      ValidateExternalType(
        GetExternalRowField(inputObject, index = 0, fieldName = "\"quote"), IntegerType) :: Nil)
  }

  test("SPARK-17160: field names are properly escaped by AssertTrue") {
    GenerateUnsafeProjection.generate(AssertTrue(Cast(Literal("\""), BooleanType)) :: Nil)
  }

  test("should not apply common subexpression elimination on conditional expressions") {
    val row = InternalRow(null)
    val bound = BoundReference(0, IntegerType, true)
    val assertNotNull = AssertNotNull(bound)
    val expr = If(IsNull(bound), Literal(1), Add(assertNotNull, assertNotNull))
    val projection = GenerateUnsafeProjection.generate(
      Seq(expr), subexpressionEliminationEnabled = true)
    // should not throw exception
    projection(row)
  }

  test("SPARK-22226: splitExpressions should not generate codes beyond 64KB") {
    val colNumber = 10000
    val attrs = (1 to colNumber).map(colIndex => AttributeReference(s"_$colIndex", IntegerType)())
    val lit = Literal(1000)
    val exprs = attrs.flatMap { a =>
      Seq(If(lit < a, lit, a), sqrt(a))
    }
    UnsafeProjection.create(exprs, attrs)
  }

  test("SPARK-22543: split large predicates into blocks due to JVM code size limit") {
    val length = 600

    val input = new GenericInternalRow(length)
    val utf8Str = UTF8String.fromString(s"abc")
    for (i <- 0 until length) {
      input.update(i, utf8Str)
    }

    var exprOr: Expression = Literal(false)
    for (i <- 0 until length) {
      exprOr = Or(EqualTo(BoundReference(i, StringType, true), Literal(s"c$i")), exprOr)
    }

    val planOr = GenerateMutableProjection.generate(Seq(exprOr))
    val actualOr = planOr(input).toSeq(Seq(exprOr.dataType))
    assert(actualOr.length == 1)
    val expectedOr = false

    if (!checkResult(actualOr.head, expectedOr, exprOr)) {
      fail(s"Incorrect Evaluation: expressions: $exprOr, actual: $actualOr, expected: $expectedOr")
    }

    var exprAnd: Expression = Literal(true)
    for (i <- 0 until length) {
      exprAnd = And(EqualTo(BoundReference(i, StringType, true), Literal(s"c$i")), exprAnd)
    }

    val planAnd = GenerateMutableProjection.generate(Seq(exprAnd))
    val actualAnd = planAnd(input).toSeq(Seq(exprAnd.dataType))
    assert(actualAnd.length == 1)
    val expectedAnd = false

    if (!checkResult(actualAnd.head, expectedAnd, exprAnd)) {
      fail(
        s"Incorrect Evaluation: expressions: $exprAnd, actual: $actualAnd, expected: $expectedAnd")
    }
  }

  test("SPARK-22696: CreateExternalRow should not use global variables") {
    val ctx = new CodegenContext
    val schema = new StructType().add("a", IntegerType).add("b", StringType)
    CreateExternalRow(Seq(Literal(1), Literal("x")), schema).genCode(ctx)
    assert(ctx.inlinedMutableStates.isEmpty)
  }

  test("SPARK-22696: InitializeJavaBean should not use global variables") {
    val ctx = new CodegenContext
    InitializeJavaBean(Literal.fromObject(new java.util.LinkedList[Int]),
      Map("add" -> Literal(1))).genCode(ctx)
    assert(ctx.inlinedMutableStates.isEmpty)
  }

  test("SPARK-22716: addReferenceObj should not add mutable states") {
    val ctx = new CodegenContext
    val foo = new Object()
    ctx.addReferenceObj("foo", foo)
    assert(ctx.inlinedMutableStates.isEmpty)
  }

  test("SPARK-18016: define mutable states by using an array") {
    val ctx1 = new CodegenContext
    for (i <- 1 to CodeGenerator.OUTER_CLASS_VARIABLES_THRESHOLD + 10) {
      ctx1.addMutableState(CodeGenerator.JAVA_INT, "i", v => s"$v = $i;")
    }
    assert(ctx1.inlinedMutableStates.size == CodeGenerator.OUTER_CLASS_VARIABLES_THRESHOLD)
    // When the number of primitive type mutable states is over the threshold, others are
    // allocated into an array
    assert(ctx1.arrayCompactedMutableStates(CodeGenerator.JAVA_INT).arrayNames.size == 1)
    assert(ctx1.mutableStateInitCode.size == CodeGenerator.OUTER_CLASS_VARIABLES_THRESHOLD + 10)

    val ctx2 = new CodegenContext
    for (i <- 1 to CodeGenerator.MUTABLESTATEARRAY_SIZE_LIMIT + 10) {
      ctx2.addMutableState("InternalRow[]", "r", v => s"$v = new InternalRow[$i];")
    }
    // When the number of non-primitive type mutable states is over the threshold, others are
    // allocated into a new array
    assert(ctx2.inlinedMutableStates.isEmpty)
    assert(ctx2.arrayCompactedMutableStates("InternalRow[]").arrayNames.size == 2)
    assert(ctx2.arrayCompactedMutableStates("InternalRow[]").getCurrentIndex == 10)
    assert(ctx2.mutableStateInitCode.size == CodeGenerator.MUTABLESTATEARRAY_SIZE_LIMIT + 10)
  }

  test("SPARK-22750: addImmutableStateIfNotExists") {
    val ctx = new CodegenContext
    val mutableState1 = "field1"
    val mutableState2 = "field2"
    ctx.addImmutableStateIfNotExists("int", mutableState1)
    ctx.addImmutableStateIfNotExists("int", mutableState1)
    ctx.addImmutableStateIfNotExists("String", mutableState2)
    ctx.addImmutableStateIfNotExists("int", mutableState1)
    ctx.addImmutableStateIfNotExists("String", mutableState2)
    assert(ctx.inlinedMutableStates.length == 2)
  }

  test("SPARK-23628: calculateParamLength should compute properly the param length") {
    assert(CodeGenerator.calculateParamLength(Seq.range(0, 100).map(Literal(_))) == 101)
    assert(CodeGenerator.calculateParamLength(
      Seq.range(0, 100).map(x => Literal(x.toLong))) == 201)
  }

  test("SPARK-23760: CodegenContext.withSubExprEliminationExprs should save/restore correctly") {

    val ref = BoundReference(0, IntegerType, true)
    val add1 = Add(ref, ref)
    val add2 = Add(add1, add1)
    val dummy = SubExprEliminationState(
      JavaCode.variable("dummy", BooleanType),
      JavaCode.variable("dummy", BooleanType))

    // raw testing of basic functionality
    {
      val ctx = new CodegenContext
      val e = ref.genCode(ctx)
      // before
      ctx.subExprEliminationExprs += ref -> SubExprEliminationState(e.isNull, e.value)
      assert(ctx.subExprEliminationExprs.contains(ref))
      // call withSubExprEliminationExprs
      ctx.withSubExprEliminationExprs(Map(add1 -> dummy)) {
        assert(ctx.subExprEliminationExprs.contains(add1))
        assert(!ctx.subExprEliminationExprs.contains(ref))
        Seq.empty
      }
      // after
      assert(ctx.subExprEliminationExprs.nonEmpty)
      assert(ctx.subExprEliminationExprs.contains(ref))
      assert(!ctx.subExprEliminationExprs.contains(add1))
    }

    // emulate an actual codegen workload
    {
      val ctx = new CodegenContext
      // before
      ctx.generateExpressions(Seq(add2, add1), doSubexpressionElimination = true) // trigger CSE
      assert(ctx.subExprEliminationExprs.contains(add1))
      // call withSubExprEliminationExprs
      ctx.withSubExprEliminationExprs(Map(ref -> dummy)) {
        assert(ctx.subExprEliminationExprs.contains(ref))
        assert(!ctx.subExprEliminationExprs.contains(add1))
        Seq.empty
      }
      // after
      assert(ctx.subExprEliminationExprs.nonEmpty)
      assert(ctx.subExprEliminationExprs.contains(add1))
      assert(!ctx.subExprEliminationExprs.contains(ref))
    }
  }

  test("SPARK-23986: freshName can generate duplicated names") {
    val ctx = new CodegenContext
    val names1 = ctx.freshName("myName1") :: ctx.freshName("myName1") ::
      ctx.freshName("myName11") :: Nil
    assert(names1.distinct.length == 3)
    val names2 = ctx.freshName("a") :: ctx.freshName("a") ::
      ctx.freshName("a_1") :: ctx.freshName("a_0") :: Nil
    assert(names2.distinct.length == 4)
  }

  test("SPARK-25113: should log when there exists generated methods above HugeMethodLimit") {
<<<<<<< HEAD
    class MockAppender extends AppenderSkeleton {
      var seenMessage = false

      override def append(loggingEvent: LoggingEvent): Unit = {
        if (loggingEvent.getRenderedMessage().contains("Generated method too long")) {
          seenMessage = true
        }
      }

      override def close(): Unit = {}
      override def requiresLayout(): Boolean = false
    }

    val appender = new MockAppender()
=======
    val appender = new LogAppender("huge method limit")
>>>>>>> 74c910af
    withLogAppender(appender, loggerName = Some(classOf[CodeGenerator[_, _]].getName)) {
      val x = 42
      val expr = HugeCodeIntExpression(x)
      val proj = GenerateUnsafeProjection.generate(Seq(expr))
      val actual = proj(null)
      assert(actual.getInt(0) == x)
    }
<<<<<<< HEAD
    assert(appender.seenMessage)
=======
    assert(appender.loggingEvents
      .exists(_.getRenderedMessage().contains("Generated method too long")))
  }

  test("SPARK-28916: subexrepssion elimination can cause 64kb code limit on UnsafeProjection") {
    val numOfExprs = 10000
    val exprs = (0 to numOfExprs).flatMap(colIndex =>
      Seq(Add(BoundReference(colIndex, DoubleType, true),
        BoundReference(numOfExprs + colIndex, DoubleType, true)),
        Add(BoundReference(colIndex, DoubleType, true),
          BoundReference(numOfExprs + colIndex, DoubleType, true))))
    // these should not fail to compile due to 64K limit
    GenerateUnsafeProjection.generate(exprs, true)
    GenerateMutableProjection.generate(exprs, true)
>>>>>>> 74c910af
  }
}

case class HugeCodeIntExpression(value: Int) extends Expression {
  override def nullable: Boolean = true
  override def dataType: DataType = IntegerType
  override def children: Seq[Expression] = Nil
  override def eval(input: InternalRow): Any = value
  override def doGenCode(ctx: CodegenContext, ev: ExprCode): ExprCode = {
    // Assuming HugeMethodLimit to be 8000
    val HugeMethodLimit = CodeGenerator.DEFAULT_JVM_HUGE_METHOD_LIMIT
    // A single "int dummyN = 0;" will be at least 2 bytes of bytecode:
    //   0: iconst_0
    //   1: istore_1
    // and it'll become bigger as the number of local variables increases.
    // So 4000 such dummy local variable definitions are sufficient to bump the bytecode size
    // of a generated method to above 8000 bytes.
    val hugeCode = (0 until (HugeMethodLimit / 2)).map(i => s"int dummy$i = 0;").mkString("\n")
    val code =
      code"""{
         |  $hugeCode
         |}
         |boolean ${ev.isNull} = false;
         |int ${ev.value} = $value;
       """.stripMargin
    ev.copy(code = code)
  }
}<|MERGE_RESOLUTION|>--- conflicted
+++ resolved
@@ -513,24 +513,7 @@
   }
 
   test("SPARK-25113: should log when there exists generated methods above HugeMethodLimit") {
-<<<<<<< HEAD
-    class MockAppender extends AppenderSkeleton {
-      var seenMessage = false
-
-      override def append(loggingEvent: LoggingEvent): Unit = {
-        if (loggingEvent.getRenderedMessage().contains("Generated method too long")) {
-          seenMessage = true
-        }
-      }
-
-      override def close(): Unit = {}
-      override def requiresLayout(): Boolean = false
-    }
-
-    val appender = new MockAppender()
-=======
     val appender = new LogAppender("huge method limit")
->>>>>>> 74c910af
     withLogAppender(appender, loggerName = Some(classOf[CodeGenerator[_, _]].getName)) {
       val x = 42
       val expr = HugeCodeIntExpression(x)
@@ -538,9 +521,6 @@
       val actual = proj(null)
       assert(actual.getInt(0) == x)
     }
-<<<<<<< HEAD
-    assert(appender.seenMessage)
-=======
     assert(appender.loggingEvents
       .exists(_.getRenderedMessage().contains("Generated method too long")))
   }
@@ -555,7 +535,6 @@
     // these should not fail to compile due to 64K limit
     GenerateUnsafeProjection.generate(exprs, true)
     GenerateMutableProjection.generate(exprs, true)
->>>>>>> 74c910af
   }
 }
 
