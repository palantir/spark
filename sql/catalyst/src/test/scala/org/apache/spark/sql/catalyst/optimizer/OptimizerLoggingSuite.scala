--- conflicted
+++ resolved
@@ -36,26 +36,8 @@
         ColumnPruning) :: Nil
   }
 
-<<<<<<< HEAD
-  class MockAppender extends AppenderSkeleton {
-    val loggingEvents = new ArrayBuffer[LoggingEvent]()
-
-    override def append(loggingEvent: LoggingEvent): Unit = {
-      if (loggingEvent.getRenderedMessage().contains("Applying Rule")) {
-        loggingEvents.append(loggingEvent)
-      }
-    }
-
-    override def close(): Unit = {}
-    override def requiresLayout(): Boolean = false
-  }
-
-  private def verifyLog(expectedLevel: Level, expectedRules: Seq[String]): Unit = {
-    val logAppender = new MockAppender()
-=======
   private def verifyLog(expectedLevel: Level, expectedRulesOrBatches: Seq[String]): Unit = {
     val logAppender = new LogAppender("optimizer rules")
->>>>>>> 74c910af
     withLogAppender(logAppender,
         loggerName = Some(Optimize.getClass.getName.dropRight(1)), level = Some(Level.TRACE)) {
       val input = LocalRelation('a.int, 'b.string, 'c.double)
