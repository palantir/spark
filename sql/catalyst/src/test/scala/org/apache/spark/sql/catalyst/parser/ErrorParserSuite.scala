/*
 * Licensed to the Apache Software Foundation (ASF) under one or more
 * contributor license agreements.  See the NOTICE file distributed with
 * this work for additional information regarding copyright ownership.
 * The ASF licenses this file to You under the Apache License, Version 2.0
 * (the "License"); you may not use this file except in compliance with
 * the License.  You may obtain a copy of the License at
 *
 *    http://www.apache.org/licenses/LICENSE-2.0
 *
 * Unless required by applicable law or agreed to in writing, software
 * distributed under the License is distributed on an "AS IS" BASIS,
 * WITHOUT WARRANTIES OR CONDITIONS OF ANY KIND, either express or implied.
 * See the License for the specific language governing permissions and
 * limitations under the License.
 */
package org.apache.spark.sql.catalyst.parser

import org.apache.spark.sql.catalyst.analysis.AnalysisTest
import org.apache.spark.sql.catalyst.plans.logical.LogicalPlan

/**
 * Test various parser errors.
 */
<<<<<<< HEAD
class ErrorParserSuite extends SparkFunSuite {
  def intercept(
      sql: String,
      line: Int,
      startPosition: Int,
      stopPosition: Int,
      messages: String*): Unit = {
=======
class ErrorParserSuite extends AnalysisTest {
  import CatalystSqlParser._
  import org.apache.spark.sql.catalyst.dsl.expressions._
  import org.apache.spark.sql.catalyst.dsl.plans._

  private def assertEqual(sqlCommand: String, plan: LogicalPlan): Unit = {
    assert(parsePlan(sqlCommand) == plan)
  }

  def intercept(sqlCommand: String, messages: String*): Unit =
    interceptParseException(CatalystSqlParser.parsePlan)(sqlCommand, messages: _*)

  def intercept(sql: String, line: Int, startPosition: Int, stopPosition: Int,
                messages: String*): Unit = {
>>>>>>> 74c910af
    val e = intercept[ParseException](CatalystSqlParser.parsePlan(sql))

    // Check position.
    assert(e.line.isDefined)
    assert(e.line.get === line)
    assert(e.startPosition.isDefined)
    assert(e.startPosition.get === startPosition)
    assert(e.stop.startPosition.isDefined)
    assert(e.stop.startPosition.get === stopPosition)

    // Check messages.
    val error = e.getMessage
    messages.foreach { message =>
      assert(error.contains(message))
    }
  }

  test("no viable input") {
    intercept("select ((r + 1) ", 1, 16, 16,
      "no viable alternative at input", "----------------^^^")
  }

  test("extraneous input") {
    intercept("select 1 1", 1, 9, 10, "extraneous input '1' expecting", "---------^^^")
    intercept("select *\nfrom r as q t", 2, 12, 13, "extraneous input", "------------^^^")
  }

  test("mismatched input") {
    intercept("select * from r order by q from t", 1, 27, 31,
      "mismatched input",
      "---------------------------^^^")
    intercept("select *\nfrom r\norder by q\nfrom t", 4, 0, 4, "mismatched input", "^^^")
  }

  test("semantic errors") {
    intercept("select *\nfrom r\norder by q\ncluster by q", 3, 0, 11,
      "Combination of ORDER BY/SORT BY/DISTRIBUTE BY/CLUSTER BY is not supported",
      "^^^")
  }

  test("SPARK-21136: misleading error message due to problematic antlr grammar") {
    intercept("select * from a left joinn b on a.id = b.id", "missing 'JOIN' at 'joinn'")
    intercept("select * from test where test.t is like 'test'", "mismatched input 'is' expecting")
    intercept("SELECT * FROM test WHERE x NOT NULL", "mismatched input 'NOT' expecting")
  }

  test("hyphen in identifier - DDL tests") {
    val msg = "unquoted identifier"
    intercept("USE test-test", 1, 8, 9, msg + " test-test")
    intercept("CREATE DATABASE IF NOT EXISTS my-database", 1, 32, 33, msg + " my-database")
    intercept(
      """
        |ALTER DATABASE my-database
        |SET DBPROPERTIES ('p1'='v1')""".stripMargin, 2, 17, 18, msg + " my-database")
    intercept("DROP DATABASE my-database", 1, 16, 17, msg + " my-database")
    intercept(
      """
        |ALTER TABLE t
        |CHANGE COLUMN
        |test-col TYPE BIGINT
      """.stripMargin, 4, 4, 5, msg + " test-col")
    intercept(
      """
        |ALTER TABLE t
        |RENAME COLUMN
        |test-col TO test
      """.stripMargin, 4, 4, 5, msg + " test-col")
    intercept(
      """
        |ALTER TABLE t
        |RENAME COLUMN
        |test TO test-col
      """.stripMargin, 4, 12, 13, msg + " test-col")
    intercept(
      """
        |ALTER TABLE t
        |DROP COLUMN
        |test-col, test
      """.stripMargin, 4, 4, 5, msg + " test-col")
    intercept("CREATE TABLE test (attri-bute INT)", 1, 24, 25, msg + " attri-bute")
    intercept("CREATE FUNCTION test-func as org.test.func", 1, 20, 21, msg + " test-func")
    intercept("DROP FUNCTION test-func as org.test.func", 1, 18, 19, msg + " test-func")
    intercept("SHOW FUNCTIONS LIKE test-func", 1, 24, 25, msg + " test-func")
    intercept(
      """
        |CREATE TABLE IF NOT EXISTS mydb.page-view
        |USING parquet
        |COMMENT 'This is the staging page view table'
        |LOCATION '/user/external/page_view'
        |TBLPROPERTIES ('p1'='v1', 'p2'='v2')
        |AS SELECT * FROM src""".stripMargin, 2, 36, 37, msg + " page-view")
    intercept(
      """
        |CREATE TABLE IF NOT EXISTS tab
        |USING test-provider
        |AS SELECT * FROM src""".stripMargin, 3, 10, 11, msg + " test-provider")
    intercept("SHOW TABLES IN hyphen-database", 1, 21, 22, msg + " hyphen-database")
    intercept("SHOW TABLE EXTENDED IN hyphen-db LIKE \"str\"", 1, 29, 30, msg + " hyphen-db")
    intercept("SHOW COLUMNS IN t FROM test-db", 1, 27, 28, msg + " test-db")
    intercept("DESC SCHEMA EXTENDED test-db", 1, 25, 26, msg + " test-db")
    intercept("ANALYZE TABLE test-table PARTITION (part1)", 1, 18, 19, msg + " test-table")
    intercept("LOAD DATA INPATH \"path\" INTO TABLE my-tab", 1, 37, 38, msg + " my-tab")
  }

  test("hyphen in identifier - DML tests") {
    val msg = "unquoted identifier"
    // dml tests
    intercept("SELECT * FROM table-with-hyphen", 1, 19, 25, msg + " table-with-hyphen")
    // special test case: minus in expression shouldn't be treated as hyphen in identifiers
    intercept("SELECT a-b FROM table-with-hyphen", 1, 21, 27, msg + " table-with-hyphen")
    intercept("SELECT a-b AS a-b FROM t", 1, 15, 16, msg + " a-b")
    intercept("SELECT a-b FROM table-hyphen WHERE a-b = 0", 1, 21, 22, msg + " table-hyphen")
    intercept("SELECT (a - test_func(b-c)) FROM test-table", 1, 37, 38, msg + " test-table")
    intercept("WITH a-b AS (SELECT 1 FROM s) SELECT * FROM s;", 1, 6, 7, msg + " a-b")
    intercept(
      """
        |SELECT a, b
        |FROM t1 JOIN t2
        |USING (a, b, at-tr)
      """.stripMargin, 4, 15, 16, msg + " at-tr"
    )
    intercept(
      """
        |SELECT product, category, dense_rank()
        |OVER (PARTITION BY category ORDER BY revenue DESC) as hyphen-rank
        |FROM productRevenue
      """.stripMargin, 3, 60, 61, msg + " hyphen-rank"
    )
    intercept(
      """
        |SELECT a, b
        |FROM grammar-breaker
        |WHERE a-b > 10
        |GROUP BY fake-breaker
        |ORDER BY c
      """.stripMargin, 3, 12, 13, msg + " grammar-breaker")
    assertEqual(
      """
        |SELECT a, b
        |FROM t
        |WHERE a-b > 10
        |GROUP BY fake-breaker
        |ORDER BY c
      """.stripMargin,
      table("t")
        .where('a - 'b > 10)
        .groupBy('fake - 'breaker)('a, 'b)
        .orderBy('c.asc))
    intercept(
      """
        |SELECT * FROM tab
        |WINDOW hyphen-window AS
        |  (PARTITION BY a, b ORDER BY c rows BETWEEN 1 PRECEDING AND 1 FOLLOWING)
      """.stripMargin, 3, 13, 14, msg + " hyphen-window")
    intercept(
      """
        |SELECT * FROM tab
        |WINDOW window_ref AS window-ref
      """.stripMargin, 3, 27, 28, msg + " window-ref")
    intercept(
      """
        |SELECT tb.*
        |FROM t-a INNER JOIN tb
        |ON ta.a = tb.a AND ta.tag = tb.tag
      """.stripMargin, 3, 6, 7, msg + " t-a")
    intercept(
      """
        |FROM test-table
        |SELECT a
        |SELECT b
      """.stripMargin, 2, 9, 10, msg + " test-table")
  }
}<|MERGE_RESOLUTION|>--- conflicted
+++ resolved
@@ -22,15 +22,6 @@
 /**
  * Test various parser errors.
  */
-<<<<<<< HEAD
-class ErrorParserSuite extends SparkFunSuite {
-  def intercept(
-      sql: String,
-      line: Int,
-      startPosition: Int,
-      stopPosition: Int,
-      messages: String*): Unit = {
-=======
 class ErrorParserSuite extends AnalysisTest {
   import CatalystSqlParser._
   import org.apache.spark.sql.catalyst.dsl.expressions._
@@ -45,7 +36,6 @@
 
   def intercept(sql: String, line: Int, startPosition: Int, stopPosition: Int,
                 messages: String*): Unit = {
->>>>>>> 74c910af
     val e = intercept[ParseException](CatalystSqlParser.parsePlan(sql))
 
     // Check position.
