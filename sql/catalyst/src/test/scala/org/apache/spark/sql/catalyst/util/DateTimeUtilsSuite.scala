--- conflicted
+++ resolved
@@ -19,40 +19,21 @@
 
 import java.sql.{Date, Timestamp}
 import java.text.SimpleDateFormat
-<<<<<<< HEAD
-import java.util.{Calendar, Locale, TimeZone}
-=======
 import java.time.{Instant, LocalDate, LocalDateTime, LocalTime, ZoneId}
 import java.util.Locale
 import java.util.concurrent.TimeUnit
->>>>>>> 74c910af
 
 import org.scalatest.Matchers
 
 import org.apache.spark.SparkFunSuite
-<<<<<<< HEAD
-=======
 import org.apache.spark.sql.catalyst.plans.SQLHelper
 import org.apache.spark.sql.catalyst.util.DateTimeConstants._
 import org.apache.spark.sql.catalyst.util.DateTimeTestUtils._
->>>>>>> 74c910af
 import org.apache.spark.sql.catalyst.util.DateTimeUtils._
 import org.apache.spark.unsafe.types.{CalendarInterval, UTF8String}
 
 class DateTimeUtilsSuite extends SparkFunSuite with Matchers with SQLHelper {
 
-<<<<<<< HEAD
-  val TimeZonePST = TimeZone.getTimeZone("PST")
-
-  private[this] def getInUTCDays(timestamp: Long): Int = {
-    val tz = TimeZone.getDefault
-    ((timestamp + tz.getOffset(timestamp)) / MILLIS_PER_DAY).toInt
-  }
-
-  test("nanoseconds truncation") {
-    def checkStringToTimestamp(originalTime: String, expectedParsedTime: String) {
-      val parsedTimestampOp = DateTimeUtils.stringToTimestamp(UTF8String.fromString(originalTime))
-=======
   private def defaultZoneId = ZoneId.systemDefault()
 
   test("nanoseconds truncation") {
@@ -60,7 +41,6 @@
     def checkStringToTimestamp(originalTime: String, expectedParsedTime: String): Unit = {
       val parsedTimestampOp = DateTimeUtils.stringToTimestamp(
         UTF8String.fromString(originalTime), defaultZoneId)
->>>>>>> 74c910af
       assert(parsedTimestampOp.isDefined, "timestamp with nanoseconds was not parsed correctly")
       assert(DateTimeUtils.timestampToString(parsedTimestampOp.get) === expectedParsedTime)
     }
@@ -146,33 +126,6 @@
   }
 
   test("string to date") {
-<<<<<<< HEAD
-
-    var c = Calendar.getInstance()
-    c.set(2015, 0, 28, 0, 0, 0)
-    c.set(Calendar.MILLISECOND, 0)
-    assert(stringToDate(UTF8String.fromString("2015-01-28")).get ===
-      millisToDays(c.getTimeInMillis))
-    c.set(2015, 0, 1, 0, 0, 0)
-    c.set(Calendar.MILLISECOND, 0)
-    assert(stringToDate(UTF8String.fromString("2015")).get ===
-      millisToDays(c.getTimeInMillis))
-    c.set(1, 0, 1, 0, 0, 0)
-    c.set(Calendar.MILLISECOND, 0)
-    assert(stringToDate(UTF8String.fromString("0001")).get ===
-      millisToDays(c.getTimeInMillis))
-    c = Calendar.getInstance()
-    c.set(2015, 2, 1, 0, 0, 0)
-    c.set(Calendar.MILLISECOND, 0)
-    assert(stringToDate(UTF8String.fromString("2015-03")).get ===
-      millisToDays(c.getTimeInMillis))
-    c = Calendar.getInstance()
-    c.set(2015, 2, 18, 0, 0, 0)
-    c.set(Calendar.MILLISECOND, 0)
-    Seq("2015-03-18", "2015-03-18 ", " 2015-03-18", " 2015-03-18 ", "2015-03-18 123142",
-      "2015-03-18T123123", "2015-03-18T").foreach { s =>
-      assert(stringToDate(UTF8String.fromString(s)).get === millisToDays(c.getTimeInMillis))
-=======
     assert(toDate("2015-01-28").get === days(2015, 1, 28))
     assert(toDate("2015").get === days(2015, 1, 1))
     assert(toDate("0001").get === days(1, 1, 1))
@@ -180,7 +133,6 @@
     Seq("2015-03-18", "2015-03-18 ", " 2015-03-18", " 2015-03-18 ", "2015-03-18 123142",
       "2015-03-18T123123", "2015-03-18T").foreach { s =>
       assert(toDate(s).get === days(2015, 3, 18))
->>>>>>> 74c910af
     }
 
     assert(toDate("2015-03-18X").isEmpty)
@@ -234,139 +186,11 @@
   }
 
   test("string to timestamp") {
-<<<<<<< HEAD
-    for (tz <- DateTimeTestUtils.ALL_TIMEZONES) {
-=======
     for (zid <- ALL_TIMEZONES) {
->>>>>>> 74c910af
       def checkStringToTimestamp(str: String, expected: Option[Long]): Unit = {
         assert(toTimestamp(str, zid) === expected)
       }
 
-<<<<<<< HEAD
-      var c = Calendar.getInstance(tz)
-      c.set(1969, 11, 31, 16, 0, 0)
-      c.set(Calendar.MILLISECOND, 0)
-      checkStringToTimestamp("1969-12-31 16:00:00", Option(c.getTimeInMillis * 1000))
-      c.set(1, 0, 1, 0, 0, 0)
-      c.set(Calendar.MILLISECOND, 0)
-      checkStringToTimestamp("0001", Option(c.getTimeInMillis * 1000))
-      c = Calendar.getInstance(tz)
-      c.set(2015, 2, 1, 0, 0, 0)
-      c.set(Calendar.MILLISECOND, 0)
-      checkStringToTimestamp("2015-03", Option(c.getTimeInMillis * 1000))
-      c = Calendar.getInstance(tz)
-      c.set(2015, 2, 18, 0, 0, 0)
-      c.set(Calendar.MILLISECOND, 0)
-
-      Seq("2015-03-18", "2015-03-18 ", " 2015-03-18", " 2015-03-18 ", "2015-03-18T").foreach { s =>
-        checkStringToTimestamp(s, Option(c.getTimeInMillis * 1000))
-      }
-
-      c = Calendar.getInstance(tz)
-      c.set(2015, 2, 18, 12, 3, 17)
-      c.set(Calendar.MILLISECOND, 0)
-      checkStringToTimestamp("2015-03-18 12:03:17", Option(c.getTimeInMillis * 1000))
-      checkStringToTimestamp("2015-03-18T12:03:17", Option(c.getTimeInMillis * 1000))
-
-      // If the string value includes timezone string, it represents the timestamp string
-      // in the timezone regardless of the tz parameter.
-      c = Calendar.getInstance(TimeZone.getTimeZone("GMT-13:53"))
-      c.set(2015, 2, 18, 12, 3, 17)
-      c.set(Calendar.MILLISECOND, 0)
-      checkStringToTimestamp("2015-03-18T12:03:17-13:53", Option(c.getTimeInMillis * 1000))
-
-      c = Calendar.getInstance(TimeZone.getTimeZone("UTC"))
-      c.set(2015, 2, 18, 12, 3, 17)
-      c.set(Calendar.MILLISECOND, 0)
-      checkStringToTimestamp("2015-03-18T12:03:17Z", Option(c.getTimeInMillis * 1000))
-      checkStringToTimestamp("2015-03-18 12:03:17Z", Option(c.getTimeInMillis * 1000))
-
-      c = Calendar.getInstance(TimeZone.getTimeZone("GMT-01:00"))
-      c.set(2015, 2, 18, 12, 3, 17)
-      c.set(Calendar.MILLISECOND, 0)
-      checkStringToTimestamp("2015-03-18T12:03:17-1:0", Option(c.getTimeInMillis * 1000))
-      checkStringToTimestamp("2015-03-18T12:03:17-01:00", Option(c.getTimeInMillis * 1000))
-
-      c = Calendar.getInstance(TimeZone.getTimeZone("GMT+07:30"))
-      c.set(2015, 2, 18, 12, 3, 17)
-      c.set(Calendar.MILLISECOND, 0)
-      checkStringToTimestamp("2015-03-18T12:03:17+07:30", Option(c.getTimeInMillis * 1000))
-
-      c = Calendar.getInstance(TimeZone.getTimeZone("GMT+07:03"))
-      c.set(2015, 2, 18, 12, 3, 17)
-      c.set(Calendar.MILLISECOND, 0)
-      checkStringToTimestamp("2015-03-18T12:03:17+07:03", Option(c.getTimeInMillis * 1000))
-
-      // tests for the string including milliseconds.
-      c = Calendar.getInstance(tz)
-      c.set(2015, 2, 18, 12, 3, 17)
-      c.set(Calendar.MILLISECOND, 123)
-      checkStringToTimestamp("2015-03-18 12:03:17.123", Option(c.getTimeInMillis * 1000))
-      checkStringToTimestamp("2015-03-18T12:03:17.123", Option(c.getTimeInMillis * 1000))
-
-      // If the string value includes timezone string, it represents the timestamp string
-      // in the timezone regardless of the tz parameter.
-      c = Calendar.getInstance(TimeZone.getTimeZone("UTC"))
-      c.set(2015, 2, 18, 12, 3, 17)
-      c.set(Calendar.MILLISECOND, 456)
-      checkStringToTimestamp("2015-03-18T12:03:17.456Z", Option(c.getTimeInMillis * 1000))
-      checkStringToTimestamp("2015-03-18 12:03:17.456Z", Option(c.getTimeInMillis * 1000))
-
-      c = Calendar.getInstance(TimeZone.getTimeZone("GMT-01:00"))
-      c.set(2015, 2, 18, 12, 3, 17)
-      c.set(Calendar.MILLISECOND, 123)
-      checkStringToTimestamp("2015-03-18T12:03:17.123-1:0", Option(c.getTimeInMillis * 1000))
-      checkStringToTimestamp("2015-03-18T12:03:17.123-01:00", Option(c.getTimeInMillis * 1000))
-
-      c = Calendar.getInstance(TimeZone.getTimeZone("GMT+07:30"))
-      c.set(2015, 2, 18, 12, 3, 17)
-      c.set(Calendar.MILLISECOND, 123)
-      checkStringToTimestamp("2015-03-18T12:03:17.123+07:30", Option(c.getTimeInMillis * 1000))
-
-      c = Calendar.getInstance(TimeZone.getTimeZone("GMT+07:30"))
-      c.set(2015, 2, 18, 12, 3, 17)
-      c.set(Calendar.MILLISECOND, 123)
-      checkStringToTimestamp("2015-03-18T12:03:17.123+07:30", Option(c.getTimeInMillis * 1000))
-
-      c = Calendar.getInstance(TimeZone.getTimeZone("GMT+07:30"))
-      c.set(2015, 2, 18, 12, 3, 17)
-      c.set(Calendar.MILLISECOND, 123)
-      checkStringToTimestamp(
-        "2015-03-18T12:03:17.123121+7:30", Option(c.getTimeInMillis * 1000 + 121))
-
-      c = Calendar.getInstance(TimeZone.getTimeZone("GMT+07:30"))
-      c.set(2015, 2, 18, 12, 3, 17)
-      c.set(Calendar.MILLISECOND, 123)
-      checkStringToTimestamp(
-        "2015-03-18T12:03:17.12312+7:30", Option(c.getTimeInMillis * 1000 + 120))
-
-      c = Calendar.getInstance(tz)
-      c.set(Calendar.HOUR_OF_DAY, 18)
-      c.set(Calendar.MINUTE, 12)
-      c.set(Calendar.SECOND, 15)
-      c.set(Calendar.MILLISECOND, 0)
-      checkStringToTimestamp("18:12:15", Option(c.getTimeInMillis * 1000))
-
-      c = Calendar.getInstance(TimeZone.getTimeZone("GMT+07:30"))
-      c.set(Calendar.HOUR_OF_DAY, 18)
-      c.set(Calendar.MINUTE, 12)
-      c.set(Calendar.SECOND, 15)
-      c.set(Calendar.MILLISECOND, 123)
-      checkStringToTimestamp("T18:12:15.12312+7:30", Option(c.getTimeInMillis * 1000 + 120))
-
-      c = Calendar.getInstance(TimeZone.getTimeZone("GMT+07:30"))
-      c.set(Calendar.HOUR_OF_DAY, 18)
-      c.set(Calendar.MINUTE, 12)
-      c.set(Calendar.SECOND, 15)
-      c.set(Calendar.MILLISECOND, 123)
-      checkStringToTimestamp("18:12:15.12312+7:30", Option(c.getTimeInMillis * 1000 + 120))
-
-      c = Calendar.getInstance(tz)
-      c.set(2011, 4, 6, 7, 8, 9)
-      c.set(Calendar.MILLISECOND, 100)
-      checkStringToTimestamp("2011-05-06 07:08:09.1000", Option(c.getTimeInMillis * 1000))
-=======
       checkStringToTimestamp("1969-12-31 16:00:00", Option(date(1969, 12, 31, 16, zid = zid)))
       checkStringToTimestamp("0001", Option(date(1, 1, 1, 0, zid = zid)))
       checkStringToTimestamp("2015-03", Option(date(2015, 3, 1, zid = zid)))
@@ -458,7 +282,6 @@
 
       expected = Option(date(2011, 5, 6, 7, 8, 9, 100000, zid = zid))
       checkStringToTimestamp("2011-05-06 07:08:09.1000", expected)
->>>>>>> 74c910af
 
       checkStringToTimestamp("238", None)
       checkStringToTimestamp("00238", None)
@@ -479,13 +302,6 @@
       checkStringToTimestamp("1999 08", None)
 
       // Truncating the fractional seconds
-<<<<<<< HEAD
-      c = Calendar.getInstance(TimeZone.getTimeZone("GMT+00:00"))
-      c.set(2015, 2, 18, 12, 3, 17)
-      c.set(Calendar.MILLISECOND, 0)
-      checkStringToTimestamp(
-        "2015-03-18T12:03:17.123456789+0:00", Option(c.getTimeInMillis * 1000 + 123456))
-=======
       expected = Option(date(2015, 3, 18, 12, 3, 17, 123456, zid = UTC))
       checkStringToTimestamp("2015-03-18T12:03:17.123456789+0:00", expected)
       checkStringToTimestamp("2015-03-18T12:03:17.123456789 UTC+0", expected)
@@ -494,7 +310,6 @@
       zoneId = getZoneId("Europe/Moscow")
       expected = Option(date(2015, 3, 18, 12, 3, 17, 123456, zid = zoneId))
       checkStringToTimestamp("2015-03-18T12:03:17.123456 Europe/Moscow", expected)
->>>>>>> 74c910af
     }
   }
 
@@ -508,45 +323,6 @@
 
     // Test stringToTimestamp
     assert(stringToTimestamp(
-<<<<<<< HEAD
-      UTF8String.fromString("2015-02-29 00:00:00")).isEmpty)
-    assert(stringToTimestamp(
-      UTF8String.fromString("2015-04-31 00:00:00")).isEmpty)
-    assert(stringToTimestamp(UTF8String.fromString("2015-02-29")).isEmpty)
-    assert(stringToTimestamp(UTF8String.fromString("2015-04-31")).isEmpty)
-  }
-
-  test("hours") {
-    val c = Calendar.getInstance(TimeZonePST)
-    c.set(2015, 2, 18, 13, 2, 11)
-    assert(getHours(c.getTimeInMillis * 1000, TimeZonePST) === 13)
-    assert(getHours(c.getTimeInMillis * 1000, TimeZoneGMT) === 20)
-    c.set(2015, 12, 8, 2, 7, 9)
-    assert(getHours(c.getTimeInMillis * 1000, TimeZonePST) === 2)
-    assert(getHours(c.getTimeInMillis * 1000, TimeZoneGMT) === 10)
-  }
-
-  test("minutes") {
-    val c = Calendar.getInstance(TimeZonePST)
-    c.set(2015, 2, 18, 13, 2, 11)
-    assert(getMinutes(c.getTimeInMillis * 1000, TimeZonePST) === 2)
-    assert(getMinutes(c.getTimeInMillis * 1000, TimeZoneGMT) === 2)
-    assert(getMinutes(c.getTimeInMillis * 1000, TimeZone.getTimeZone("Australia/North")) === 32)
-    c.set(2015, 2, 8, 2, 7, 9)
-    assert(getMinutes(c.getTimeInMillis * 1000, TimeZonePST) === 7)
-    assert(getMinutes(c.getTimeInMillis * 1000, TimeZoneGMT) === 7)
-    assert(getMinutes(c.getTimeInMillis * 1000, TimeZone.getTimeZone("Australia/North")) === 37)
-  }
-
-  test("seconds") {
-    val c = Calendar.getInstance(TimeZonePST)
-    c.set(2015, 2, 18, 13, 2, 11)
-    assert(getSeconds(c.getTimeInMillis * 1000, TimeZonePST) === 11)
-    assert(getSeconds(c.getTimeInMillis * 1000, TimeZoneGMT) === 11)
-    c.set(2015, 2, 8, 2, 7, 9)
-    assert(getSeconds(c.getTimeInMillis * 1000, TimeZonePST) === 9)
-    assert(getSeconds(c.getTimeInMillis * 1000, TimeZoneGMT) === 9)
-=======
       UTF8String.fromString("2015-02-29 00:00:00"), defaultZoneId).isEmpty)
     assert(stringToTimestamp(
       UTF8String.fromString("2015-04-31 00:00:00"), defaultZoneId).isEmpty)
@@ -587,7 +363,6 @@
     assert(getSeconds(input, UTC) === 9)
     input = date(10, 1, 1, 0, 0, 0, 0, LA)
     assert(getSeconds(input, LA) === 0)
->>>>>>> 74c910af
   }
 
   test("hours / minutes / seconds") {
@@ -671,80 +446,6 @@
   }
 
   test("date add months") {
-<<<<<<< HEAD
-    val c1 = Calendar.getInstance()
-    c1.set(1997, 1, 28, 10, 30, 0)
-    val days1 = millisToDays(c1.getTimeInMillis)
-    val c2 = Calendar.getInstance()
-    c2.set(2000, 1, 29)
-    assert(dateAddMonths(days1, 36) === millisToDays(c2.getTimeInMillis))
-    c2.set(1996, 0, 31)
-    assert(dateAddMonths(days1, -13) === millisToDays(c2.getTimeInMillis))
-  }
-
-  test("timestamp add months") {
-    val c1 = Calendar.getInstance()
-    c1.set(1997, 1, 28, 10, 30, 0)
-    c1.set(Calendar.MILLISECOND, 0)
-    val ts1 = c1.getTimeInMillis * 1000L
-    val c2 = Calendar.getInstance()
-    c2.set(2000, 1, 29, 10, 30, 0)
-    c2.set(Calendar.MILLISECOND, 123)
-    val ts2 = c2.getTimeInMillis * 1000L
-    assert(timestampAddInterval(ts1, 36, 123000) === ts2)
-
-    val c3 = Calendar.getInstance(TimeZonePST)
-    c3.set(1997, 1, 27, 16, 0, 0)
-    c3.set(Calendar.MILLISECOND, 0)
-    val ts3 = c3.getTimeInMillis * 1000L
-    val c4 = Calendar.getInstance(TimeZonePST)
-    c4.set(2000, 1, 27, 16, 0, 0)
-    c4.set(Calendar.MILLISECOND, 123)
-    val ts4 = c4.getTimeInMillis * 1000L
-    val c5 = Calendar.getInstance(TimeZoneGMT)
-    c5.set(2000, 1, 29, 0, 0, 0)
-    c5.set(Calendar.MILLISECOND, 123)
-    val ts5 = c5.getTimeInMillis * 1000L
-    assert(timestampAddInterval(ts3, 36, 123000, TimeZonePST) === ts4)
-    assert(timestampAddInterval(ts3, 36, 123000, TimeZoneGMT) === ts5)
-  }
-
-  test("monthsBetween") {
-    val c1 = Calendar.getInstance()
-    c1.set(1997, 1, 28, 10, 30, 0)
-    val c2 = Calendar.getInstance()
-    c2.set(1996, 9, 30, 0, 0, 0)
-    assert(monthsBetween(
-      c1.getTimeInMillis * 1000L, c2.getTimeInMillis * 1000L, true, c1.getTimeZone) === 3.94959677)
-    assert(monthsBetween(
-      c1.getTimeInMillis * 1000L, c2.getTimeInMillis * 1000L, false, c1.getTimeZone)
-      === 3.9495967741935485)
-    Seq(true, false).foreach { roundOff =>
-      c2.set(2000, 1, 28, 0, 0, 0)
-      assert(monthsBetween(
-        c1.getTimeInMillis * 1000L, c2.getTimeInMillis * 1000L, roundOff, c1.getTimeZone) === -36)
-      c2.set(2000, 1, 29, 0, 0, 0)
-      assert(monthsBetween(
-        c1.getTimeInMillis * 1000L, c2.getTimeInMillis * 1000L, roundOff, c1.getTimeZone) === -36)
-      c2.set(1996, 2, 31, 0, 0, 0)
-      assert(monthsBetween(
-        c1.getTimeInMillis * 1000L, c2.getTimeInMillis * 1000L, roundOff, c1.getTimeZone) === 11)
-    }
-
-    val c3 = Calendar.getInstance(TimeZonePST)
-    c3.set(2000, 1, 28, 16, 0, 0)
-    val c4 = Calendar.getInstance(TimeZonePST)
-    c4.set(1997, 1, 28, 16, 0, 0)
-    assert(
-      monthsBetween(c3.getTimeInMillis * 1000L, c4.getTimeInMillis * 1000L, true, TimeZonePST)
-      === 36.0)
-    assert(
-      monthsBetween(c3.getTimeInMillis * 1000L, c4.getTimeInMillis * 1000L, true, TimeZoneGMT)
-      === 35.90322581)
-    assert(
-      monthsBetween(c3.getTimeInMillis * 1000L, c4.getTimeInMillis * 1000L, false, TimeZoneGMT)
-        === 35.903225806451616)
-=======
     val input = days(1997, 2, 28)
     assert(dateAddMonths(input, 36) === days(2000, 2, 28))
     assert(dateAddMonths(input, -13) === days(1996, 1, 28))
@@ -815,7 +516,6 @@
     assert(monthsBetween(date3, date4, true, LA) === 36.0)
     assert(monthsBetween(date3, date4, true, UTC) === 35.90322581)
     assert(monthsBetween(date3, date4, false, UTC) === 35.903225806451616)
->>>>>>> 74c910af
   }
 
   test("from UTC timestamp") {
@@ -832,11 +532,7 @@
       }
     }
 
-<<<<<<< HEAD
-    DateTimeTestUtils.withDefaultTimeZone(TimeZone.getTimeZone("PST")) {
-=======
     withDefaultTimeZone(LA) {
->>>>>>> 74c910af
       // Daylight Saving Time
       test("2016-03-13 09:59:59.0", LA.getId, "2016-03-13 01:59:59.0")
       test("2016-03-13 10:00:00.0", LA.getId, "2016-03-13 03:00:00.0")
@@ -852,13 +548,8 @@
         === expected)
     }
 
-<<<<<<< HEAD
-    for (tz <- DateTimeTestUtils.ALL_TIMEZONES) {
-      DateTimeTestUtils.withDefaultTimeZone(tz) {
-=======
     for (zid <- ALL_TIMEZONES) {
       withDefaultTimeZone(zid) {
->>>>>>> 74c910af
         test("2011-12-25 09:00:00.123456", "UTC", "2011-12-25 09:00:00.123456")
         test("2011-12-25 18:00:00.123456", JST.getId, "2011-12-25 09:00:00.123456")
         test("2011-12-25 01:00:00.123456", LA.getId, "2011-12-25 09:00:00.123456")
@@ -866,12 +557,8 @@
       }
     }
 
-<<<<<<< HEAD
-    DateTimeTestUtils.withDefaultTimeZone(TimeZone.getTimeZone("PST")) {
-=======
     withDefaultTimeZone(LA) {
       val tz = LA.getId
->>>>>>> 74c910af
       // Daylight Saving Time
       test("2016-03-13 01:59:59", tz, "2016-03-13 09:59:59.0")
       test("2016-03-13 02:00:00", tz, "2016-03-13 10:00:00.0")
@@ -896,24 +583,6 @@
         inputTS: SQLTimestamp,
         zoneId: ZoneId = defaultZoneId): Unit = {
       val truncated =
-<<<<<<< HEAD
-        DateTimeUtils.truncTimestamp(inputTS, level, timezone)
-      val expectedTS =
-        DateTimeUtils.stringToTimestamp(UTF8String.fromString(expected))
-      assert(truncated === expectedTS.get)
-    }
-
-    val defaultInputTS =
-      DateTimeUtils.stringToTimestamp(UTF8String.fromString("2015-03-05T09:32:05.359"))
-    val defaultInputTS1 =
-      DateTimeUtils.stringToTimestamp(UTF8String.fromString("2015-03-31T20:32:05.359"))
-    val defaultInputTS2 =
-      DateTimeUtils.stringToTimestamp(UTF8String.fromString("2015-04-01T02:32:05.359"))
-    val defaultInputTS3 =
-      DateTimeUtils.stringToTimestamp(UTF8String.fromString("2015-03-30T02:32:05.359"))
-    val defaultInputTS4 =
-      DateTimeUtils.stringToTimestamp(UTF8String.fromString("2015-03-29T02:32:05.359"))
-=======
         DateTimeUtils.truncTimestamp(inputTS, level, zoneId)
       val expectedTS = toTimestamp(expected, defaultZoneId)
       assert(truncated === expectedTS.get)
@@ -929,7 +598,6 @@
       UTF8String.fromString("2015-03-30T02:32:05.359"), defaultZoneId)
     val defaultInputTS4 = DateTimeUtils.stringToTimestamp(
       UTF8String.fromString("2015-03-29T02:32:05.359"), defaultZoneId)
->>>>>>> 74c910af
 
     testTrunc(DateTimeUtils.TRUNC_TO_YEAR, "2015-01-01T00:00:00", defaultInputTS.get)
     testTrunc(DateTimeUtils.TRUNC_TO_MONTH, "2015-03-01T00:00:00", defaultInputTS.get)
@@ -948,35 +616,6 @@
     testTrunc(DateTimeUtils.TRUNC_TO_MICROSECOND, "2015-03-05T09:32:05.359123", defaultInputTS.get)
     testTrunc(DateTimeUtils.TRUNC_TO_MILLISECOND, "2015-03-05T09:32:05.359", defaultInputTS.get)
 
-<<<<<<< HEAD
-    for (tz <- DateTimeTestUtils.ALL_TIMEZONES) {
-      DateTimeTestUtils.withDefaultTimeZone(tz) {
-        val inputTS =
-          DateTimeUtils.stringToTimestamp(UTF8String.fromString("2015-03-05T09:32:05.359"))
-        val inputTS1 =
-          DateTimeUtils.stringToTimestamp(UTF8String.fromString("2015-03-31T20:32:05.359"))
-        val inputTS2 =
-          DateTimeUtils.stringToTimestamp(UTF8String.fromString("2015-04-01T02:32:05.359"))
-        val inputTS3 =
-          DateTimeUtils.stringToTimestamp(UTF8String.fromString("2015-03-30T02:32:05.359"))
-        val inputTS4 =
-          DateTimeUtils.stringToTimestamp(UTF8String.fromString("2015-03-29T02:32:05.359"))
-
-        testTrunc(DateTimeUtils.TRUNC_TO_YEAR, "2015-01-01T00:00:00", inputTS.get, tz)
-        testTrunc(DateTimeUtils.TRUNC_TO_MONTH, "2015-03-01T00:00:00", inputTS.get, tz)
-        testTrunc(DateTimeUtils.TRUNC_TO_DAY, "2015-03-05T00:00:00", inputTS.get, tz)
-        testTrunc(DateTimeUtils.TRUNC_TO_HOUR, "2015-03-05T09:00:00", inputTS.get, tz)
-        testTrunc(DateTimeUtils.TRUNC_TO_MINUTE, "2015-03-05T09:32:00", inputTS.get, tz)
-        testTrunc(DateTimeUtils.TRUNC_TO_SECOND, "2015-03-05T09:32:05", inputTS.get, tz)
-        testTrunc(DateTimeUtils.TRUNC_TO_WEEK, "2015-03-02T00:00:00", inputTS.get, tz)
-        testTrunc(DateTimeUtils.TRUNC_TO_WEEK, "2015-03-30T00:00:00", inputTS1.get, tz)
-        testTrunc(DateTimeUtils.TRUNC_TO_WEEK, "2015-03-30T00:00:00", inputTS2.get, tz)
-        testTrunc(DateTimeUtils.TRUNC_TO_WEEK, "2015-03-30T00:00:00", inputTS3.get, tz)
-        testTrunc(DateTimeUtils.TRUNC_TO_WEEK, "2015-03-23T00:00:00", inputTS4.get, tz)
-        testTrunc(DateTimeUtils.TRUNC_TO_QUARTER, "2015-01-01T00:00:00", inputTS.get, tz)
-        testTrunc(DateTimeUtils.TRUNC_TO_QUARTER, "2015-01-01T00:00:00", inputTS1.get, tz)
-        testTrunc(DateTimeUtils.TRUNC_TO_QUARTER, "2015-04-01T00:00:00", inputTS2.get, tz)
-=======
     for (zid <- ALL_TIMEZONES) {
       withDefaultTimeZone(zid) {
         val inputTS = DateTimeUtils.stringToTimestamp(
@@ -1006,28 +645,11 @@
         testTrunc(DateTimeUtils.TRUNC_TO_QUARTER, "2015-01-01T00:00:00", inputTS.get, zid)
         testTrunc(DateTimeUtils.TRUNC_TO_QUARTER, "2015-01-01T00:00:00", inputTS1.get, zid)
         testTrunc(DateTimeUtils.TRUNC_TO_QUARTER, "2015-04-01T00:00:00", inputTS2.get, zid)
->>>>>>> 74c910af
       }
     }
   }
 
   test("daysToMillis and millisToDays") {
-<<<<<<< HEAD
-    val c = Calendar.getInstance(TimeZonePST)
-
-    c.set(2015, 11, 31, 16, 0, 0)
-    assert(millisToDays(c.getTimeInMillis, TimeZonePST) === 16800)
-    assert(millisToDays(c.getTimeInMillis, TimeZoneGMT) === 16801)
-
-    c.set(2015, 11, 31, 0, 0, 0)
-    c.set(Calendar.MILLISECOND, 0)
-    assert(daysToMillis(16800, TimeZonePST) === c.getTimeInMillis)
-
-    c.setTimeZone(TimeZoneGMT)
-    c.set(2015, 11, 31, 0, 0, 0)
-    c.set(Calendar.MILLISECOND, 0)
-    assert(daysToMillis(16800, TimeZoneGMT) === c.getTimeInMillis)
-=======
     val input = toMillis(date(2015, 12, 31, 16, zid = LA))
     assert(millisToDays(input, LA) === 16800)
     assert(millisToDays(input, UTC) === 16801)
@@ -1038,7 +660,6 @@
 
     expected = toMillis(date(2015, 12, 31, zid = UTC))
     assert(daysToMillis(16800, UTC) === expected)
->>>>>>> 74c910af
 
     // There are some days are skipped entirely in some timezone, skip them here.
     val skipped_days = Map[String, Set[Int]](
@@ -1048,19 +669,12 @@
       "Pacific/Fakaofo" -> Set(15338),
       "Pacific/Kiritimati" -> Set(9130, 9131),
       "Pacific/Kwajalein" -> Set(8632, 8633, 8634),
-<<<<<<< HEAD
-      "MIT" -> Set(15338))
-    for (tz <- DateTimeTestUtils.ALL_TIMEZONES) {
-      val skipped = skipped_days.getOrElse(tz.getID, Set.empty)
-      (-20000 to 20000).foreach { d =>
-=======
       MIT.getId -> Set(15338))
     for (zid <- ALL_TIMEZONES) {
       val skipped = skipped_days.getOrElse(zid.getId, Set.empty)
       val testingData = Seq(-20000, 20000) ++
         (1 to 1000).map(_ => (math.random() * 40000 - 20000).toInt)
       testingData.foreach { d =>
->>>>>>> 74c910af
         if (!skipped.contains(d)) {
           assert(millisToDays(daysToMillis(d, zid), zid) === d,
             s"Round trip of $d did not work in tz ${zid.getId}")
