/*
 * Licensed to the Apache Software Foundation (ASF) under one or more
 * contributor license agreements.  See the NOTICE file distributed with
 * this work for additional information regarding copyright ownership.
 * The ASF licenses this file to You under the Apache License, Version 2.0
 * (the "License"); you may not use this file except in compliance with
 * the License.  You may obtain a copy of the License at
 *
 *    http://www.apache.org/licenses/LICENSE-2.0
 *
 * Unless required by applicable law or agreed to in writing, software
 * distributed under the License is distributed on an "AS IS" BASIS,
 * WITHOUT WARRANTIES OR CONDITIONS OF ANY KIND, either express or implied.
 * See the License for the specific language governing permissions and
 * limitations under the License.
 */

package org.apache.spark.sql.catalyst.expressions

import java.sql.{Date, Timestamp}
import java.text.SimpleDateFormat
import java.time.{Instant, LocalDate, LocalDateTime, ZoneId}
import java.util.{Calendar, Locale, TimeZone}
<<<<<<< HEAD
=======
import java.util.concurrent.TimeUnit._
>>>>>>> 74c910af

import org.apache.spark.{SparkFunSuite, SparkUpgradeException}
import org.apache.spark.sql.catalyst.InternalRow
import org.apache.spark.sql.catalyst.expressions.codegen.GenerateUnsafeProjection
<<<<<<< HEAD
import org.apache.spark.sql.catalyst.util.DateTimeTestUtils._
import org.apache.spark.sql.catalyst.util.DateTimeUtils
import org.apache.spark.sql.catalyst.util.DateTimeUtils.TimeZoneGMT
=======
import org.apache.spark.sql.catalyst.util.{DateTimeUtils, IntervalUtils, TimestampFormatter}
import org.apache.spark.sql.catalyst.util.DateTimeConstants._
import org.apache.spark.sql.catalyst.util.DateTimeTestUtils._
import org.apache.spark.sql.internal.SQLConf
>>>>>>> 74c910af
import org.apache.spark.sql.types._
import org.apache.spark.unsafe.types.{CalendarInterval, UTF8String}

class DateExpressionsSuite extends SparkFunSuite with ExpressionEvalHelper {

  import IntegralLiteralTestUtils._

  private val PST_OPT = Option(PST.getId)
  private val JST_OPT = Option(JST.getId)

<<<<<<< HEAD
  val sdf = new SimpleDateFormat("yyyy-MM-dd HH:mm:ss", Locale.US)
  sdf.setTimeZone(TimeZoneGMT)
  val sdfDate = new SimpleDateFormat("yyyy-MM-dd", Locale.US)
  sdfDate.setTimeZone(TimeZoneGMT)
  val d = new Date(sdf.parse("2015-04-08 13:10:15").getTime)
  val ts = new Timestamp(sdf.parse("2013-11-08 13:10:15").getTime)
=======
  def toMillis(timestamp: String): Long = {
    val tf = TimestampFormatter("yyyy-MM-dd HH:mm:ss", UTC, isParsing = true)
    DateTimeUtils.toMillis(tf.parse(timestamp))
  }
  val date = "2015-04-08 13:10:15"
  val d = new Date(toMillis(date))
  val time = "2013-11-08 13:10:15"
  val ts = new Timestamp(toMillis(time))
>>>>>>> 74c910af

  test("datetime function current_date") {
    val d0 = DateTimeUtils.millisToDays(System.currentTimeMillis(), UTC)
    val cd = CurrentDate(UTC_OPT).eval(EmptyRow).asInstanceOf[Int]
    val d1 = DateTimeUtils.millisToDays(System.currentTimeMillis(), UTC)
    assert(d0 <= cd && cd <= d1 && d1 - d0 <= 1)

    val cdjst = CurrentDate(JST_OPT).eval(EmptyRow).asInstanceOf[Int]
    val cdpst = CurrentDate(PST_OPT).eval(EmptyRow).asInstanceOf[Int]
    assert(cdpst <= cd && cd <= cdjst)
  }

  test("datetime function current_timestamp") {
    val ct = DateTimeUtils.toJavaTimestamp(CurrentTimestamp().eval(EmptyRow).asInstanceOf[Long])
    val t1 = System.currentTimeMillis()
    assert(math.abs(t1 - ct.getTime) < 5000)
  }

  test("DayOfYear") {
    val sdfDay = new SimpleDateFormat("D", Locale.US)

    val c = Calendar.getInstance()
    (0 to 3).foreach { m =>
      (0 to 5).foreach { i =>
        c.set(2000, m, 28, 0, 0, 0)
        c.add(Calendar.DATE, i)
        checkEvaluation(DayOfYear(Literal(new Date(c.getTimeInMillis))),
          sdfDay.format(c.getTime).toInt)
      }
    }
    checkEvaluation(DayOfYear(Literal.create(null, DateType)), null)

    checkEvaluation(DayOfYear(Literal(new Date(sdf.parse("1582-10-15 13:10:15").getTime))), 288)
    checkEvaluation(DayOfYear(Literal(new Date(sdf.parse("1582-10-04 13:10:15").getTime))), 277)
    checkConsistencyBetweenInterpretedAndCodegen(DayOfYear, DateType)
  }

  test("Year") {
    checkEvaluation(Year(Literal.create(null, DateType)), null)
    checkEvaluation(Year(Literal(d)), 2015)
<<<<<<< HEAD
    checkEvaluation(Year(Cast(Literal(sdfDate.format(d)), DateType, gmtId)), 2015)
    checkEvaluation(Year(Cast(Literal(ts), DateType, gmtId)), 2013)
=======
    checkEvaluation(Year(Cast(Literal(date), DateType, UTC_OPT)), 2015)
    checkEvaluation(Year(Cast(Literal(ts), DateType, UTC_OPT)), 2013)
>>>>>>> 74c910af

    val c = Calendar.getInstance()
    (2000 to 2002).foreach { y =>
      (0 to 11 by 11).foreach { m =>
        c.set(y, m, 28)
        (0 to 5 * 24).foreach { i =>
          c.add(Calendar.HOUR_OF_DAY, 1)
          checkEvaluation(Year(Literal(new Date(c.getTimeInMillis))),
            c.get(Calendar.YEAR))
        }
      }
    }
    checkEvaluation(Year(Literal(new Date(sdf.parse("1582-01-01 13:10:15").getTime))), 1582)
    checkEvaluation(Year(Literal(new Date(sdf.parse("1581-12-31 13:10:15").getTime))), 1581)
    checkConsistencyBetweenInterpretedAndCodegen(Year, DateType)
  }

  test("Quarter") {
    checkEvaluation(Quarter(Literal.create(null, DateType)), null)
    checkEvaluation(Quarter(Literal(d)), 2)
<<<<<<< HEAD
    checkEvaluation(Quarter(Cast(Literal(sdfDate.format(d)), DateType, gmtId)), 2)
    checkEvaluation(Quarter(Cast(Literal(ts), DateType, gmtId)), 4)
=======
    checkEvaluation(Quarter(Cast(Literal(date), DateType, UTC_OPT)), 2)
    checkEvaluation(Quarter(Cast(Literal(ts), DateType, UTC_OPT)), 4)
>>>>>>> 74c910af

    val c = Calendar.getInstance()
    (2003 to 2004).foreach { y =>
      (0 to 11 by 3).foreach { m =>
        c.set(y, m, 28, 0, 0, 0)
        (0 to 5 * 24).foreach { i =>
          c.add(Calendar.HOUR_OF_DAY, 1)
          checkEvaluation(Quarter(Literal(new Date(c.getTimeInMillis))),
            c.get(Calendar.MONTH) / 3 + 1)
        }
      }
    }

    checkEvaluation(Quarter(Literal(new Date(sdf.parse("1582-10-01 13:10:15").getTime))), 4)
    checkEvaluation(Quarter(Literal(new Date(sdf.parse("1582-09-30 13:10:15").getTime))), 3)
    checkConsistencyBetweenInterpretedAndCodegen(Quarter, DateType)
  }

  test("Month") {
    checkEvaluation(Month(Literal.create(null, DateType)), null)
    checkEvaluation(Month(Literal(d)), 4)
<<<<<<< HEAD
    checkEvaluation(Month(Cast(Literal(sdfDate.format(d)), DateType, gmtId)), 4)
    checkEvaluation(Month(Cast(Literal(ts), DateType, gmtId)), 11)
=======
    checkEvaluation(Month(Cast(Literal(date), DateType, UTC_OPT)), 4)
    checkEvaluation(Month(Cast(Literal(ts), DateType, UTC_OPT)), 11)
>>>>>>> 74c910af

    checkEvaluation(Month(Literal(new Date(sdf.parse("1582-04-28 13:10:15").getTime))), 4)
    checkEvaluation(Month(Literal(new Date(sdf.parse("1582-10-04 13:10:15").getTime))), 10)
    checkEvaluation(Month(Literal(new Date(sdf.parse("1582-10-15 13:10:15").getTime))), 10)

    val c = Calendar.getInstance()
    (2003 to 2004).foreach { y =>
      (0 to 3).foreach { m =>
        (0 to 2 * 24).foreach { i =>
          c.set(y, m, 28, 0, 0, 0)
          c.add(Calendar.HOUR_OF_DAY, i)
          checkEvaluation(Month(Literal(new Date(c.getTimeInMillis))),
            c.get(Calendar.MONTH) + 1)
        }
      }
    }
    checkConsistencyBetweenInterpretedAndCodegen(Month, DateType)
  }

  test("Day / DayOfMonth") {
    checkEvaluation(DayOfMonth(Cast(Literal("2000-02-29"), DateType)), 29)
    checkEvaluation(DayOfMonth(Literal.create(null, DateType)), null)
    checkEvaluation(DayOfMonth(Literal(d)), 8)
<<<<<<< HEAD
    checkEvaluation(DayOfMonth(Cast(Literal(sdfDate.format(d)), DateType, gmtId)), 8)
    checkEvaluation(DayOfMonth(Cast(Literal(ts), DateType, gmtId)), 8)
=======
    checkEvaluation(DayOfMonth(Cast(Literal(date), DateType, UTC_OPT)), 8)
    checkEvaluation(DayOfMonth(Cast(Literal(ts), DateType, UTC_OPT)), 8)
>>>>>>> 74c910af

    checkEvaluation(DayOfMonth(Literal(new Date(sdf.parse("1582-04-28 13:10:15").getTime))), 28)
    checkEvaluation(DayOfMonth(Literal(new Date(sdf.parse("1582-10-15 13:10:15").getTime))), 15)
    checkEvaluation(DayOfMonth(Literal(new Date(sdf.parse("1582-10-04 13:10:15").getTime))), 4)

    val c = Calendar.getInstance()
    (1999 to 2000).foreach { y =>
      c.set(y, 0, 1, 0, 0, 0)
      (0 to 365).foreach { d =>
        c.add(Calendar.DATE, 1)
        checkEvaluation(DayOfMonth(Literal(new Date(c.getTimeInMillis))),
          c.get(Calendar.DAY_OF_MONTH))
      }
    }
    checkConsistencyBetweenInterpretedAndCodegen(DayOfMonth, DateType)
  }

  test("Seconds") {
<<<<<<< HEAD
    assert(Second(Literal.create(null, DateType), gmtId).resolved === false)
    assert(Second(Cast(Literal(d), TimestampType, gmtId), gmtId).resolved === true)
    checkEvaluation(Second(Cast(Literal(d), TimestampType, gmtId), gmtId), 0)
    checkEvaluation(Second(Cast(Literal(sdf.format(d)), TimestampType, gmtId), gmtId), 15)
    checkEvaluation(Second(Literal(ts), gmtId), 15)
=======
    assert(Second(Literal.create(null, DateType), UTC_OPT).resolved === false)
    assert(Second(Cast(Literal(d), TimestampType, UTC_OPT), UTC_OPT).resolved )
    checkEvaluation(Second(Cast(Literal(d), TimestampType, UTC_OPT), UTC_OPT), 0)
    checkEvaluation(Second(Cast(Literal(date), TimestampType, UTC_OPT), UTC_OPT), 15)
    checkEvaluation(Second(Literal(ts), UTC_OPT), 15)
>>>>>>> 74c910af

    val c = Calendar.getInstance()
    for (zid <- outstandingZoneIds) {
      val timeZoneId = Option(zid.getId)
      c.setTimeZone(TimeZone.getTimeZone(zid))
      (0 to 60 by 5).foreach { s =>
        c.set(2015, 18, 3, 3, 5, s)
        checkEvaluation(
          Second(Literal(new Timestamp(c.getTimeInMillis)), timeZoneId),
          c.get(Calendar.SECOND))
      }
      checkConsistencyBetweenInterpretedAndCodegen(
        (child: Expression) => Second(child, timeZoneId), TimestampType)
    }
  }

  test("DayOfWeek") {
    checkEvaluation(DayOfWeek(Literal.create(null, DateType)), null)
    checkEvaluation(DayOfWeek(Literal(d)), Calendar.WEDNESDAY)
<<<<<<< HEAD
    checkEvaluation(DayOfWeek(Cast(Literal(sdfDate.format(d)), DateType, gmtId)),
      Calendar.WEDNESDAY)
    checkEvaluation(DayOfWeek(Cast(Literal(ts), DateType, gmtId)), Calendar.FRIDAY)
    checkEvaluation(DayOfWeek(Cast(Literal("2011-05-06"), DateType, gmtId)), Calendar.FRIDAY)
    checkEvaluation(DayOfWeek(Literal(new Date(sdf.parse("2017-05-27 13:10:15").getTime))),
=======
    checkEvaluation(DayOfWeek(Cast(Literal(date), DateType, UTC_OPT)),
      Calendar.WEDNESDAY)
    checkEvaluation(DayOfWeek(Cast(Literal(ts), DateType, UTC_OPT)), Calendar.FRIDAY)
    checkEvaluation(DayOfWeek(Cast(Literal("2011-05-06"), DateType, UTC_OPT)), Calendar.FRIDAY)
    checkEvaluation(DayOfWeek(Literal(new Date(toMillis("2017-05-27 13:10:15")))),
>>>>>>> 74c910af
      Calendar.SATURDAY)
    checkEvaluation(DayOfWeek(Literal(new Date(sdf.parse("1582-10-15 13:10:15").getTime))),
      Calendar.FRIDAY)
    checkConsistencyBetweenInterpretedAndCodegen(DayOfWeek, DateType)
  }

  test("WeekDay") {
    checkEvaluation(WeekDay(Literal.create(null, DateType)), null)
    checkEvaluation(WeekDay(Literal(d)), 2)
<<<<<<< HEAD
    checkEvaluation(WeekDay(Cast(Literal(sdfDate.format(d)), DateType, gmtId)), 2)
    checkEvaluation(WeekDay(Cast(Literal(ts), DateType, gmtId)), 4)
    checkEvaluation(WeekDay(Cast(Literal("2011-05-06"), DateType, gmtId)), 4)
    checkEvaluation(WeekDay(Literal(new Date(sdf.parse("2017-05-27 13:10:15").getTime))), 5)
    checkEvaluation(WeekDay(Literal(new Date(sdf.parse("1582-10-15 13:10:15").getTime))), 4)
=======
    checkEvaluation(WeekDay(Cast(Literal(date), DateType, UTC_OPT)), 2)
    checkEvaluation(WeekDay(Cast(Literal(ts), DateType, UTC_OPT)), 4)
    checkEvaluation(WeekDay(Cast(Literal("2011-05-06"), DateType, UTC_OPT)), 4)
    checkEvaluation(WeekDay(Literal(new Date(toMillis("2017-05-27 13:10:15")))), 5)
    checkEvaluation(WeekDay(Literal(new Date(toMillis("1582-10-15 13:10:15")))), 4)
>>>>>>> 74c910af
    checkConsistencyBetweenInterpretedAndCodegen(WeekDay, DateType)
  }

  test("WeekOfYear") {
    checkEvaluation(WeekOfYear(Literal.create(null, DateType)), null)
    checkEvaluation(WeekOfYear(Literal(d)), 15)
<<<<<<< HEAD
    checkEvaluation(WeekOfYear(Cast(Literal(sdfDate.format(d)), DateType, gmtId)), 15)
    checkEvaluation(WeekOfYear(Cast(Literal(ts), DateType, gmtId)), 45)
    checkEvaluation(WeekOfYear(Cast(Literal("2011-05-06"), DateType, gmtId)), 18)
    checkEvaluation(WeekOfYear(Literal(new Date(sdf.parse("1582-10-15 13:10:15").getTime))), 40)
    checkEvaluation(WeekOfYear(Literal(new Date(sdf.parse("1582-10-04 13:10:15").getTime))), 40)
=======
    checkEvaluation(WeekOfYear(Cast(Literal(date), DateType, UTC_OPT)), 15)
    checkEvaluation(WeekOfYear(Cast(Literal(ts), DateType, UTC_OPT)), 45)
    checkEvaluation(WeekOfYear(Cast(Literal("2011-05-06"), DateType, UTC_OPT)), 18)
    checkEvaluation(WeekOfYear(Cast(Literal("1582-10-15 13:10:15"), DateType, UTC_OPT)), 41)
    checkEvaluation(WeekOfYear(Cast(Literal("1582-10-04 13:10:15"), DateType, UTC_OPT)), 40)
>>>>>>> 74c910af
    checkConsistencyBetweenInterpretedAndCodegen(WeekOfYear, DateType)
  }

  test("DateFormat") {
    Seq("legacy", "corrected").foreach { legacyParserPolicy =>
      withSQLConf(SQLConf.LEGACY_TIME_PARSER_POLICY.key -> legacyParserPolicy) {
        checkEvaluation(
          DateFormatClass(Literal.create(null, TimestampType), Literal("y"), UTC_OPT),
          null)
        checkEvaluation(DateFormatClass(Cast(Literal(d), TimestampType, UTC_OPT),
          Literal.create(null, StringType), UTC_OPT), null)

        checkEvaluation(DateFormatClass(Cast(Literal(d), TimestampType, UTC_OPT),
          Literal("y"), UTC_OPT), "2015")
        checkEvaluation(DateFormatClass(Literal(ts), Literal("y"), UTC_OPT), "2013")
        checkEvaluation(DateFormatClass(Cast(Literal(d), TimestampType, UTC_OPT),
          Literal("H"), UTC_OPT), "0")
        checkEvaluation(DateFormatClass(Literal(ts), Literal("H"), UTC_OPT), "13")

        checkEvaluation(DateFormatClass(Cast(Literal(d), TimestampType, PST_OPT),
          Literal("y"), PST_OPT), "2015")
        checkEvaluation(DateFormatClass(Literal(ts), Literal("y"), PST_OPT), "2013")
        checkEvaluation(DateFormatClass(Cast(Literal(d), TimestampType, PST_OPT),
          Literal("H"), PST_OPT), "0")
        checkEvaluation(DateFormatClass(Literal(ts), Literal("H"), PST_OPT), "5")

        checkEvaluation(DateFormatClass(Cast(Literal(d), TimestampType, JST_OPT),
          Literal("y"), JST_OPT), "2015")
        checkEvaluation(DateFormatClass(Literal(ts), Literal("y"), JST_OPT), "2013")
        checkEvaluation(DateFormatClass(Cast(Literal(d), TimestampType, JST_OPT),
          Literal("H"), JST_OPT), "0")
        checkEvaluation(DateFormatClass(Literal(ts), Literal("H"), JST_OPT), "22")

        // Test escaping of format
        GenerateUnsafeProjection.generate(
          DateFormatClass(Literal(ts), Literal("\""), JST_OPT) :: Nil)

        // SPARK-28072 The codegen path should work
        checkEvaluation(
          expression = DateFormatClass(
            BoundReference(ordinal = 0, dataType = TimestampType, nullable = true),
            BoundReference(ordinal = 1, dataType = StringType, nullable = true),
            JST_OPT),
          expected = "22",
          inputRow = InternalRow(DateTimeUtils.fromJavaTimestamp(ts), UTF8String.fromString("H")))
      }
    }
  }

  test("Hour") {
<<<<<<< HEAD
    assert(Hour(Literal.create(null, DateType), gmtId).resolved === false)
    assert(Hour(Literal(ts), gmtId).resolved === true)
    checkEvaluation(Hour(Cast(Literal(d), TimestampType, gmtId), gmtId), 0)
    checkEvaluation(Hour(Cast(Literal(sdf.format(d)), TimestampType, gmtId), gmtId), 13)
    checkEvaluation(Hour(Literal(ts), gmtId), 13)
=======
    assert(Hour(Literal.create(null, DateType), UTC_OPT).resolved === false)
    assert(Hour(Literal(ts), UTC_OPT).resolved)
    checkEvaluation(Hour(Cast(Literal(d), TimestampType, UTC_OPT), UTC_OPT), 0)
    checkEvaluation(Hour(Cast(Literal(date), TimestampType, UTC_OPT), UTC_OPT), 13)
    checkEvaluation(Hour(Literal(ts), UTC_OPT), 13)
>>>>>>> 74c910af

    val c = Calendar.getInstance()
    for (zid <- outstandingZoneIds) {
      val timeZoneId = Option(zid.getId)
      c.setTimeZone(TimeZone.getTimeZone(zid))
      (0 to 24 by 6).foreach { h =>
        (0 to 60 by 30).foreach { m =>
          (0 to 60 by 30).foreach { s =>
            c.set(2015, 18, 3, h, m, s)
            checkEvaluation(
              Hour(Literal(new Timestamp(c.getTimeInMillis)), timeZoneId),
              c.get(Calendar.HOUR_OF_DAY))
          }
        }
      }
      checkConsistencyBetweenInterpretedAndCodegen(
        (child: Expression) => Hour(child, timeZoneId), TimestampType)
    }
  }

  test("Minute") {
    assert(Minute(Literal.create(null, DateType), UTC_OPT).resolved === false)
    assert(Minute(Literal(ts), UTC_OPT).resolved)
    checkEvaluation(Minute(Cast(Literal(d), TimestampType, UTC_OPT), UTC_OPT), 0)
    checkEvaluation(
<<<<<<< HEAD
      Minute(Cast(Literal(sdf.format(d)), TimestampType, gmtId), gmtId), 10)
    checkEvaluation(Minute(Literal(ts), gmtId), 10)
=======
      Minute(Cast(Literal(date), TimestampType, UTC_OPT), UTC_OPT), 10)
    checkEvaluation(Minute(Literal(ts), UTC_OPT), 10)
>>>>>>> 74c910af

    val c = Calendar.getInstance()
    for (zid <- outstandingZoneIds) {
      val timeZoneId = Option(zid.getId)
      c.setTimeZone(TimeZone.getTimeZone(zid))
      (0 to 60 by 5).foreach { m =>
        (0 to 60 by 15).foreach { s =>
          c.set(2015, 18, 3, 3, m, s)
          checkEvaluation(
            Minute(Literal(new Timestamp(c.getTimeInMillis)), timeZoneId),
            c.get(Calendar.MINUTE))
        }
      }
      checkConsistencyBetweenInterpretedAndCodegen(
        (child: Expression) => Minute(child, timeZoneId), TimestampType)
    }
  }

  test("date_add") {
    checkEvaluation(
      DateAdd(Literal(Date.valueOf("2016-02-28")), Literal(1.toByte)),
      DateTimeUtils.fromJavaDate(Date.valueOf("2016-02-29")))
    checkEvaluation(
      DateAdd(Literal(Date.valueOf("2016-02-28")), Literal(1.toShort)),
      DateTimeUtils.fromJavaDate(Date.valueOf("2016-02-29")))
    checkEvaluation(
      DateAdd(Literal(Date.valueOf("2016-02-28")), Literal(1)),
      DateTimeUtils.fromJavaDate(Date.valueOf("2016-02-29")))
    checkEvaluation(
      DateAdd(Literal(Date.valueOf("2016-02-28")), Literal(-365)),
      DateTimeUtils.fromJavaDate(Date.valueOf("2015-02-28")))
    checkEvaluation(DateAdd(Literal.create(null, DateType), Literal(1)), null)
    checkEvaluation(DateAdd(Literal(Date.valueOf("2016-02-28")), Literal.create(null, IntegerType)),
      null)
    checkEvaluation(DateAdd(Literal.create(null, DateType), Literal.create(null, IntegerType)),
      null)
    checkEvaluation(
      DateAdd(Literal(Date.valueOf("2016-02-28")), positiveIntLit), 49627)
    checkEvaluation(
      DateAdd(Literal(Date.valueOf("2016-02-28")), negativeIntLit), -15910)
    checkConsistencyBetweenInterpretedAndCodegen(DateAdd, DateType, ByteType)
    checkConsistencyBetweenInterpretedAndCodegen(DateAdd, DateType, ShortType)
    checkConsistencyBetweenInterpretedAndCodegen(DateAdd, DateType, IntegerType)
  }

  test("date add interval") {
    val d = Date.valueOf("2016-02-28")
    Seq("true", "false") foreach { flag =>
      withSQLConf((SQLConf.ANSI_ENABLED.key, flag)) {
        checkEvaluation(
          DateAddInterval(Literal(d), Literal(new CalendarInterval(0, 1, 0))),
          DateTimeUtils.fromJavaDate(Date.valueOf("2016-02-29")))
        checkEvaluation(
          DateAddInterval(Literal(d), Literal(new CalendarInterval(1, 1, 0))),
          DateTimeUtils.fromJavaDate(Date.valueOf("2016-03-29")))
        checkEvaluation(DateAddInterval(Literal(d), Literal.create(null, CalendarIntervalType)),
          null)
        checkEvaluation(DateAddInterval(Literal.create(null, DateType),
          Literal(new CalendarInterval(1, 1, 0))),
          null)
      }
    }

    withSQLConf((SQLConf.ANSI_ENABLED.key, "true")) {
      checkExceptionInExpression[IllegalArgumentException](
        DateAddInterval(Literal(d), Literal(new CalendarInterval(1, 1, 25 * MICROS_PER_HOUR))),
        "Cannot add hours, minutes or seconds, milliseconds, microseconds to a date")
    }

    withSQLConf((SQLConf.ANSI_ENABLED.key, "false")) {
      checkEvaluation(
        DateAddInterval(Literal(d), Literal(new CalendarInterval(1, 1, 25))),
        DateTimeUtils.fromJavaDate(Date.valueOf("2016-03-29")))
      checkEvaluation(
        DateAddInterval(Literal(d), Literal(new CalendarInterval(1, 1, 25 * MICROS_PER_HOUR))),
        DateTimeUtils.fromJavaDate(Date.valueOf("2016-03-30")))
    }
  }

  test("date_sub") {
    checkEvaluation(
      DateSub(Literal(Date.valueOf("2015-01-01")), Literal(1.toByte)),
      DateTimeUtils.fromJavaDate(Date.valueOf("2014-12-31")))
    checkEvaluation(
      DateSub(Literal(Date.valueOf("2015-01-01")), Literal(1.toShort)),
      DateTimeUtils.fromJavaDate(Date.valueOf("2014-12-31")))
    checkEvaluation(
      DateSub(Literal(Date.valueOf("2015-01-01")), Literal(1)),
      DateTimeUtils.fromJavaDate(Date.valueOf("2014-12-31")))
    checkEvaluation(
      DateSub(Literal(Date.valueOf("2015-01-01")), Literal(-1)),
      DateTimeUtils.fromJavaDate(Date.valueOf("2015-01-02")))
    checkEvaluation(DateSub(Literal.create(null, DateType), Literal(1)), null)
    checkEvaluation(DateSub(Literal(Date.valueOf("2016-02-28")), Literal.create(null, IntegerType)),
      null)
    checkEvaluation(DateSub(Literal.create(null, DateType), Literal.create(null, IntegerType)),
      null)
    checkEvaluation(
      DateSub(Literal(Date.valueOf("2016-02-28")), positiveIntLit), -15909)
    checkEvaluation(
      DateSub(Literal(Date.valueOf("2016-02-28")), negativeIntLit), 49628)
    checkConsistencyBetweenInterpretedAndCodegen(DateSub, DateType, ByteType)
    checkConsistencyBetweenInterpretedAndCodegen(DateSub, DateType, ShortType)
    checkConsistencyBetweenInterpretedAndCodegen(DateSub, DateType, IntegerType)
  }

  test("time_add") {
    val sdf = new SimpleDateFormat("yyyy-MM-dd HH:mm:ss.SSS", Locale.US)
    for (zid <- outstandingZoneIds) {
      val timeZoneId = Option(zid.getId)
      sdf.setTimeZone(TimeZone.getTimeZone(zid))

      checkEvaluation(
        TimeAdd(
          Literal(new Timestamp(sdf.parse("2016-01-29 10:00:00.000").getTime)),
          Literal(new CalendarInterval(1, 2, 123000L)),
          timeZoneId),
        DateTimeUtils.fromJavaTimestamp(
          new Timestamp(sdf.parse("2016-03-02 10:00:00.123").getTime)))

      checkEvaluation(
        TimeAdd(
          Literal.create(null, TimestampType),
          Literal(new CalendarInterval(1, 2, 123000L)),
          timeZoneId),
        null)
      checkEvaluation(
        TimeAdd(
          Literal(new Timestamp(sdf.parse("2016-01-29 10:00:00.000").getTime)),
          Literal.create(null, CalendarIntervalType),
          timeZoneId),
        null)
      checkEvaluation(
        TimeAdd(
          Literal.create(null, TimestampType),
          Literal.create(null, CalendarIntervalType),
          timeZoneId),
        null)
      checkConsistencyBetweenInterpretedAndCodegen(
        (start: Expression, interval: Expression) => TimeAdd(start, interval, timeZoneId),
        TimestampType, CalendarIntervalType)
    }
  }

  test("time_sub") {
    val sdf = new SimpleDateFormat("yyyy-MM-dd HH:mm:ss.SSS", Locale.US)
    for (zid <- outstandingZoneIds) {
      val timeZoneId = Option(zid.getId)
      sdf.setTimeZone(TimeZone.getTimeZone(zid))

      checkEvaluation(
        TimeSub(
          Literal(new Timestamp(sdf.parse("2016-03-31 10:00:00.000").getTime)),
          Literal(new CalendarInterval(1, 0, 0)),
          timeZoneId),
        DateTimeUtils.fromJavaTimestamp(
          new Timestamp(sdf.parse("2016-02-29 10:00:00.000").getTime)))
      checkEvaluation(
        TimeSub(
          Literal(new Timestamp(sdf.parse("2016-03-31 10:00:00.000").getTime)),
          Literal(new CalendarInterval(1, 1, 0)),
          timeZoneId),
        DateTimeUtils.fromJavaTimestamp(
          new Timestamp(sdf.parse("2016-02-28 10:00:00.000").getTime)))
      checkEvaluation(
        TimeSub(
          Literal(new Timestamp(sdf.parse("2016-03-30 00:00:01.000").getTime)),
          Literal(new CalendarInterval(1, 0, 2000000.toLong)),
          timeZoneId),
        DateTimeUtils.fromJavaTimestamp(
          new Timestamp(sdf.parse("2016-02-28 23:59:59.000").getTime)))
      checkEvaluation(
        TimeSub(
          Literal(new Timestamp(sdf.parse("2016-03-30 00:00:01.000").getTime)),
          Literal(new CalendarInterval(1, 1, 2000000.toLong)),
          timeZoneId),
        DateTimeUtils.fromJavaTimestamp(
          new Timestamp(sdf.parse("2016-02-27 23:59:59.000").getTime)))

      checkEvaluation(
        TimeSub(
          Literal.create(null, TimestampType),
          Literal(new CalendarInterval(1, 2, 123000L)),
          timeZoneId),
        null)
      checkEvaluation(
        TimeSub(
          Literal(new Timestamp(sdf.parse("2016-01-29 10:00:00.000").getTime)),
          Literal.create(null, CalendarIntervalType),
          timeZoneId),
        null)
      checkEvaluation(
        TimeSub(
          Literal.create(null, TimestampType),
          Literal.create(null, CalendarIntervalType),
          timeZoneId),
        null)
      checkConsistencyBetweenInterpretedAndCodegen(
        (start: Expression, interval: Expression) => TimeSub(start, interval, timeZoneId),
        TimestampType, CalendarIntervalType)
    }
  }

  test("add_months") {
    checkEvaluation(AddMonths(Literal(Date.valueOf("2015-01-30")), Literal(1)),
      DateTimeUtils.fromJavaDate(Date.valueOf("2015-02-28")))
    checkEvaluation(AddMonths(Literal(Date.valueOf("2016-03-30")), Literal(-1)),
      DateTimeUtils.fromJavaDate(Date.valueOf("2016-02-29")))
    checkEvaluation(
      AddMonths(Literal(Date.valueOf("2015-01-30")), Literal.create(null, IntegerType)),
      null)
    checkEvaluation(AddMonths(Literal.create(null, DateType), Literal(1)), null)
    checkEvaluation(AddMonths(Literal.create(null, DateType), Literal.create(null, IntegerType)),
      null)
    // Valid range of DateType is [0001-01-01, 9999-12-31]
    val maxMonthInterval = 10000 * 12
    checkEvaluation(
      AddMonths(Literal(LocalDate.parse("0001-01-01")), Literal(maxMonthInterval)),
      LocalDate.of(10001, 1, 1).toEpochDay.toInt)
    checkEvaluation(
      AddMonths(Literal(Date.valueOf("9999-12-31")), Literal(-1 * maxMonthInterval)), -719529)
    // Test evaluation results between Interpreted mode and Codegen mode
    forAll (
      LiteralGenerator.randomGen(DateType),
      LiteralGenerator.monthIntervalLiterGen
    ) { (l1: Literal, l2: Literal) =>
      cmpInterpretWithCodegen(EmptyRow, AddMonths(l1, l2))
    }
  }

  test("months_between") {
    val sdf = new SimpleDateFormat("yyyy-MM-dd HH:mm:ss", Locale.US)
    for (zid <- outstandingZoneIds) {
      val timeZoneId = Option(zid.getId)
      sdf.setTimeZone(TimeZone.getTimeZone(zid))

      checkEvaluation(
        MonthsBetween(
          Literal(new Timestamp(sdf.parse("1997-02-28 10:30:00").getTime)),
          Literal(new Timestamp(sdf.parse("1996-10-30 00:00:00").getTime)),
          Literal.TrueLiteral,
          timeZoneId = timeZoneId), 3.94959677)
      checkEvaluation(
        MonthsBetween(
          Literal(new Timestamp(sdf.parse("1997-02-28 10:30:00").getTime)),
          Literal(new Timestamp(sdf.parse("1996-10-30 00:00:00").getTime)),
          Literal.FalseLiteral,
          timeZoneId = timeZoneId), 3.9495967741935485)

      Seq(Literal.FalseLiteral, Literal.TrueLiteral). foreach { roundOff =>
        checkEvaluation(
          MonthsBetween(
            Literal(new Timestamp(sdf.parse("2015-01-30 11:52:00").getTime)),
            Literal(new Timestamp(sdf.parse("2015-01-30 11:50:00").getTime)),
            roundOff,
            timeZoneId = timeZoneId), 0.0)
        checkEvaluation(
          MonthsBetween(
            Literal(new Timestamp(sdf.parse("2015-01-31 00:00:00").getTime)),
            Literal(new Timestamp(sdf.parse("2015-03-31 22:00:00").getTime)),
            roundOff,
            timeZoneId = timeZoneId), -2.0)
        checkEvaluation(
          MonthsBetween(
            Literal(new Timestamp(sdf.parse("2015-03-31 22:00:00").getTime)),
            Literal(new Timestamp(sdf.parse("2015-02-28 00:00:00").getTime)),
            roundOff,
            timeZoneId = timeZoneId), 1.0)
      }
      val t = Literal(Timestamp.valueOf("2015-03-31 22:00:00"))
      val tnull = Literal.create(null, TimestampType)
      checkEvaluation(MonthsBetween(t, tnull, Literal.TrueLiteral, timeZoneId = timeZoneId), null)
      checkEvaluation(MonthsBetween(tnull, t, Literal.TrueLiteral, timeZoneId = timeZoneId), null)
      checkEvaluation(
        MonthsBetween(tnull, tnull, Literal.TrueLiteral, timeZoneId = timeZoneId), null)
      checkEvaluation(
        MonthsBetween(t, t, Literal.create(null, BooleanType), timeZoneId = timeZoneId), null)
      checkConsistencyBetweenInterpretedAndCodegen(
        (time1: Expression, time2: Expression, roundOff: Expression) =>
          MonthsBetween(time1, time2, roundOff, timeZoneId = timeZoneId),
        TimestampType, TimestampType, BooleanType)
    }
  }

  test("last_day") {
    checkEvaluation(LastDay(Literal(Date.valueOf("2015-02-28"))), Date.valueOf("2015-02-28"))
    checkEvaluation(LastDay(Literal(Date.valueOf("2015-03-27"))), Date.valueOf("2015-03-31"))
    checkEvaluation(LastDay(Literal(Date.valueOf("2015-04-26"))), Date.valueOf("2015-04-30"))
    checkEvaluation(LastDay(Literal(Date.valueOf("2015-05-25"))), Date.valueOf("2015-05-31"))
    checkEvaluation(LastDay(Literal(Date.valueOf("2015-06-24"))), Date.valueOf("2015-06-30"))
    checkEvaluation(LastDay(Literal(Date.valueOf("2015-07-23"))), Date.valueOf("2015-07-31"))
    checkEvaluation(LastDay(Literal(Date.valueOf("2015-08-01"))), Date.valueOf("2015-08-31"))
    checkEvaluation(LastDay(Literal(Date.valueOf("2015-09-02"))), Date.valueOf("2015-09-30"))
    checkEvaluation(LastDay(Literal(Date.valueOf("2015-10-03"))), Date.valueOf("2015-10-31"))
    checkEvaluation(LastDay(Literal(Date.valueOf("2015-11-04"))), Date.valueOf("2015-11-30"))
    checkEvaluation(LastDay(Literal(Date.valueOf("2015-12-05"))), Date.valueOf("2015-12-31"))
    checkEvaluation(LastDay(Literal(Date.valueOf("2016-01-06"))), Date.valueOf("2016-01-31"))
    checkEvaluation(LastDay(Literal(Date.valueOf("2016-02-07"))), Date.valueOf("2016-02-29"))
    checkEvaluation(LastDay(Literal.create(null, DateType)), null)
    checkConsistencyBetweenInterpretedAndCodegen(LastDay, DateType)
  }

  test("next_day") {
    def testNextDay(input: String, dayOfWeek: String, output: String): Unit = {
      checkEvaluation(
        NextDay(Literal(Date.valueOf(input)), NonFoldableLiteral(dayOfWeek)),
        DateTimeUtils.fromJavaDate(Date.valueOf(output)))
      checkEvaluation(
        NextDay(Literal(Date.valueOf(input)), Literal(dayOfWeek)),
        DateTimeUtils.fromJavaDate(Date.valueOf(output)))
    }
    testNextDay("2015-07-23", "Mon", "2015-07-27")
    testNextDay("2015-07-23", "mo", "2015-07-27")
    testNextDay("2015-07-23", "Tue", "2015-07-28")
    testNextDay("2015-07-23", "tu", "2015-07-28")
    testNextDay("2015-07-23", "we", "2015-07-29")
    testNextDay("2015-07-23", "wed", "2015-07-29")
    testNextDay("2015-07-23", "Thu", "2015-07-30")
    testNextDay("2015-07-23", "TH", "2015-07-30")
    testNextDay("2015-07-23", "Fri", "2015-07-24")
    testNextDay("2015-07-23", "fr", "2015-07-24")

    checkEvaluation(NextDay(Literal(Date.valueOf("2015-07-23")), Literal("xx")), null)
    checkEvaluation(NextDay(Literal.create(null, DateType), Literal("xx")), null)
    checkEvaluation(
      NextDay(Literal(Date.valueOf("2015-07-23")), Literal.create(null, StringType)), null)
    // Test escaping of dayOfWeek
    GenerateUnsafeProjection.generate(
      NextDay(Literal(Date.valueOf("2015-07-23")), Literal("\"quote")) :: Nil)
  }

  private def testTruncDate(input: Date, fmt: String, expected: Date): Unit = {
    checkEvaluation(TruncDate(Literal.create(input, DateType), Literal.create(fmt, StringType)),
      expected)
    checkEvaluation(
      TruncDate(Literal.create(input, DateType), NonFoldableLiteral.create(fmt, StringType)),
      expected)
  }

  test("TruncDate") {
    val date = Date.valueOf("2015-07-22")
    Seq("yyyy", "YYYY", "year", "YEAR", "yy", "YY").foreach { fmt =>
      testTruncDate(date, fmt, Date.valueOf("2015-01-01"))
    }
    Seq("month", "MONTH", "mon", "MON", "mm", "MM").foreach { fmt =>
      testTruncDate(date, fmt, Date.valueOf("2015-07-01"))
    }
    testTruncDate(date, "DD", null)
    testTruncDate(date, "SECOND", null)
    testTruncDate(date, "HOUR", null)
    testTruncDate(null, "MON", null)
    // Test escaping of format
    GenerateUnsafeProjection.generate(TruncDate(Literal(0, DateType), Literal("\"quote")) :: Nil)

  }

  private def testTruncTimestamp(input: Timestamp, fmt: String, expected: Timestamp): Unit = {
    checkEvaluation(
      TruncTimestamp(Literal.create(fmt, StringType), Literal.create(input, TimestampType)),
      expected)
    checkEvaluation(
      TruncTimestamp(
        NonFoldableLiteral.create(fmt, StringType), Literal.create(input, TimestampType)),
      expected)
  }

  test("TruncTimestamp") {
    withDefaultTimeZone(UTC) {
      val inputDate = Timestamp.valueOf("2015-07-22 05:30:06")

      Seq("yyyy", "YYYY", "year", "YEAR", "yy", "YY").foreach { fmt =>
        testTruncTimestamp(
          inputDate, fmt,
          Timestamp.valueOf("2015-01-01 00:00:00"))
      }

      Seq("month", "MONTH", "mon", "MON", "mm", "MM").foreach { fmt =>
        testTruncTimestamp(
          inputDate, fmt,
          Timestamp.valueOf("2015-07-01 00:00:00"))
      }

      Seq("DAY", "day", "DD", "dd").foreach { fmt =>
        testTruncTimestamp(
          inputDate, fmt,
          Timestamp.valueOf("2015-07-22 00:00:00"))
      }

      Seq("HOUR", "hour").foreach { fmt =>
        testTruncTimestamp(
          inputDate, fmt,
          Timestamp.valueOf("2015-07-22 05:00:00"))
      }

      Seq("MINUTE", "minute").foreach { fmt =>
        testTruncTimestamp(
          inputDate, fmt,
          Timestamp.valueOf("2015-07-22 05:30:00"))
      }

      Seq("SECOND", "second").foreach { fmt =>
        testTruncTimestamp(
          inputDate, fmt,
          Timestamp.valueOf("2015-07-22 05:30:06"))
      }

      Seq("WEEK", "week").foreach { fmt =>
        testTruncTimestamp(
          inputDate, fmt,
          Timestamp.valueOf("2015-07-20 00:00:00"))
      }

      Seq("QUARTER", "quarter").foreach { fmt =>
        testTruncTimestamp(
          inputDate, fmt,
          Timestamp.valueOf("2015-07-01 00:00:00"))
      }

      testTruncTimestamp(null, "MON", null)
    }
  }

  test("unsupported fmt fields for trunc/date_trunc results null") {
    Seq("INVALID", "decade", "century", "millennium", "whatever", null).foreach { field =>
      testTruncDate(Date.valueOf("2000-03-08"), field, null)
      testTruncDate(null, field, null)
      testTruncTimestamp(Timestamp.valueOf("2000-03-08 11:12:13"), field, null)
      testTruncTimestamp(null, field, null)
    }
  }

  test("from_unixtime") {
    Seq("legacy", "corrected").foreach { legacyParserPolicy =>
      withSQLConf(SQLConf.LEGACY_TIME_PARSER_POLICY.key -> legacyParserPolicy) {
        val fmt1 = "yyyy-MM-dd HH:mm:ss"
        val sdf1 = new SimpleDateFormat(fmt1, Locale.US)
        val fmt2 = "yyyy-MM-dd HH:mm:ss.SSS"
        val sdf2 = new SimpleDateFormat(fmt2, Locale.US)
        for (zid <- outstandingZoneIds) {
          val timeZoneId = Option(zid.getId)
          val tz = TimeZone.getTimeZone(zid)
          sdf1.setTimeZone(tz)
          sdf2.setTimeZone(tz)

          checkEvaluation(
            FromUnixTime(Literal(0L), Literal(fmt1), timeZoneId),
            sdf1.format(new Timestamp(0)))
          checkEvaluation(FromUnixTime(
            Literal(1000L), Literal(fmt1), timeZoneId),
            sdf1.format(new Timestamp(1000000)))
          checkEvaluation(
            FromUnixTime(Literal(-1000L), Literal(fmt2), timeZoneId),
            sdf2.format(new Timestamp(-1000000)))
          checkEvaluation(
            FromUnixTime(
              Literal.create(null, LongType),
              Literal.create(null, StringType), timeZoneId),
            null)
          checkEvaluation(
            FromUnixTime(Literal.create(null, LongType), Literal(fmt1), timeZoneId),
            null)
          checkEvaluation(
            FromUnixTime(Literal(1000L), Literal.create(null, StringType), timeZoneId),
            null)
          checkEvaluation(
            FromUnixTime(Literal(0L), Literal("not a valid format"), timeZoneId), null)

          // SPARK-28072 The codegen path for non-literal input should also work
          checkEvaluation(
            expression = FromUnixTime(
              BoundReference(ordinal = 0, dataType = LongType, nullable = true),
              BoundReference(ordinal = 1, dataType = StringType, nullable = true),
              timeZoneId),
            expected = UTF8String.fromString(sdf1.format(new Timestamp(0))),
            inputRow = InternalRow(0L, UTF8String.fromString(fmt1)))
        }
      }
    }
    // Test escaping of format
    GenerateUnsafeProjection.generate(FromUnixTime(Literal(0L), Literal("\"quote"), UTC_OPT) :: Nil)
  }

  test("unix_timestamp") {
    Seq("legacy", "corrected").foreach { legacyParserPolicy =>
      withSQLConf(SQLConf.LEGACY_TIME_PARSER_POLICY.key -> legacyParserPolicy) {
        val sdf1 = new SimpleDateFormat("yyyy-MM-dd HH:mm:ss", Locale.US)
        val fmt2 = "yyyy-MM-dd HH:mm:ss.SSS"
        val sdf2 = new SimpleDateFormat(fmt2, Locale.US)
        val fmt3 = "yy-MM-dd"
        val sdf3 = new SimpleDateFormat(fmt3, Locale.US)
        sdf3.setTimeZone(TimeZone.getTimeZone(UTC))

        withDefaultTimeZone(UTC) {
          for (zid <- outstandingZoneIds) {
            val timeZoneId = Option(zid.getId)
            val tz = TimeZone.getTimeZone(zid)
            sdf1.setTimeZone(tz)
            sdf2.setTimeZone(tz)

            val date1 = Date.valueOf("2015-07-24")
            checkEvaluation(UnixTimestamp(
              Literal(sdf1.format(new Timestamp(0))),
              Literal("yyyy-MM-dd HH:mm:ss"), timeZoneId), 0L)
            checkEvaluation(UnixTimestamp(
              Literal(sdf1.format(new Timestamp(1000000))),
              Literal("yyyy-MM-dd HH:mm:ss"), timeZoneId),
              1000L)
            checkEvaluation(
              UnixTimestamp(
                Literal(new Timestamp(1000000)), Literal("yyyy-MM-dd HH:mm:ss"), timeZoneId),
              1000L)
            checkEvaluation(
              UnixTimestamp(Literal(date1), Literal("yyyy-MM-dd HH:mm:ss"), timeZoneId),
              MILLISECONDS.toSeconds(
                DateTimeUtils.daysToMillis(DateTimeUtils.fromJavaDate(date1), tz.toZoneId)))
            checkEvaluation(
              UnixTimestamp(Literal(sdf2.format(new Timestamp(-1000000))),
                Literal(fmt2), timeZoneId),
              -1000L)
            checkEvaluation(UnixTimestamp(
              Literal(sdf3.format(Date.valueOf("2015-07-24"))), Literal(fmt3), timeZoneId),
              MILLISECONDS.toSeconds(DateTimeUtils.daysToMillis(
                DateTimeUtils.fromJavaDate(Date.valueOf("2015-07-24")), tz.toZoneId)))
            val t1 = UnixTimestamp(
              CurrentTimestamp(), Literal("yyyy-MM-dd HH:mm:ss")).eval().asInstanceOf[Long]
            val t2 = UnixTimestamp(
              CurrentTimestamp(), Literal("yyyy-MM-dd HH:mm:ss")).eval().asInstanceOf[Long]
            assert(t2 - t1 <= 1)
            checkEvaluation(
              UnixTimestamp(
                Literal.create(null, DateType), Literal.create(null, StringType), timeZoneId),
              null)
            checkEvaluation(
              UnixTimestamp(
                Literal.create(null, DateType),
                Literal("yyyy-MM-dd HH:mm:ss"), timeZoneId),
              null)
            checkEvaluation(
              UnixTimestamp(Literal(date1), Literal.create(null, StringType), timeZoneId),
              MILLISECONDS.toSeconds(
                DateTimeUtils.daysToMillis(DateTimeUtils.fromJavaDate(date1), tz.toZoneId)))
            checkEvaluation(
              UnixTimestamp(Literal("2015-07-24"), Literal("not a valid format"), timeZoneId), null)
          }
        }
      }
    }
    // Test escaping of format
    GenerateUnsafeProjection.generate(
      UnixTimestamp(Literal("2015-07-24"), Literal("\"quote"), UTC_OPT) :: Nil)
  }

  test("to_unix_timestamp") {
    Seq("legacy", "corrected").foreach { legacyParserPolicy =>
      withSQLConf(SQLConf.LEGACY_TIME_PARSER_POLICY.key -> legacyParserPolicy) {
        val fmt1 = "yyyy-MM-dd HH:mm:ss"
        val sdf1 = new SimpleDateFormat(fmt1, Locale.US)
        val fmt2 = "yyyy-MM-dd HH:mm:ss.SSS"
        val sdf2 = new SimpleDateFormat(fmt2, Locale.US)
        val fmt3 = "yy-MM-dd"
        val sdf3 = new SimpleDateFormat(fmt3, Locale.US)
        sdf3.setTimeZone(TimeZone.getTimeZone(UTC))

        withDefaultTimeZone(UTC) {
          for (zid <- outstandingZoneIds) {
            val timeZoneId = Option(zid.getId)
            val tz = TimeZone.getTimeZone(zid)
            sdf1.setTimeZone(tz)
            sdf2.setTimeZone(tz)

            val date1 = Date.valueOf("2015-07-24")
            checkEvaluation(ToUnixTimestamp(
              Literal(sdf1.format(new Timestamp(0))), Literal(fmt1), timeZoneId), 0L)
            checkEvaluation(ToUnixTimestamp(
              Literal(sdf1.format(new Timestamp(1000000))), Literal(fmt1), timeZoneId),
              1000L)
            checkEvaluation(ToUnixTimestamp(
              Literal(new Timestamp(1000000)), Literal(fmt1)),
              1000L)
            checkEvaluation(
              ToUnixTimestamp(Literal(date1), Literal(fmt1), timeZoneId),
              MILLISECONDS.toSeconds(
                DateTimeUtils.daysToMillis(DateTimeUtils.fromJavaDate(date1), zid)))
            checkEvaluation(
              ToUnixTimestamp(
                Literal(sdf2.format(new Timestamp(-1000000))),
                Literal(fmt2), timeZoneId),
              -1000L)
            checkEvaluation(ToUnixTimestamp(
              Literal(sdf3.format(Date.valueOf("2015-07-24"))), Literal(fmt3), timeZoneId),
              MILLISECONDS.toSeconds(DateTimeUtils.daysToMillis(
                DateTimeUtils.fromJavaDate(Date.valueOf("2015-07-24")), zid)))
            val t1 = ToUnixTimestamp(
              CurrentTimestamp(), Literal(fmt1)).eval().asInstanceOf[Long]
            val t2 = ToUnixTimestamp(
              CurrentTimestamp(), Literal(fmt1)).eval().asInstanceOf[Long]
            assert(t2 - t1 <= 1)
            checkEvaluation(ToUnixTimestamp(
              Literal.create(null, DateType), Literal.create(null, StringType), timeZoneId), null)
            checkEvaluation(
              ToUnixTimestamp(
                Literal.create(null, DateType), Literal(fmt1), timeZoneId),
              null)
            checkEvaluation(ToUnixTimestamp(
              Literal(date1), Literal.create(null, StringType), timeZoneId),
              MILLISECONDS.toSeconds(
                DateTimeUtils.daysToMillis(DateTimeUtils.fromJavaDate(date1), zid)))
            checkEvaluation(
              ToUnixTimestamp(
                Literal("2015-07-24"),
                Literal("not a valid format"), timeZoneId), null)

            // SPARK-28072 The codegen path for non-literal input should also work
            checkEvaluation(
              expression = ToUnixTimestamp(
                BoundReference(ordinal = 0, dataType = StringType, nullable = true),
                BoundReference(ordinal = 1, dataType = StringType, nullable = true),
                timeZoneId),
              expected = 0L,
              inputRow = InternalRow(
                UTF8String.fromString(sdf1.format(new Timestamp(0))), UTF8String.fromString(fmt1)))
          }
        }
      }
    }
    // Test escaping of format
    GenerateUnsafeProjection.generate(
      ToUnixTimestamp(Literal("2015-07-24"), Literal("\"quote"), UTC_OPT) :: Nil)
  }

  test("datediff") {
    checkEvaluation(
      DateDiff(Literal(Date.valueOf("2015-07-24")), Literal(Date.valueOf("2015-07-21"))), 3)
    checkEvaluation(
      DateDiff(Literal(Date.valueOf("2015-07-21")), Literal(Date.valueOf("2015-07-24"))), -3)
    checkEvaluation(DateDiff(Literal.create(null, DateType), Literal(Date.valueOf("2015-07-24"))),
      null)
    checkEvaluation(DateDiff(Literal(Date.valueOf("2015-07-24")), Literal.create(null, DateType)),
      null)
    checkEvaluation(
      DateDiff(Literal.create(null, DateType), Literal.create(null, DateType)),
      null)
  }

  test("to_utc_timestamp") {
    def test(t: String, tz: String, expected: String): Unit = {
      checkEvaluation(
        ToUTCTimestamp(
          Literal.create(if (t != null) Timestamp.valueOf(t) else null, TimestampType),
          Literal.create(tz, StringType)),
        if (expected != null) Timestamp.valueOf(expected) else null)
      checkEvaluation(
        ToUTCTimestamp(
          Literal.create(if (t != null) Timestamp.valueOf(t) else null, TimestampType),
          NonFoldableLiteral.create(tz, StringType)),
        if (expected != null) Timestamp.valueOf(expected) else null)
    }
    test("2015-07-24 00:00:00", LA.getId, "2015-07-24 07:00:00")
    test("2015-01-24 00:00:00", LA.getId, "2015-01-24 08:00:00")
    test(null, "UTC", null)
    test("2015-07-24 00:00:00", null, null)
    test(null, null, null)
  }

  test("to_utc_timestamp - invalid time zone id") {
    Seq("Invalid time zone", "\"quote", "UTC*42").foreach { invalidTz =>
      val msg = intercept[java.time.DateTimeException] {
        GenerateUnsafeProjection.generate(
          ToUTCTimestamp(
            Literal(Timestamp.valueOf("2015-07-24 00:00:00")), Literal(invalidTz)) :: Nil)
      }.getMessage
      assert(msg.contains(invalidTz))
    }
  }

  test("from_utc_timestamp") {
    def test(t: String, tz: String, expected: String): Unit = {
      checkEvaluation(
        FromUTCTimestamp(
          Literal.create(if (t != null) Timestamp.valueOf(t) else null, TimestampType),
          Literal.create(tz, StringType)),
        if (expected != null) Timestamp.valueOf(expected) else null)
      checkEvaluation(
        FromUTCTimestamp(
          Literal.create(if (t != null) Timestamp.valueOf(t) else null, TimestampType),
          NonFoldableLiteral.create(tz, StringType)),
        if (expected != null) Timestamp.valueOf(expected) else null)
    }
    test("2015-07-24 00:00:00", LA.getId, "2015-07-23 17:00:00")
    test("2015-01-24 00:00:00", LA.getId, "2015-01-23 16:00:00")
    test(null, "UTC", null)
    test("2015-07-24 00:00:00", null, null)
    test(null, null, null)
  }

  test("from_utc_timestamp - invalid time zone id") {
    Seq("Invalid time zone", "\"quote", "UTC*42").foreach { invalidTz =>
      val msg = intercept[java.time.DateTimeException] {
        GenerateUnsafeProjection.generate(FromUTCTimestamp(Literal(0), Literal(invalidTz)) :: Nil)
      }.getMessage
      assert(msg.contains(invalidTz))
    }
  }

  test("creating values of DateType via make_date") {
    checkEvaluation(MakeDate(Literal(2013), Literal(7), Literal(15)), Date.valueOf("2013-7-15"))
    checkEvaluation(MakeDate(Literal.create(null, IntegerType), Literal(7), Literal(15)), null)
    checkEvaluation(MakeDate(Literal(2019), Literal.create(null, IntegerType), Literal(19)), null)
    checkEvaluation(MakeDate(Literal(2019), Literal(7), Literal.create(null, IntegerType)), null)
    checkEvaluation(MakeDate(Literal(Int.MaxValue), Literal(13), Literal(19)), null)
    checkEvaluation(MakeDate(Literal(2019), Literal(13), Literal(19)), null)
    checkEvaluation(MakeDate(Literal(2019), Literal(7), Literal(32)), null)
  }

  test("creating values of TimestampType via make_timestamp") {
    var makeTimestampExpr = MakeTimestamp(
      Literal(2013), Literal(7), Literal(15), Literal(8), Literal(15),
      Literal(Decimal(BigDecimal(23.5), 8, 6)), Some(Literal(ZoneId.systemDefault().getId)))
    val expected = Timestamp.valueOf("2013-7-15 8:15:23.5")
    checkEvaluation(makeTimestampExpr, expected)
    checkEvaluation(makeTimestampExpr.copy(timezone = None), expected)

    checkEvaluation(makeTimestampExpr.copy(year = Literal.create(null, IntegerType)), null)
    checkEvaluation(makeTimestampExpr.copy(year = Literal(Int.MaxValue)), null)

    checkEvaluation(makeTimestampExpr.copy(month = Literal.create(null, IntegerType)), null)
    checkEvaluation(makeTimestampExpr.copy(month = Literal(13)), null)

    checkEvaluation(makeTimestampExpr.copy(day = Literal.create(null, IntegerType)), null)
    checkEvaluation(makeTimestampExpr.copy(day = Literal(32)), null)

    checkEvaluation(makeTimestampExpr.copy(hour = Literal.create(null, IntegerType)), null)
    checkEvaluation(makeTimestampExpr.copy(hour = Literal(25)), null)

    checkEvaluation(makeTimestampExpr.copy(min = Literal.create(null, IntegerType)), null)
    checkEvaluation(makeTimestampExpr.copy(min = Literal(65)), null)

    checkEvaluation(makeTimestampExpr.copy(sec = Literal.create(null, DecimalType(8, 6))), null)
    checkEvaluation(makeTimestampExpr.copy(sec = Literal(Decimal(BigDecimal(70.0), 8, 6))), null)

    makeTimestampExpr = MakeTimestamp(Literal(2019), Literal(6), Literal(30),
      Literal(23), Literal(59), Literal(Decimal(BigDecimal(60.0), 8, 6)))
    checkEvaluation(makeTimestampExpr, Timestamp.valueOf("2019-07-01 00:00:00"))
    checkEvaluation(makeTimestampExpr.copy(sec = Literal(Decimal(BigDecimal(60.5), 8, 6))), null)

    makeTimestampExpr = MakeTimestamp(Literal(2019), Literal(8), Literal(12),
      Literal(0), Literal(0), Literal(Decimal(BigDecimal(58.000001), 8, 6)))
    checkEvaluation(makeTimestampExpr, Timestamp.valueOf("2019-08-12 00:00:58.000001"))
  }

  test("ISO 8601 week-numbering year") {
    checkEvaluation(YearOfWeek(MakeDate(Literal(2006), Literal(1), Literal(1))), 2005)
    checkEvaluation(YearOfWeek(MakeDate(Literal(2006), Literal(1), Literal(2))), 2006)
  }

  test("extract the seconds part with fraction from timestamps") {
    outstandingTimezonesIds.foreach { timezone =>
      val timestamp = MakeTimestamp(Literal(2019), Literal(8), Literal(10),
        Literal(0), Literal(0), Literal(Decimal(10.123456, 8, 6)),
        Some(Literal(timezone)), Some(timezone))
      def secFrac(ts: MakeTimestamp): SecondWithFraction = SecondWithFraction(ts, Some(timezone))

      checkEvaluation(secFrac(timestamp), Decimal(10.123456, 8, 6))
      checkEvaluation(
        secFrac(timestamp.copy(sec = Literal(Decimal(59000001, 8, 6)))),
        Decimal(59000001, 8, 6))
      checkEvaluation(
        secFrac(timestamp.copy(sec = Literal(Decimal(1, 8, 6)))),
        Decimal(0.000001, 8, 6))
      checkEvaluation(
        secFrac(timestamp.copy(year = Literal(10))),
        Decimal(10.123456, 8, 6))
    }
  }

  test("timestamps difference") {
    val end = Instant.parse("2019-10-04T11:04:01.123456Z")
    checkEvaluation(SubtractTimestamps(Literal(end), Literal(end)),
      new CalendarInterval(0, 0, 0))
    checkEvaluation(SubtractTimestamps(Literal(end), Literal(Instant.EPOCH)),
      IntervalUtils.stringToInterval(UTF8String.fromString("interval " +
        "436163 hours 4 minutes 1 seconds 123 milliseconds 456 microseconds")))
    checkEvaluation(SubtractTimestamps(Literal(Instant.EPOCH), Literal(end)),
      IntervalUtils.stringToInterval(UTF8String.fromString("interval " +
        "-436163 hours -4 minutes -1 seconds -123 milliseconds -456 microseconds")))
    checkEvaluation(
      SubtractTimestamps(
        Literal(Instant.parse("9999-12-31T23:59:59.999999Z")),
        Literal(Instant.parse("0001-01-01T00:00:00Z"))),
      IntervalUtils.stringToInterval(UTF8String.fromString("interval " +
        "87649415 hours 59 minutes 59 seconds 999 milliseconds 999 microseconds")))
  }

  test("subtract dates") {
    val end = LocalDate.of(2019, 10, 5)
    checkEvaluation(SubtractDates(Literal(end), Literal(end)),
      new CalendarInterval(0, 0, 0))
    checkEvaluation(SubtractDates(Literal(end.plusDays(1)), Literal(end)),
      IntervalUtils.stringToInterval(UTF8String.fromString("interval 1 days")))
    checkEvaluation(SubtractDates(Literal(end.minusDays(1)), Literal(end)),
      IntervalUtils.stringToInterval(UTF8String.fromString("interval -1 days")))
    val epochDate = Literal(LocalDate.ofEpochDay(0))
    checkEvaluation(SubtractDates(Literal(end), epochDate),
      IntervalUtils.stringToInterval(UTF8String.fromString("interval 49 years 9 months 4 days")))
    checkEvaluation(SubtractDates(epochDate, Literal(end)),
      IntervalUtils.stringToInterval(UTF8String.fromString("interval -49 years -9 months -4 days")))
    checkEvaluation(
      SubtractDates(
        Literal(LocalDate.of(10000, 1, 1)),
        Literal(LocalDate.of(1, 1, 1))),
      IntervalUtils.stringToInterval(UTF8String.fromString("interval 9999 years")))
  }

  test("to_timestamp exception mode") {
    withSQLConf(SQLConf.LEGACY_TIME_PARSER_POLICY.key -> "legacy") {
      checkEvaluation(
        GetTimestamp(
          Literal("2020-01-27T20:06:11.847-0800"),
          Literal("yyyy-MM-dd'T'HH:mm:ss.SSSz")), 1580184371847000L)
    }
    withSQLConf(SQLConf.LEGACY_TIME_PARSER_POLICY.key -> "corrected") {
      checkEvaluation(
        GetTimestamp(
          Literal("2020-01-27T20:06:11.847-0800"),
          Literal("yyyy-MM-dd'T'HH:mm:ss.SSSz")), null)
    }
    withSQLConf(SQLConf.LEGACY_TIME_PARSER_POLICY.key -> "exception") {
      checkExceptionInExpression[SparkUpgradeException](
        GetTimestamp(
          Literal("2020-01-27T20:06:11.847-0800"),
          Literal("yyyy-MM-dd'T'HH:mm:ss.SSSz")), "Fail to parse")
    }
  }

  test("Disable week-based date fields and quarter fields for parsing") {

    def checkSparkUpgrade(c: Char): Unit = {
      checkExceptionInExpression[SparkUpgradeException](
        new ParseToTimestamp(Literal("1"), Literal(c.toString)).child, "3.0")
      checkExceptionInExpression[SparkUpgradeException](
        new ParseToDate(Literal("1"), Literal(c.toString)).child, "3.0")
      checkExceptionInExpression[SparkUpgradeException](
        ToUnixTimestamp(Literal("1"), Literal(c.toString)), "3.0")
      checkExceptionInExpression[SparkUpgradeException](
        UnixTimestamp(Literal("1"), Literal(c.toString)), "3.0")
    }

    def checkNullify(c: Char): Unit = {
      checkEvaluation(new ParseToTimestamp(Literal("1"), Literal(c.toString)).child, null)
      checkEvaluation(new ParseToDate(Literal("1"), Literal(c.toString)).child, null)
      checkEvaluation(ToUnixTimestamp(Literal("1"), Literal(c.toString)), null)
      checkEvaluation(UnixTimestamp(Literal("1"), Literal(c.toString)), null)
    }

    Seq('Y', 'W', 'w', 'E', 'u', 'F').foreach { l =>
      checkSparkUpgrade(l)
    }

    Seq('q', 'Q').foreach { l =>
      checkNullify(l)
    }
  }


  test("SPARK-31896: Handle am-pm timestamp parsing when hour is missing") {
    checkEvaluation(
      new ParseToTimestamp(Literal("PM"), Literal("a")).child,
      Timestamp.valueOf("1970-01-01 12:00:00.0"))
    checkEvaluation(
      new ParseToTimestamp(Literal("11:11 PM"), Literal("mm:ss a")).child,
      Timestamp.valueOf("1970-01-01 12:11:11.0"))
  }
}<|MERGE_RESOLUTION|>--- conflicted
+++ resolved
@@ -21,24 +21,15 @@
 import java.text.SimpleDateFormat
 import java.time.{Instant, LocalDate, LocalDateTime, ZoneId}
 import java.util.{Calendar, Locale, TimeZone}
-<<<<<<< HEAD
-=======
 import java.util.concurrent.TimeUnit._
->>>>>>> 74c910af
 
 import org.apache.spark.{SparkFunSuite, SparkUpgradeException}
 import org.apache.spark.sql.catalyst.InternalRow
 import org.apache.spark.sql.catalyst.expressions.codegen.GenerateUnsafeProjection
-<<<<<<< HEAD
-import org.apache.spark.sql.catalyst.util.DateTimeTestUtils._
-import org.apache.spark.sql.catalyst.util.DateTimeUtils
-import org.apache.spark.sql.catalyst.util.DateTimeUtils.TimeZoneGMT
-=======
 import org.apache.spark.sql.catalyst.util.{DateTimeUtils, IntervalUtils, TimestampFormatter}
 import org.apache.spark.sql.catalyst.util.DateTimeConstants._
 import org.apache.spark.sql.catalyst.util.DateTimeTestUtils._
 import org.apache.spark.sql.internal.SQLConf
->>>>>>> 74c910af
 import org.apache.spark.sql.types._
 import org.apache.spark.unsafe.types.{CalendarInterval, UTF8String}
 
@@ -49,14 +40,6 @@
   private val PST_OPT = Option(PST.getId)
   private val JST_OPT = Option(JST.getId)
 
-<<<<<<< HEAD
-  val sdf = new SimpleDateFormat("yyyy-MM-dd HH:mm:ss", Locale.US)
-  sdf.setTimeZone(TimeZoneGMT)
-  val sdfDate = new SimpleDateFormat("yyyy-MM-dd", Locale.US)
-  sdfDate.setTimeZone(TimeZoneGMT)
-  val d = new Date(sdf.parse("2015-04-08 13:10:15").getTime)
-  val ts = new Timestamp(sdf.parse("2013-11-08 13:10:15").getTime)
-=======
   def toMillis(timestamp: String): Long = {
     val tf = TimestampFormatter("yyyy-MM-dd HH:mm:ss", UTC, isParsing = true)
     DateTimeUtils.toMillis(tf.parse(timestamp))
@@ -65,7 +48,6 @@
   val d = new Date(toMillis(date))
   val time = "2013-11-08 13:10:15"
   val ts = new Timestamp(toMillis(time))
->>>>>>> 74c910af
 
   test("datetime function current_date") {
     val d0 = DateTimeUtils.millisToDays(System.currentTimeMillis(), UTC)
@@ -106,13 +88,8 @@
   test("Year") {
     checkEvaluation(Year(Literal.create(null, DateType)), null)
     checkEvaluation(Year(Literal(d)), 2015)
-<<<<<<< HEAD
-    checkEvaluation(Year(Cast(Literal(sdfDate.format(d)), DateType, gmtId)), 2015)
-    checkEvaluation(Year(Cast(Literal(ts), DateType, gmtId)), 2013)
-=======
     checkEvaluation(Year(Cast(Literal(date), DateType, UTC_OPT)), 2015)
     checkEvaluation(Year(Cast(Literal(ts), DateType, UTC_OPT)), 2013)
->>>>>>> 74c910af
 
     val c = Calendar.getInstance()
     (2000 to 2002).foreach { y =>
@@ -133,13 +110,8 @@
   test("Quarter") {
     checkEvaluation(Quarter(Literal.create(null, DateType)), null)
     checkEvaluation(Quarter(Literal(d)), 2)
-<<<<<<< HEAD
-    checkEvaluation(Quarter(Cast(Literal(sdfDate.format(d)), DateType, gmtId)), 2)
-    checkEvaluation(Quarter(Cast(Literal(ts), DateType, gmtId)), 4)
-=======
     checkEvaluation(Quarter(Cast(Literal(date), DateType, UTC_OPT)), 2)
     checkEvaluation(Quarter(Cast(Literal(ts), DateType, UTC_OPT)), 4)
->>>>>>> 74c910af
 
     val c = Calendar.getInstance()
     (2003 to 2004).foreach { y =>
@@ -161,13 +133,8 @@
   test("Month") {
     checkEvaluation(Month(Literal.create(null, DateType)), null)
     checkEvaluation(Month(Literal(d)), 4)
-<<<<<<< HEAD
-    checkEvaluation(Month(Cast(Literal(sdfDate.format(d)), DateType, gmtId)), 4)
-    checkEvaluation(Month(Cast(Literal(ts), DateType, gmtId)), 11)
-=======
     checkEvaluation(Month(Cast(Literal(date), DateType, UTC_OPT)), 4)
     checkEvaluation(Month(Cast(Literal(ts), DateType, UTC_OPT)), 11)
->>>>>>> 74c910af
 
     checkEvaluation(Month(Literal(new Date(sdf.parse("1582-04-28 13:10:15").getTime))), 4)
     checkEvaluation(Month(Literal(new Date(sdf.parse("1582-10-04 13:10:15").getTime))), 10)
@@ -191,13 +158,8 @@
     checkEvaluation(DayOfMonth(Cast(Literal("2000-02-29"), DateType)), 29)
     checkEvaluation(DayOfMonth(Literal.create(null, DateType)), null)
     checkEvaluation(DayOfMonth(Literal(d)), 8)
-<<<<<<< HEAD
-    checkEvaluation(DayOfMonth(Cast(Literal(sdfDate.format(d)), DateType, gmtId)), 8)
-    checkEvaluation(DayOfMonth(Cast(Literal(ts), DateType, gmtId)), 8)
-=======
     checkEvaluation(DayOfMonth(Cast(Literal(date), DateType, UTC_OPT)), 8)
     checkEvaluation(DayOfMonth(Cast(Literal(ts), DateType, UTC_OPT)), 8)
->>>>>>> 74c910af
 
     checkEvaluation(DayOfMonth(Literal(new Date(sdf.parse("1582-04-28 13:10:15").getTime))), 28)
     checkEvaluation(DayOfMonth(Literal(new Date(sdf.parse("1582-10-15 13:10:15").getTime))), 15)
@@ -216,19 +178,11 @@
   }
 
   test("Seconds") {
-<<<<<<< HEAD
-    assert(Second(Literal.create(null, DateType), gmtId).resolved === false)
-    assert(Second(Cast(Literal(d), TimestampType, gmtId), gmtId).resolved === true)
-    checkEvaluation(Second(Cast(Literal(d), TimestampType, gmtId), gmtId), 0)
-    checkEvaluation(Second(Cast(Literal(sdf.format(d)), TimestampType, gmtId), gmtId), 15)
-    checkEvaluation(Second(Literal(ts), gmtId), 15)
-=======
     assert(Second(Literal.create(null, DateType), UTC_OPT).resolved === false)
     assert(Second(Cast(Literal(d), TimestampType, UTC_OPT), UTC_OPT).resolved )
     checkEvaluation(Second(Cast(Literal(d), TimestampType, UTC_OPT), UTC_OPT), 0)
     checkEvaluation(Second(Cast(Literal(date), TimestampType, UTC_OPT), UTC_OPT), 15)
     checkEvaluation(Second(Literal(ts), UTC_OPT), 15)
->>>>>>> 74c910af
 
     val c = Calendar.getInstance()
     for (zid <- outstandingZoneIds) {
@@ -248,19 +202,11 @@
   test("DayOfWeek") {
     checkEvaluation(DayOfWeek(Literal.create(null, DateType)), null)
     checkEvaluation(DayOfWeek(Literal(d)), Calendar.WEDNESDAY)
-<<<<<<< HEAD
-    checkEvaluation(DayOfWeek(Cast(Literal(sdfDate.format(d)), DateType, gmtId)),
-      Calendar.WEDNESDAY)
-    checkEvaluation(DayOfWeek(Cast(Literal(ts), DateType, gmtId)), Calendar.FRIDAY)
-    checkEvaluation(DayOfWeek(Cast(Literal("2011-05-06"), DateType, gmtId)), Calendar.FRIDAY)
-    checkEvaluation(DayOfWeek(Literal(new Date(sdf.parse("2017-05-27 13:10:15").getTime))),
-=======
     checkEvaluation(DayOfWeek(Cast(Literal(date), DateType, UTC_OPT)),
       Calendar.WEDNESDAY)
     checkEvaluation(DayOfWeek(Cast(Literal(ts), DateType, UTC_OPT)), Calendar.FRIDAY)
     checkEvaluation(DayOfWeek(Cast(Literal("2011-05-06"), DateType, UTC_OPT)), Calendar.FRIDAY)
     checkEvaluation(DayOfWeek(Literal(new Date(toMillis("2017-05-27 13:10:15")))),
->>>>>>> 74c910af
       Calendar.SATURDAY)
     checkEvaluation(DayOfWeek(Literal(new Date(sdf.parse("1582-10-15 13:10:15").getTime))),
       Calendar.FRIDAY)
@@ -270,38 +216,22 @@
   test("WeekDay") {
     checkEvaluation(WeekDay(Literal.create(null, DateType)), null)
     checkEvaluation(WeekDay(Literal(d)), 2)
-<<<<<<< HEAD
-    checkEvaluation(WeekDay(Cast(Literal(sdfDate.format(d)), DateType, gmtId)), 2)
-    checkEvaluation(WeekDay(Cast(Literal(ts), DateType, gmtId)), 4)
-    checkEvaluation(WeekDay(Cast(Literal("2011-05-06"), DateType, gmtId)), 4)
-    checkEvaluation(WeekDay(Literal(new Date(sdf.parse("2017-05-27 13:10:15").getTime))), 5)
-    checkEvaluation(WeekDay(Literal(new Date(sdf.parse("1582-10-15 13:10:15").getTime))), 4)
-=======
     checkEvaluation(WeekDay(Cast(Literal(date), DateType, UTC_OPT)), 2)
     checkEvaluation(WeekDay(Cast(Literal(ts), DateType, UTC_OPT)), 4)
     checkEvaluation(WeekDay(Cast(Literal("2011-05-06"), DateType, UTC_OPT)), 4)
     checkEvaluation(WeekDay(Literal(new Date(toMillis("2017-05-27 13:10:15")))), 5)
     checkEvaluation(WeekDay(Literal(new Date(toMillis("1582-10-15 13:10:15")))), 4)
->>>>>>> 74c910af
     checkConsistencyBetweenInterpretedAndCodegen(WeekDay, DateType)
   }
 
   test("WeekOfYear") {
     checkEvaluation(WeekOfYear(Literal.create(null, DateType)), null)
     checkEvaluation(WeekOfYear(Literal(d)), 15)
-<<<<<<< HEAD
-    checkEvaluation(WeekOfYear(Cast(Literal(sdfDate.format(d)), DateType, gmtId)), 15)
-    checkEvaluation(WeekOfYear(Cast(Literal(ts), DateType, gmtId)), 45)
-    checkEvaluation(WeekOfYear(Cast(Literal("2011-05-06"), DateType, gmtId)), 18)
-    checkEvaluation(WeekOfYear(Literal(new Date(sdf.parse("1582-10-15 13:10:15").getTime))), 40)
-    checkEvaluation(WeekOfYear(Literal(new Date(sdf.parse("1582-10-04 13:10:15").getTime))), 40)
-=======
     checkEvaluation(WeekOfYear(Cast(Literal(date), DateType, UTC_OPT)), 15)
     checkEvaluation(WeekOfYear(Cast(Literal(ts), DateType, UTC_OPT)), 45)
     checkEvaluation(WeekOfYear(Cast(Literal("2011-05-06"), DateType, UTC_OPT)), 18)
     checkEvaluation(WeekOfYear(Cast(Literal("1582-10-15 13:10:15"), DateType, UTC_OPT)), 41)
     checkEvaluation(WeekOfYear(Cast(Literal("1582-10-04 13:10:15"), DateType, UTC_OPT)), 40)
->>>>>>> 74c910af
     checkConsistencyBetweenInterpretedAndCodegen(WeekOfYear, DateType)
   }
 
@@ -352,19 +282,11 @@
   }
 
   test("Hour") {
-<<<<<<< HEAD
-    assert(Hour(Literal.create(null, DateType), gmtId).resolved === false)
-    assert(Hour(Literal(ts), gmtId).resolved === true)
-    checkEvaluation(Hour(Cast(Literal(d), TimestampType, gmtId), gmtId), 0)
-    checkEvaluation(Hour(Cast(Literal(sdf.format(d)), TimestampType, gmtId), gmtId), 13)
-    checkEvaluation(Hour(Literal(ts), gmtId), 13)
-=======
     assert(Hour(Literal.create(null, DateType), UTC_OPT).resolved === false)
     assert(Hour(Literal(ts), UTC_OPT).resolved)
     checkEvaluation(Hour(Cast(Literal(d), TimestampType, UTC_OPT), UTC_OPT), 0)
     checkEvaluation(Hour(Cast(Literal(date), TimestampType, UTC_OPT), UTC_OPT), 13)
     checkEvaluation(Hour(Literal(ts), UTC_OPT), 13)
->>>>>>> 74c910af
 
     val c = Calendar.getInstance()
     for (zid <- outstandingZoneIds) {
@@ -390,13 +312,8 @@
     assert(Minute(Literal(ts), UTC_OPT).resolved)
     checkEvaluation(Minute(Cast(Literal(d), TimestampType, UTC_OPT), UTC_OPT), 0)
     checkEvaluation(
-<<<<<<< HEAD
-      Minute(Cast(Literal(sdf.format(d)), TimestampType, gmtId), gmtId), 10)
-    checkEvaluation(Minute(Literal(ts), gmtId), 10)
-=======
       Minute(Cast(Literal(date), TimestampType, UTC_OPT), UTC_OPT), 10)
     checkEvaluation(Minute(Literal(ts), UTC_OPT), 10)
->>>>>>> 74c910af
 
     val c = Calendar.getInstance()
     for (zid <- outstandingZoneIds) {
