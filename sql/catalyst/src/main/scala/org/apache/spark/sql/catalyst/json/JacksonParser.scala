/*
 * Licensed to the Apache Software Foundation (ASF) under one or more
 * contributor license agreements.  See the NOTICE file distributed with
 * this work for additional information regarding copyright ownership.
 * The ASF licenses this file to You under the Apache License, Version 2.0
 * (the "License"); you may not use this file except in compliance with
 * the License.  You may obtain a copy of the License at
 *
 *    http://www.apache.org/licenses/LICENSE-2.0
 *
 * Unless required by applicable law or agreed to in writing, software
 * distributed under the License is distributed on an "AS IS" BASIS,
 * WITHOUT WARRANTIES OR CONDITIONS OF ANY KIND, either express or implied.
 * See the License for the specific language governing permissions and
 * limitations under the License.
 */

package org.apache.spark.sql.catalyst.json

import java.io.{ByteArrayOutputStream, CharConversionException}
import java.nio.charset.MalformedInputException

import scala.collection.mutable.ArrayBuffer
import scala.util.control.NonFatal

import com.fasterxml.jackson.core._

<<<<<<< HEAD
import org.apache.spark.internal.SafeLogging
=======
import org.apache.spark.SparkUpgradeException
import org.apache.spark.internal.Logging
>>>>>>> 74c910af
import org.apache.spark.sql.catalyst.InternalRow
import org.apache.spark.sql.catalyst.expressions._
import org.apache.spark.sql.catalyst.util._
import org.apache.spark.sql.catalyst.util.LegacyDateFormats.FAST_DATE_FORMAT
import org.apache.spark.sql.internal.SQLConf
import org.apache.spark.sql.types._
import org.apache.spark.unsafe.types.{CalendarInterval, UTF8String}
import org.apache.spark.util.Utils

/**
 * Constructs a parser for a given schema that translates a json string to an [[InternalRow]].
 */
class JacksonParser(
    schema: DataType,
    val options: JSONOptions,
    allowArrayAsStructs: Boolean) extends SafeLogging {

  import JacksonUtils._
  import com.fasterxml.jackson.core.JsonToken._

  // A `ValueConverter` is responsible for converting a value from `JsonParser`
  // to a value in a field for `InternalRow`.
  private type ValueConverter = JsonParser => AnyRef

  // `ValueConverter`s for the root schema for all fields in the schema
  private val rootConverter = makeRootConverter(schema)

  private val factory = options.buildJsonFactory()

<<<<<<< HEAD
=======
  private lazy val timestampFormatter = TimestampFormatter(
    options.timestampFormat,
    options.zoneId,
    options.locale,
    legacyFormat = FAST_DATE_FORMAT,
    isParsing = true)
  private lazy val dateFormatter = DateFormatter(
    options.dateFormat,
    options.zoneId,
    options.locale,
    legacyFormat = FAST_DATE_FORMAT,
    isParsing = true)

>>>>>>> 74c910af
  /**
   * Create a converter which converts the JSON documents held by the `JsonParser`
   * to a value according to a desired schema. This is a wrapper for the method
   * `makeConverter()` to handle a row wrapped with an array.
   */
  private def makeRootConverter(dt: DataType): JsonParser => Iterable[InternalRow] = {
    dt match {
      case st: StructType => makeStructRootConverter(st)
      case mt: MapType => makeMapRootConverter(mt)
      case at: ArrayType => makeArrayRootConverter(at)
    }
  }

  private def makeStructRootConverter(st: StructType): JsonParser => Iterable[InternalRow] = {
    val elementConverter = makeConverter(st)
    val fieldConverters = st.map(_.dataType).map(makeConverter).toArray
    (parser: JsonParser) => parseJsonToken[Iterable[InternalRow]](parser, st) {
      case START_OBJECT => Some(convertObject(parser, st, fieldConverters))
        // SPARK-3308: support reading top level JSON arrays and take every element
        // in such an array as a row
        //
        // For example, we support, the JSON data as below:
        //
        // [{"a":"str_a_1"}]
        // [{"a":"str_a_2"}, {"b":"str_b_3"}]
        //
        // resulting in:
        //
        // List([str_a_1,null])
        // List([str_a_2,null], [null,str_b_3])
        //
      case START_ARRAY if allowArrayAsStructs =>
        val array = convertArray(parser, elementConverter)
        // Here, as we support reading top level JSON arrays and take every element
        // in such an array as a row, this case is possible.
        if (array.numElements() == 0) {
          Array.empty[InternalRow]
        } else {
          array.toArray[InternalRow](schema)
        }
      case START_ARRAY =>
        throw new RuntimeException("Parsing JSON arrays as structs is forbidden.")
    }
  }

  private def makeMapRootConverter(mt: MapType): JsonParser => Iterable[InternalRow] = {
    val fieldConverter = makeConverter(mt.valueType)
    (parser: JsonParser) => parseJsonToken[Iterable[InternalRow]](parser, mt) {
      case START_OBJECT => Some(InternalRow(convertMap(parser, fieldConverter)))
    }
  }

  private def makeArrayRootConverter(at: ArrayType): JsonParser => Iterable[InternalRow] = {
    val elemConverter = makeConverter(at.elementType)
    (parser: JsonParser) => parseJsonToken[Iterable[InternalRow]](parser, at) {
      case START_ARRAY => Some(InternalRow(convertArray(parser, elemConverter)))
      case START_OBJECT if at.elementType.isInstanceOf[StructType] =>
        // This handles the case when an input JSON object is a structure but
        // the specified schema is an array of structures. In that case, the input JSON is
        // considered as an array of only one element of struct type.
        // This behavior was introduced by changes for SPARK-19595.
        //
        // For example, if the specified schema is ArrayType(new StructType().add("i", IntegerType))
        // and JSON input as below:
        //
        // [{"i": 1}, {"i": 2}]
        // [{"i": 3}]
        // {"i": 4}
        //
        // The last row is considered as an array with one element, and result of conversion:
        //
        // Seq(Row(1), Row(2))
        // Seq(Row(3))
        // Seq(Row(4))
        //
        val st = at.elementType.asInstanceOf[StructType]
        val fieldConverters = st.map(_.dataType).map(makeConverter).toArray
        Some(InternalRow(new GenericArrayData(Seq(convertObject(parser, st, fieldConverters)))))
    }
  }

  private val decimalParser = ExprUtils.getDecimalParser(options.locale)

  /**
   * Create a converter which converts the JSON documents held by the `JsonParser`
   * to a value according to a desired schema.
   */
  def makeConverter(dataType: DataType): ValueConverter = dataType match {
    case BooleanType =>
      (parser: JsonParser) => parseJsonToken[java.lang.Boolean](parser, dataType) {
        case VALUE_TRUE => true
        case VALUE_FALSE => false
      }

    case ByteType =>
      (parser: JsonParser) => parseJsonToken[java.lang.Byte](parser, dataType) {
        case VALUE_NUMBER_INT => parser.getByteValue
      }

    case ShortType =>
      (parser: JsonParser) => parseJsonToken[java.lang.Short](parser, dataType) {
        case VALUE_NUMBER_INT => parser.getShortValue
      }

    case IntegerType =>
      (parser: JsonParser) => parseJsonToken[java.lang.Integer](parser, dataType) {
        case VALUE_NUMBER_INT => parser.getIntValue
      }

    case LongType =>
      (parser: JsonParser) => parseJsonToken[java.lang.Long](parser, dataType) {
        case VALUE_NUMBER_INT => parser.getLongValue
      }

    case FloatType =>
      (parser: JsonParser) => parseJsonToken[java.lang.Float](parser, dataType) {
        case VALUE_NUMBER_INT | VALUE_NUMBER_FLOAT =>
          parser.getFloatValue

        case VALUE_STRING =>
          // Special case handling for NaN and Infinity.
          parser.getText match {
            case "NaN" => Float.NaN
            case "Infinity" => Float.PositiveInfinity
            case "-Infinity" => Float.NegativeInfinity
            case other => throw new RuntimeException(
              s"Cannot parse $other as ${FloatType.catalogString}.")
          }
      }

    case DoubleType =>
      (parser: JsonParser) => parseJsonToken[java.lang.Double](parser, dataType) {
        case VALUE_NUMBER_INT | VALUE_NUMBER_FLOAT =>
          parser.getDoubleValue

        case VALUE_STRING =>
          // Special case handling for NaN and Infinity.
          parser.getText match {
            case "NaN" => Double.NaN
            case "Infinity" => Double.PositiveInfinity
            case "-Infinity" => Double.NegativeInfinity
            case other =>
              throw new RuntimeException(s"Cannot parse $other as ${DoubleType.catalogString}.")
          }
      }

    case StringType =>
      (parser: JsonParser) => parseJsonToken[UTF8String](parser, dataType) {
        case VALUE_STRING =>
          UTF8String.fromString(parser.getText)

        case _ =>
          // Note that it always tries to convert the data as string without the case of failure.
          val writer = new ByteArrayOutputStream()
          Utils.tryWithResource(factory.createGenerator(writer, JsonEncoding.UTF8)) {
            generator => generator.copyCurrentStructure(parser)
          }
          UTF8String.fromBytes(writer.toByteArray)
      }

    case TimestampType =>
      (parser: JsonParser) => parseJsonToken[java.lang.Long](parser, dataType) {
<<<<<<< HEAD
        case VALUE_STRING =>
          val stringValue = parser.getText
          // This one will lose microseconds parts.
          // See https://issues.apache.org/jira/browse/SPARK-10681.
          Long.box {
            Try(options.timestampFormat.parse(stringValue).getTime * 1000L)
              .getOrElse {
                // If it fails to parse, then tries the way used in 2.0 and 1.x for backwards
                // compatibility.
                DateTimeUtils.stringToTime(stringValue).getTime * 1000L
              }
=======
        case VALUE_STRING if parser.getTextLength >= 1 =>
          try {
            timestampFormatter.parse(parser.getText)
          } catch {
            case NonFatal(e) =>
              // If fails to parse, then tries the way used in 2.0 and 1.x for backwards
              // compatibility.
              val str = UTF8String.fromString(DateTimeUtils.cleanLegacyTimestampStr(parser.getText))
              DateTimeUtils.stringToTimestamp(str, options.zoneId).getOrElse(throw e)
>>>>>>> 74c910af
          }

        case VALUE_NUMBER_INT =>
          parser.getLongValue * 1000000L
      }

    case DateType =>
      (parser: JsonParser) => parseJsonToken[java.lang.Integer](parser, dataType) {
<<<<<<< HEAD
        case VALUE_STRING =>
          val stringValue = parser.getText
          // This one will lose microseconds parts.
          // See https://issues.apache.org/jira/browse/SPARK-10681.x
          Int.box {
            Try(DateTimeUtils.millisToDays(options.dateFormat.parse(stringValue).getTime))
              .orElse {
                // If it fails to parse, then tries the way used in 2.0 and 1.x for backwards
                // compatibility.
                Try(DateTimeUtils.millisToDays(DateTimeUtils.stringToTime(stringValue).getTime))
              }
              .getOrElse {
                // In Spark 1.5.0, we store the data as number of days since epoch in string.
                // So, we just convert it to Int.
                stringValue.toInt
              }
=======
        case VALUE_STRING if parser.getTextLength >= 1 =>
          try {
            dateFormatter.parse(parser.getText)
          } catch {
            case NonFatal(e) =>
              // If fails to parse, then tries the way used in 2.0 and 1.x for backwards
              // compatibility.
              val str = UTF8String.fromString(DateTimeUtils.cleanLegacyTimestampStr(parser.getText))
              DateTimeUtils.stringToDate(str, options.zoneId).getOrElse {
                // In Spark 1.5.0, we store the data as number of days since epoch in string.
                // So, we just convert it to Int.
                try {
                  RebaseDateTime.rebaseJulianToGregorianDays(parser.getText.toInt)
                } catch {
                  case _: NumberFormatException => throw e
                }
              }.asInstanceOf[Integer]
>>>>>>> 74c910af
          }
      }

    case BinaryType =>
      (parser: JsonParser) => parseJsonToken[Array[Byte]](parser, dataType) {
        case VALUE_STRING => parser.getBinaryValue
      }

    case dt: DecimalType =>
      (parser: JsonParser) => parseJsonToken[Decimal](parser, dataType) {
        case (VALUE_NUMBER_INT | VALUE_NUMBER_FLOAT) =>
          Decimal(parser.getDecimalValue, dt.precision, dt.scale)
        case VALUE_STRING if parser.getTextLength >= 1 =>
          val bigDecimal = decimalParser(parser.getText)
          Decimal(bigDecimal, dt.precision, dt.scale)
      }

    case CalendarIntervalType => (parser: JsonParser) =>
      parseJsonToken[CalendarInterval](parser, dataType) {
        case VALUE_STRING =>
          IntervalUtils.safeStringToInterval(UTF8String.fromString(parser.getText))
      }

    case st: StructType =>
      val fieldConverters = st.map(_.dataType).map(makeConverter).toArray
      (parser: JsonParser) => parseJsonToken[InternalRow](parser, dataType) {
        case START_OBJECT => convertObject(parser, st, fieldConverters)
      }

    case at: ArrayType =>
      val elementConverter = makeConverter(at.elementType)
      (parser: JsonParser) => parseJsonToken[ArrayData](parser, dataType) {
        case START_ARRAY => convertArray(parser, elementConverter)
      }

    case mt: MapType =>
      val valueConverter = makeConverter(mt.valueType)
      (parser: JsonParser) => parseJsonToken[MapData](parser, dataType) {
        case START_OBJECT => convertMap(parser, valueConverter)
      }

    case udt: UserDefinedType[_] =>
      makeConverter(udt.sqlType)

    case _ =>
      (parser: JsonParser) =>
        // Here, we pass empty `PartialFunction` so that this case can be
        // handled as a failed conversion. It will throw an exception as
        // long as the value is not null.
        parseJsonToken[AnyRef](parser, dataType)(PartialFunction.empty[JsonToken, AnyRef])
  }

  /**
   * This method skips `FIELD_NAME`s at the beginning, and handles nulls ahead before trying
   * to parse the JSON token using given function `f`. If the `f` failed to parse and convert the
   * token, call `failedConversion` to handle the token.
   */
  private def parseJsonToken[R >: Null](
      parser: JsonParser,
      dataType: DataType)(f: PartialFunction[JsonToken, R]): R = {
    parser.getCurrentToken match {
      case FIELD_NAME =>
        // There are useless FIELD_NAMEs between START_OBJECT and END_OBJECT tokens
        parser.nextToken()
        parseJsonToken[R](parser, dataType)(f)

      case null | VALUE_NULL => null

      case other => f.applyOrElse(other, failedConversion(parser, dataType))
    }
  }

  private val allowEmptyString = SQLConf.get.getConf(SQLConf.LEGACY_ALLOW_EMPTY_STRING_IN_JSON)

  /**
   * This function throws an exception for failed conversion, but returns null for empty string,
   * to guard the non string types.
   */
  private def failedConversion[R >: Null](
      parser: JsonParser,
      dataType: DataType): PartialFunction[JsonToken, R] = {
<<<<<<< HEAD
=======

    // SPARK-25040: Disallows empty strings for data types except for string and binary types.
    // But treats empty strings as null for certain types if the legacy config is enabled.
    case VALUE_STRING if parser.getTextLength < 1 && allowEmptyString =>
      dataType match {
        case FloatType | DoubleType | TimestampType | DateType =>
          throw new RuntimeException(
            s"Failed to parse an empty string for data type ${dataType.catalogString}")
        case _ => null
      }

>>>>>>> 74c910af
    case VALUE_STRING if parser.getTextLength < 1 =>
      safeLogInfo("Would have dropped empty record. " +
        "Likely you have empty strings for nested values")
      // If conversion is failed, this produces `null` rather than throwing exception.
      // This will protect the mismatch of types.
      null

    case token =>
      // We cannot parse this token based on the given data type. So, we throw a
      // RuntimeException and this exception will be caught by `parse` method.
      throw new RuntimeException(
        s"Failed to parse a value for data type ${dataType.catalogString} (current token: $token).")
  }

  /**
   * Parse an object from the token stream into a new Row representing the schema.
   * Fields in the json that are not defined in the requested schema will be dropped.
   */
  private def convertObject(
      parser: JsonParser,
      schema: StructType,
      fieldConverters: Array[ValueConverter]): InternalRow = {
    val row = new GenericInternalRow(schema.length)
    var badRecordException: Option[Throwable] = None

    while (nextUntil(parser, JsonToken.END_OBJECT)) {
      schema.getFieldIndex(parser.getCurrentName) match {
        case Some(index) =>
          try {
            row.update(index, fieldConverters(index).apply(parser))
          } catch {
            case e: SparkUpgradeException => throw e
            case NonFatal(e) =>
              badRecordException = badRecordException.orElse(Some(e))
              parser.skipChildren()
          }
        case None =>
          parser.skipChildren()
      }
    }

    if (badRecordException.isEmpty) {
      row
    } else {
      throw PartialResultException(row, badRecordException.get)
    }
  }

  /**
   * Parse an object as a Map, preserving all fields.
   */
  private def convertMap(
      parser: JsonParser,
      fieldConverter: ValueConverter): MapData = {
    val keys = ArrayBuffer.empty[UTF8String]
    val values = ArrayBuffer.empty[Any]
    while (nextUntil(parser, JsonToken.END_OBJECT)) {
      keys += UTF8String.fromString(parser.getCurrentName)
      values += fieldConverter.apply(parser)
    }

    // The JSON map will never have null or duplicated map keys, it's safe to create a
    // ArrayBasedMapData directly here.
    ArrayBasedMapData(keys.toArray, values.toArray)
  }

  /**
   * Parse an object as a Array.
   */
  private def convertArray(
      parser: JsonParser,
      fieldConverter: ValueConverter): ArrayData = {
    val values = ArrayBuffer.empty[Any]
    while (nextUntil(parser, JsonToken.END_ARRAY)) {
      values += fieldConverter.apply(parser)
    }

    new GenericArrayData(values.toArray)
  }

  /**
   * Parse the JSON input to the set of [[InternalRow]]s.
   *
   * @param recordLiteral an optional function that will be used to generate
   *   the corrupt record text instead of record.toString
   */
  def parse[T](
      record: T,
      createParser: (JsonFactory, T) => JsonParser,
      recordLiteral: T => UTF8String): Iterable[InternalRow] = {
    try {
      Utils.tryWithResource(createParser(factory, record)) { parser =>
        // a null first token is equivalent to testing for input.trim.isEmpty
        // but it works on any token stream and not just strings
        parser.nextToken() match {
          case null => None
          case _ => rootConverter.apply(parser) match {
            case null => throw new RuntimeException("Root converter returned null")
            case rows => rows
          }
        }
      }
    } catch {
      case e: SparkUpgradeException => throw e
      case e @ (_: RuntimeException | _: JsonProcessingException | _: MalformedInputException) =>
        // JSON parser currently doesn't support partial results for corrupted records.
        // For such records, all fields other than the field configured by
        // `columnNameOfCorruptRecord` are set to `null`.
        throw BadRecordException(() => recordLiteral(record), () => None, e)
      case e: CharConversionException if options.encoding.isEmpty =>
        val msg =
          """JSON parser cannot handle a character in its input.
            |Specifying encoding as an input option explicitly might help to resolve the issue.
            |""".stripMargin + e.getMessage
        val wrappedCharException = new CharConversionException(msg)
        wrappedCharException.initCause(e)
        throw BadRecordException(() => recordLiteral(record), () => None, wrappedCharException)
      case PartialResultException(row, cause) =>
        throw BadRecordException(
          record = () => recordLiteral(record),
          partialResult = () => Some(row),
          cause)
    }
  }
}<|MERGE_RESOLUTION|>--- conflicted
+++ resolved
@@ -25,12 +25,9 @@
 
 import com.fasterxml.jackson.core._
 
-<<<<<<< HEAD
 import org.apache.spark.internal.SafeLogging
-=======
 import org.apache.spark.SparkUpgradeException
 import org.apache.spark.internal.Logging
->>>>>>> 74c910af
 import org.apache.spark.sql.catalyst.InternalRow
 import org.apache.spark.sql.catalyst.expressions._
 import org.apache.spark.sql.catalyst.util._
@@ -60,8 +57,6 @@
 
   private val factory = options.buildJsonFactory()
 
-<<<<<<< HEAD
-=======
   private lazy val timestampFormatter = TimestampFormatter(
     options.timestampFormat,
     options.zoneId,
@@ -75,7 +70,6 @@
     legacyFormat = FAST_DATE_FORMAT,
     isParsing = true)
 
->>>>>>> 74c910af
   /**
    * Create a converter which converts the JSON documents held by the `JsonParser`
    * to a value according to a desired schema. This is a wrapper for the method
@@ -238,19 +232,6 @@
 
     case TimestampType =>
       (parser: JsonParser) => parseJsonToken[java.lang.Long](parser, dataType) {
-<<<<<<< HEAD
-        case VALUE_STRING =>
-          val stringValue = parser.getText
-          // This one will lose microseconds parts.
-          // See https://issues.apache.org/jira/browse/SPARK-10681.
-          Long.box {
-            Try(options.timestampFormat.parse(stringValue).getTime * 1000L)
-              .getOrElse {
-                // If it fails to parse, then tries the way used in 2.0 and 1.x for backwards
-                // compatibility.
-                DateTimeUtils.stringToTime(stringValue).getTime * 1000L
-              }
-=======
         case VALUE_STRING if parser.getTextLength >= 1 =>
           try {
             timestampFormatter.parse(parser.getText)
@@ -260,7 +241,6 @@
               // compatibility.
               val str = UTF8String.fromString(DateTimeUtils.cleanLegacyTimestampStr(parser.getText))
               DateTimeUtils.stringToTimestamp(str, options.zoneId).getOrElse(throw e)
->>>>>>> 74c910af
           }
 
         case VALUE_NUMBER_INT =>
@@ -269,24 +249,6 @@
 
     case DateType =>
       (parser: JsonParser) => parseJsonToken[java.lang.Integer](parser, dataType) {
-<<<<<<< HEAD
-        case VALUE_STRING =>
-          val stringValue = parser.getText
-          // This one will lose microseconds parts.
-          // See https://issues.apache.org/jira/browse/SPARK-10681.x
-          Int.box {
-            Try(DateTimeUtils.millisToDays(options.dateFormat.parse(stringValue).getTime))
-              .orElse {
-                // If it fails to parse, then tries the way used in 2.0 and 1.x for backwards
-                // compatibility.
-                Try(DateTimeUtils.millisToDays(DateTimeUtils.stringToTime(stringValue).getTime))
-              }
-              .getOrElse {
-                // In Spark 1.5.0, we store the data as number of days since epoch in string.
-                // So, we just convert it to Int.
-                stringValue.toInt
-              }
-=======
         case VALUE_STRING if parser.getTextLength >= 1 =>
           try {
             dateFormatter.parse(parser.getText)
@@ -304,7 +266,6 @@
                   case _: NumberFormatException => throw e
                 }
               }.asInstanceOf[Integer]
->>>>>>> 74c910af
           }
       }
 
@@ -386,8 +347,6 @@
   private def failedConversion[R >: Null](
       parser: JsonParser,
       dataType: DataType): PartialFunction[JsonToken, R] = {
-<<<<<<< HEAD
-=======
 
     // SPARK-25040: Disallows empty strings for data types except for string and binary types.
     // But treats empty strings as null for certain types if the legacy config is enabled.
@@ -399,7 +358,6 @@
         case _ => null
       }
 
->>>>>>> 74c910af
     case VALUE_STRING if parser.getTextLength < 1 =>
       safeLogInfo("Would have dropped empty record. " +
         "Likely you have empty strings for nested values")
