--- conflicted
+++ resolved
@@ -114,11 +114,6 @@
 
   lazy val containsChild: Set[TreeNode[_]] = children.toSet
 
-<<<<<<< HEAD
-  lazy val treeSize: Long = children.map(_.treeSize).sum + 1
-
-  private lazy val _hashCode: Int = scala.util.hashing.MurmurHash3.productHash(this)
-=======
   // Copied from Scala 2.13.1
   // github.com/scala/scala/blob/v2.13.1/src/library/scala/util/hashing/MurmurHash3.scala#L56-L73
   // to prevent the issue https://github.com/scala/bug/issues/10495
@@ -143,7 +138,6 @@
   }
 
   private lazy val _hashCode: Int = productHash(this, scala.util.hashing.MurmurHash3.productSeed)
->>>>>>> 74c910af
   override def hashCode(): Int = _hashCode
 
   /**
@@ -320,11 +314,7 @@
       mapChildren(_.transformDown(rule))
     } else {
       // If the transform function replaces this node with a new one, carry over the tags.
-<<<<<<< HEAD
-      afterRule.tags ++= this.tags
-=======
       afterRule.copyTagsFrom(this)
->>>>>>> 74c910af
       afterRule.mapChildren(_.transformDown(rule))
     }
   }
@@ -348,11 +338,7 @@
       }
     }
     // If the transform function replaces this node with a new one, carry over the tags.
-<<<<<<< HEAD
-    newNode.tags ++= this.tags
-=======
     newNode.copyTagsFrom(this)
->>>>>>> 74c910af
     newNode
   }
 
@@ -360,11 +346,7 @@
    * Returns a copy of this node where `f` has been applied to all the nodes in `children`.
    */
   def mapChildren(f: BaseType => BaseType): BaseType = {
-<<<<<<< HEAD
-    if (children.nonEmpty) {
-=======
     if (containsChild.nonEmpty) {
->>>>>>> 74c910af
       mapChildren(f, forceCopy = false)
     } else {
       this
@@ -474,10 +456,6 @@
   private def makeCopy(
       newArgs: Array[AnyRef],
       allowEmptyArgs: Boolean): BaseType = attachTree(this, "makeCopy") {
-<<<<<<< HEAD
-    // Skip no-arg constructors that are just there for kryo.
-    val ctors = getClass.getConstructors.filter(allowEmptyArgs || _.getParameterTypes.size != 0)
-=======
     val allCtors = getClass.getConstructors
     if (newArgs.isEmpty && allCtors.isEmpty) {
       // This is a singleton object which doesn't have any constructor. Just return `this` as we
@@ -487,7 +465,6 @@
 
     // Skip no-arg constructors that are just there for kryo.
     val ctors = allCtors.filter(allowEmptyArgs || _.getParameterTypes.size != 0)
->>>>>>> 74c910af
     if (ctors.isEmpty) {
       sys.error(s"No valid constructor for $nodeName")
     }
