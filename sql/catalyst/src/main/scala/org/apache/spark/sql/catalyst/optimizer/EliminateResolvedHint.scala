--- conflicted
+++ resolved
@@ -60,11 +60,7 @@
    * in this method will be cleaned up later by this rule, and may emit warnings depending on the
    * configurations.
    */
-<<<<<<< HEAD
-  private def extractHintsFromPlan(plan: LogicalPlan): (LogicalPlan, Seq[HintInfo]) = {
-=======
   private[sql] def extractHintsFromPlan(plan: LogicalPlan): (LogicalPlan, Seq[HintInfo]) = {
->>>>>>> 74c910af
     plan match {
       case h: ResolvedHint =>
         val (plan, hints) = extractHintsFromPlan(h.child)
