--- conflicted
+++ resolved
@@ -64,11 +64,6 @@
             _.toUpperCase(Locale.ROOT)).contains(hintName.toUpperCase(Locale.ROOT))))
     }
 
-<<<<<<< HEAD
-    private def applyJoinStrategyHint(
-        plan: LogicalPlan,
-        relations: mutable.HashSet[String],
-=======
     // This method checks if given multi-part identifiers are matched with each other.
     // The [[ResolveJoinStrategyHints]] rule is applied before the resolution batch
     // in the analyzer and we cannot semantically compare them at this stage.
@@ -99,7 +94,6 @@
         plan: LogicalPlan,
         relationsInHint: Set[Seq[String]],
         relationsInHintWithMatch: mutable.HashSet[Seq[String]],
->>>>>>> 74c910af
         hintName: String): LogicalPlan = {
       // Whether to continue recursing down the tree
       var recurse = true
@@ -112,22 +106,6 @@
       val newNode = CurrentOrigin.withOrigin(plan.origin) {
         plan match {
           case ResolvedHint(u @ UnresolvedRelation(ident), hint)
-<<<<<<< HEAD
-              if relations.exists(resolver(_, ident.table)) =>
-            relations.remove(ident.table)
-            ResolvedHint(u, createHintInfo(hintName).merge(hint, hintErrorHandler))
-
-          case ResolvedHint(r: SubqueryAlias, hint)
-              if relations.exists(resolver(_, r.alias)) =>
-            relations.remove(r.alias)
-            ResolvedHint(r, createHintInfo(hintName).merge(hint, hintErrorHandler))
-
-          case u: UnresolvedRelation if relations.exists(resolver(_, u.tableIdentifier.table)) =>
-            relations.remove(u.tableIdentifier.table)
-            ResolvedHint(plan, createHintInfo(hintName))
-          case r: SubqueryAlias if relations.exists(resolver(_, r.alias)) =>
-            relations.remove(r.alias)
-=======
               if matchedIdentifierInHint(ident) =>
             ResolvedHint(u, createHintInfo(hintName).merge(hint, hintErrorHandler))
 
@@ -139,7 +117,6 @@
             ResolvedHint(plan, createHintInfo(hintName))
 
           case r: SubqueryAlias if matchedIdentifierInHint(extractIdentifier(r)) =>
->>>>>>> 74c910af
             ResolvedHint(plan, createHintInfo(hintName))
 
           case _: ResolvedHint | _: View | _: With | _: SubqueryAlias =>
@@ -158,13 +135,9 @@
       }
 
       if ((plan fastEquals newNode) && recurse) {
-<<<<<<< HEAD
-        newNode.mapChildren(child => applyJoinStrategyHint(child, relations, hintName))
-=======
         newNode.mapChildren { child =>
           applyJoinStrategyHint(child, relationsInHint, relationsInHintWithMatch, hintName)
         }
->>>>>>> 74c910af
       } else {
         newNode
       }
@@ -177,19 +150,6 @@
           ResolvedHint(h.child, createHintInfo(h.name))
         } else {
           // Otherwise, find within the subtree query plans to apply the hint.
-<<<<<<< HEAD
-          val relationNames = h.parameters.map {
-            case tableName: String => tableName
-            case tableId: UnresolvedAttribute => tableId.name
-            case unsupported => throw new AnalysisException("Join strategy hint parameter " +
-              s"should be an identifier or string but was $unsupported (${unsupported.getClass}")
-          }
-          val relationNameSet = new mutable.HashSet[String]
-          relationNames.foreach(relationNameSet.add)
-
-          val applied = applyJoinStrategyHint(h.child, relationNameSet, h.name)
-          hintErrorHandler.hintRelationsNotFound(h.name, h.parameters, relationNameSet.toSet)
-=======
           val relationNamesInHint = h.parameters.map {
             case tableName: String => UnresolvedAttribute.parseAttributeName(tableName)
             case tableId: UnresolvedAttribute => tableId.nameParts
@@ -203,7 +163,6 @@
           // Filters unmatched relation identifiers in the hint
           val unmatchedIdents = relationNamesInHint -- relationsInHintWithMatch
           hintErrorHandler.hintRelationsNotFound(h.name, h.parameters, unmatchedIdents)
->>>>>>> 74c910af
           applied
         }
     }
