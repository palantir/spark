/*
 * Licensed to the Apache Software Foundation (ASF) under one or more
 * contributor license agreements.  See the NOTICE file distributed with
 * this work for additional information regarding copyright ownership.
 * The ASF licenses this file to You under the Apache License, Version 2.0
 * (the "License"); you may not use this file except in compliance with
 * the License.  You may obtain a copy of the License at
 *
 *    http://www.apache.org/licenses/LICENSE-2.0
 *
 * Unless required by applicable law or agreed to in writing, software
 * distributed under the License is distributed on an "AS IS" BASIS,
 * WITHOUT WARRANTIES OR CONDITIONS OF ANY KIND, either express or implied.
 * See the License for the specific language governing permissions and
 * limitations under the License.
 */

package org.apache.spark.sql.catalyst.json

import java.io.Writer

import com.fasterxml.jackson.core._

import org.apache.spark.sql.catalyst.InternalRow
import org.apache.spark.sql.catalyst.expressions.SpecializedGetters
<<<<<<< HEAD
import org.apache.spark.sql.catalyst.util.{ArrayData, DateTimeUtils, MapData}
=======
import org.apache.spark.sql.catalyst.util._
import org.apache.spark.sql.catalyst.util.LegacyDateFormats.FAST_DATE_FORMAT
>>>>>>> 74c910af
import org.apache.spark.sql.types._

/**
 * `JackGenerator` can only be initialized with a `StructType`, a `MapType` or an `ArrayType`.
 * Once it is initialized with `StructType`, it can be used to write out a struct or an array of
 * struct. Once it is initialized with `MapType`, it can be used to write out a map or an array
 * of map. An exception will be thrown if trying to write out a struct if it is initialized with
 * a `MapType`, and vice verse.
 */
private[sql] class JacksonGenerator(
    dataType: DataType,
    writer: Writer,
    options: JSONOptions) {
  // A `ValueWriter` is responsible for writing a field of an `InternalRow` to appropriate
  // JSON data. Here we are using `SpecializedGetters` rather than `InternalRow` so that
  // we can directly access data in `ArrayData` without the help of `SpecificMutableRow`.
  private type ValueWriter = (SpecializedGetters, Int) => Unit

  // `JackGenerator` can only be initialized with a `StructType`, a `MapType` or a `ArrayType`.
  require(dataType.isInstanceOf[StructType] || dataType.isInstanceOf[MapType]
    || dataType.isInstanceOf[ArrayType],
    s"JacksonGenerator only supports to be initialized with a ${StructType.simpleString}, " +
      s"${MapType.simpleString} or ${ArrayType.simpleString} but got ${dataType.catalogString}")

  // `ValueWriter`s for all fields of the schema
  private lazy val rootFieldWriters: Array[ValueWriter] = dataType match {
    case st: StructType => st.map(_.dataType).map(makeWriter).toArray
    case _ => throw new UnsupportedOperationException(
      s"Initial type ${dataType.catalogString} must be a ${StructType.simpleString}")
  }

  // `ValueWriter` for array data storing rows of the schema.
  private lazy val arrElementWriter: ValueWriter = dataType match {
    case at: ArrayType => makeWriter(at.elementType)
    case _: StructType | _: MapType => makeWriter(dataType)
    case _ => throw new UnsupportedOperationException(
      s"Initial type ${dataType.catalogString} must be " +
      s"an ${ArrayType.simpleString}, a ${StructType.simpleString} or a ${MapType.simpleString}")
  }

  private lazy val mapElementWriter: ValueWriter = dataType match {
    case mt: MapType => makeWriter(mt.valueType)
    case _ => throw new UnsupportedOperationException(
      s"Initial type ${dataType.catalogString} must be a ${MapType.simpleString}")
  }

  private val gen = {
    val generator = new JsonFactory().createGenerator(writer).setRootValueSeparator(null)
    if (options.pretty) generator.useDefaultPrettyPrinter() else generator
  }

  private val lineSeparator: String = options.lineSeparatorInWrite

<<<<<<< HEAD
=======
  private val timestampFormatter = TimestampFormatter(
    options.timestampFormat,
    options.zoneId,
    options.locale,
    legacyFormat = FAST_DATE_FORMAT,
    isParsing = false)
  private val dateFormatter = DateFormatter(
    options.dateFormat,
    options.zoneId,
    options.locale,
    legacyFormat = FAST_DATE_FORMAT,
    isParsing = false)

>>>>>>> 74c910af
  private def makeWriter(dataType: DataType): ValueWriter = dataType match {
    case NullType =>
      (row: SpecializedGetters, ordinal: Int) =>
        gen.writeNull()

    case BooleanType =>
      (row: SpecializedGetters, ordinal: Int) =>
        gen.writeBoolean(row.getBoolean(ordinal))

    case ByteType =>
      (row: SpecializedGetters, ordinal: Int) =>
        gen.writeNumber(row.getByte(ordinal))

    case ShortType =>
      (row: SpecializedGetters, ordinal: Int) =>
        gen.writeNumber(row.getShort(ordinal))

    case IntegerType =>
      (row: SpecializedGetters, ordinal: Int) =>
        gen.writeNumber(row.getInt(ordinal))

    case LongType =>
      (row: SpecializedGetters, ordinal: Int) =>
        gen.writeNumber(row.getLong(ordinal))

    case FloatType =>
      (row: SpecializedGetters, ordinal: Int) =>
        gen.writeNumber(row.getFloat(ordinal))

    case DoubleType =>
      (row: SpecializedGetters, ordinal: Int) =>
        gen.writeNumber(row.getDouble(ordinal))

    case StringType =>
      (row: SpecializedGetters, ordinal: Int) =>
        gen.writeString(row.getUTF8String(ordinal).toString)

    case TimestampType =>
      (row: SpecializedGetters, ordinal: Int) =>
        val timestampString =
          options.timestampFormat.format(DateTimeUtils.toJavaTimestamp(row.getLong(ordinal)))
        gen.writeString(timestampString)

    case DateType =>
      (row: SpecializedGetters, ordinal: Int) =>
        val dateString =
          options.dateFormat.format(DateTimeUtils.toJavaDate(row.getInt(ordinal)))
        gen.writeString(dateString)

    case CalendarIntervalType =>
      (row: SpecializedGetters, ordinal: Int) =>
        gen.writeString(row.getInterval(ordinal).toString)

    case BinaryType =>
      (row: SpecializedGetters, ordinal: Int) =>
        gen.writeBinary(row.getBinary(ordinal))

    case dt: DecimalType =>
      (row: SpecializedGetters, ordinal: Int) =>
        gen.writeNumber(row.getDecimal(ordinal, dt.precision, dt.scale).toJavaBigDecimal)

    case st: StructType =>
      val fieldWriters = st.map(_.dataType).map(makeWriter)
      (row: SpecializedGetters, ordinal: Int) =>
        writeObject(writeFields(row.getStruct(ordinal, st.length), st, fieldWriters))

    case at: ArrayType =>
      val elementWriter = makeWriter(at.elementType)
      (row: SpecializedGetters, ordinal: Int) =>
        writeArray(writeArrayData(row.getArray(ordinal), elementWriter))

    case mt: MapType =>
      val valueWriter = makeWriter(mt.valueType)
      (row: SpecializedGetters, ordinal: Int) =>
        writeObject(writeMapData(row.getMap(ordinal), mt, valueWriter))

    // For UDT values, they should be in the SQL type's corresponding value type.
    // We should not see values in the user-defined class at here.
    // For example, VectorUDT's SQL type is an array of double. So, we should expect that v is
    // an ArrayData at here, instead of a Vector.
    case t: UserDefinedType[_] =>
      makeWriter(t.sqlType)

    case _ =>
      (row: SpecializedGetters, ordinal: Int) =>
        val v = row.get(ordinal, dataType)
        sys.error(s"Failed to convert value $v (class of ${v.getClass}}) " +
          s"with the type of $dataType to JSON.")
  }

  private def writeObject(f: => Unit): Unit = {
    gen.writeStartObject()
    f
    gen.writeEndObject()
  }

  private def writeFields(
      row: InternalRow, schema: StructType, fieldWriters: Seq[ValueWriter]): Unit = {
    var i = 0
    while (i < row.numFields) {
      val field = schema(i)
      if (!row.isNullAt(i)) {
        gen.writeFieldName(field.name)
        fieldWriters(i).apply(row, i)
      } else if (!options.ignoreNullFields) {
        gen.writeFieldName(field.name)
        gen.writeNull()
      }
      i += 1
    }
  }

  private def writeArray(f: => Unit): Unit = {
    gen.writeStartArray()
    f
    gen.writeEndArray()
  }

  private def writeArrayData(
      array: ArrayData, fieldWriter: ValueWriter): Unit = {
    var i = 0
    while (i < array.numElements()) {
      if (!array.isNullAt(i)) {
        fieldWriter.apply(array, i)
      } else {
        gen.writeNull()
      }
      i += 1
    }
  }

  private def writeMapData(
      map: MapData, mapType: MapType, fieldWriter: ValueWriter): Unit = {
    val keyArray = map.keyArray()
    val valueArray = map.valueArray()
    var i = 0
    while (i < map.numElements()) {
      gen.writeFieldName(keyArray.get(i, mapType.keyType).toString)
      if (!valueArray.isNullAt(i)) {
        fieldWriter.apply(valueArray, i)
      } else {
        gen.writeNull()
      }
      i += 1
    }
  }

  def close(): Unit = gen.close()

  def flush(): Unit = gen.flush()

  /**
   * Transforms a single `InternalRow` to JSON object using Jackson.
   * This api calling will be validated through accessing `rootFieldWriters`.
   *
   * @param row The row to convert
   */
  def write(row: InternalRow): Unit = {
    writeObject(writeFields(
      fieldWriters = rootFieldWriters,
      row = row,
      schema = dataType.asInstanceOf[StructType]))
  }

  /**
   * Transforms multiple `InternalRow`s or `MapData`s to JSON array using Jackson
   *
   * @param array The array of rows or maps to convert
   */
  def write(array: ArrayData): Unit = writeArray(writeArrayData(array, arrElementWriter))

  /**
   * Transforms a single `MapData` to JSON object using Jackson
   * This api calling will will be validated through accessing `mapElementWriter`.
   *
   * @param map a map to convert
   */
  def write(map: MapData): Unit = {
    writeObject(writeMapData(
      fieldWriter = mapElementWriter,
      map = map,
      mapType = dataType.asInstanceOf[MapType]))
  }

  def writeLineEnding(): Unit = {
    // Note that JSON uses writer with UTF-8 charset. This string will be written out as UTF-8.
    gen.writeRaw(lineSeparator)
  }
}<|MERGE_RESOLUTION|>--- conflicted
+++ resolved
@@ -23,12 +23,8 @@
 
 import org.apache.spark.sql.catalyst.InternalRow
 import org.apache.spark.sql.catalyst.expressions.SpecializedGetters
-<<<<<<< HEAD
-import org.apache.spark.sql.catalyst.util.{ArrayData, DateTimeUtils, MapData}
-=======
 import org.apache.spark.sql.catalyst.util._
 import org.apache.spark.sql.catalyst.util.LegacyDateFormats.FAST_DATE_FORMAT
->>>>>>> 74c910af
 import org.apache.spark.sql.types._
 
 /**
@@ -82,8 +78,6 @@
 
   private val lineSeparator: String = options.lineSeparatorInWrite
 
-<<<<<<< HEAD
-=======
   private val timestampFormatter = TimestampFormatter(
     options.timestampFormat,
     options.zoneId,
@@ -97,7 +91,6 @@
     legacyFormat = FAST_DATE_FORMAT,
     isParsing = false)
 
->>>>>>> 74c910af
   private def makeWriter(dataType: DataType): ValueWriter = dataType match {
     case NullType =>
       (row: SpecializedGetters, ordinal: Int) =>
