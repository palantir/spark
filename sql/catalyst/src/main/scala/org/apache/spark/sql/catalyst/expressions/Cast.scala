/*
 * Licensed to the Apache Software Foundation (ASF) under one or more
 * contributor license agreements.  See the NOTICE file distributed with
 * this work for additional information regarding copyright ownership.
 * The ASF licenses this file to You under the Apache License, Version 2.0
 * (the "License"); you may not use this file except in compliance with
 * the License.  You may obtain a copy of the License at
 *
 *    http://www.apache.org/licenses/LICENSE-2.0
 *
 * Unless required by applicable law or agreed to in writing, software
 * distributed under the License is distributed on an "AS IS" BASIS,
 * WITHOUT WARRANTIES OR CONDITIONS OF ANY KIND, either express or implied.
 * See the License for the specific language governing permissions and
 * limitations under the License.
 */

package org.apache.spark.sql.catalyst.expressions

import java.math.{BigDecimal => JavaBigDecimal}
import java.time.ZoneId
import java.util.Locale
import java.util.concurrent.TimeUnit._

import org.apache.spark.SparkException
import org.apache.spark.sql.catalyst.InternalRow
import org.apache.spark.sql.catalyst.analysis.{TypeCheckResult, TypeCoercion}
import org.apache.spark.sql.catalyst.expressions.codegen._
import org.apache.spark.sql.catalyst.expressions.codegen.Block._
import org.apache.spark.sql.catalyst.util._
import org.apache.spark.sql.catalyst.util.DateTimeConstants._
import org.apache.spark.sql.catalyst.util.DateTimeUtils._
import org.apache.spark.sql.internal.SQLConf
import org.apache.spark.sql.types._
import org.apache.spark.unsafe.UTF8StringBuilder
import org.apache.spark.unsafe.types.{CalendarInterval, UTF8String}
import org.apache.spark.unsafe.types.UTF8String.{IntWrapper, LongWrapper}

object Cast {

  /**
   * Returns true iff we can cast `from` type to `to` type.
   */
  def canCast(from: DataType, to: DataType): Boolean = (from, to) match {
    case (fromType, toType) if fromType == toType => true

    case (NullType, _) => true

    case (_, StringType) => true

    case (StringType, BinaryType) => true
    case (_: IntegralType, BinaryType) => true

    case (StringType, BooleanType) => true
    case (DateType, BooleanType) => true
    case (TimestampType, BooleanType) => true
    case (_: NumericType, BooleanType) => true

    case (StringType, TimestampType) => true
    case (BooleanType, TimestampType) => true
    case (DateType, TimestampType) => true
    case (_: NumericType, TimestampType) => true

    case (StringType, DateType) => true
    case (TimestampType, DateType) => true

    case (StringType, CalendarIntervalType) => true

    case (StringType, _: NumericType) => true
    case (BooleanType, _: NumericType) => true
    case (DateType, _: NumericType) => true
    case (TimestampType, _: NumericType) => true
    case (_: NumericType, _: NumericType) => true

    case (ArrayType(fromType, fn), ArrayType(toType, tn)) =>
      canCast(fromType, toType) &&
        resolvableNullability(fn || forceNullable(fromType, toType), tn)

    case (MapType(fromKey, fromValue, fn), MapType(toKey, toValue, tn)) =>
      canCast(fromKey, toKey) &&
        (!forceNullable(fromKey, toKey)) &&
        canCast(fromValue, toValue) &&
        resolvableNullability(fn || forceNullable(fromValue, toValue), tn)

    case (StructType(fromFields), StructType(toFields)) =>
      fromFields.length == toFields.length &&
        fromFields.zip(toFields).forall {
          case (fromField, toField) =>
            canCast(fromField.dataType, toField.dataType) &&
              resolvableNullability(
                fromField.nullable || forceNullable(fromField.dataType, toField.dataType),
                toField.nullable)
        }

    case (udt1: UserDefinedType[_], udt2: UserDefinedType[_]) if udt1.userClass == udt2.userClass =>
      true

    case _ => false
  }

  /**
   * Return true if we need to use the `timeZone` information casting `from` type to `to` type.
   * The patterns matched reflect the current implementation in the Cast node.
   * c.f. usage of `timeZone` in:
   * * Cast.castToString
   * * Cast.castToDate
   * * Cast.castToTimestamp
   */
  def needsTimeZone(from: DataType, to: DataType): Boolean = (from, to) match {
    case (StringType, TimestampType | DateType) => true
    case (DateType, TimestampType) => true
    case (TimestampType, StringType) => true
    case (TimestampType, DateType) => true
    case (ArrayType(fromType, _), ArrayType(toType, _)) => needsTimeZone(fromType, toType)
    case (MapType(fromKey, fromValue, _), MapType(toKey, toValue, _)) =>
      needsTimeZone(fromKey, toKey) || needsTimeZone(fromValue, toValue)
    case (StructType(fromFields), StructType(toFields)) =>
      fromFields.length == toFields.length &&
        fromFields.zip(toFields).exists {
          case (fromField, toField) =>
            needsTimeZone(fromField.dataType, toField.dataType)
        }
    case _ => false
  }

  /**
   * Returns true iff we can safely up-cast the `from` type to `to` type without any truncating or
   * precision lose or possible runtime failures. For example, long -> int, string -> int are not
   * up-cast.
   */
  def canUpCast(from: DataType, to: DataType): Boolean = (from, to) match {
    case _ if from == to => true
    case (from: NumericType, to: DecimalType) if to.isWiderThan(from) => true
    case (from: DecimalType, to: NumericType) if from.isTighterThan(to) => true
    case (f, t) if legalNumericPrecedence(f, t) => true
    case (DateType, TimestampType) => true
    case (_: AtomicType, StringType) => true
    case (_: CalendarIntervalType, StringType) => true
    case (NullType, _) => true

    // Spark supports casting between long and timestamp, please see `longToTimestamp` and
    // `timestampToLong` for details.
    case (TimestampType, LongType) => true
    case (LongType, TimestampType) => true

    case (ArrayType(fromType, fn), ArrayType(toType, tn)) =>
      resolvableNullability(fn, tn) && canUpCast(fromType, toType)

    case (MapType(fromKey, fromValue, fn), MapType(toKey, toValue, tn)) =>
      resolvableNullability(fn, tn) && canUpCast(fromKey, toKey) && canUpCast(fromValue, toValue)

    case (StructType(fromFields), StructType(toFields)) =>
      fromFields.length == toFields.length &&
        fromFields.zip(toFields).forall {
          case (f1, f2) =>
            resolvableNullability(f1.nullable, f2.nullable) && canUpCast(f1.dataType, f2.dataType)
        }

    case _ => false
  }

  /**
   * Returns true iff we can cast the `from` type to `to` type as per the ANSI SQL.
   * In practice, the behavior is mostly the same as PostgreSQL. It disallows certain unreasonable
   * type conversions such as converting `string` to `int` or `double` to `boolean`.
   */
  def canANSIStoreAssign(from: DataType, to: DataType): Boolean = (from, to) match {
    case _ if from == to => true
    case (NullType, _) => true
    case (_: NumericType, _: NumericType) => true
    case (_: AtomicType, StringType) => true
    case (_: CalendarIntervalType, StringType) => true
    case (DateType, TimestampType) => true
    case (TimestampType, DateType) => true

    case (ArrayType(fromType, fn), ArrayType(toType, tn)) =>
      resolvableNullability(fn, tn) && canANSIStoreAssign(fromType, toType)

    case (MapType(fromKey, fromValue, fn), MapType(toKey, toValue, tn)) =>
      resolvableNullability(fn, tn) && canANSIStoreAssign(fromKey, toKey) &&
        canANSIStoreAssign(fromValue, toValue)

    case (StructType(fromFields), StructType(toFields)) =>
      fromFields.length == toFields.length &&
        fromFields.zip(toFields).forall {
          case (f1, f2) =>
            resolvableNullability(f1.nullable, f2.nullable) &&
              canANSIStoreAssign(f1.dataType, f2.dataType)
        }

    case _ => false
  }

  private def legalNumericPrecedence(from: DataType, to: DataType): Boolean = {
    val fromPrecedence = TypeCoercion.numericPrecedence.indexOf(from)
    val toPrecedence = TypeCoercion.numericPrecedence.indexOf(to)
    fromPrecedence >= 0 && fromPrecedence < toPrecedence
  }

  def canNullSafeCastToDecimal(from: DataType, to: DecimalType): Boolean = from match {
    case from: BooleanType if to.isWiderThan(DecimalType.BooleanDecimal) => true
    case from: NumericType if to.isWiderThan(from) => true
    case from: DecimalType =>
      // truncating or precision lose
      (to.precision - to.scale) > (from.precision - from.scale)
    case _ => false  // overflow
  }

  /**
   * Returns `true` if casting non-nullable values from `from` type to `to` type
   * may return null. Note that the caller side should take care of input nullability
   * first and only call this method if the input is not nullable.
   */
  def forceNullable(from: DataType, to: DataType): Boolean = (from, to) match {
    case (NullType, _) => false // empty array or map case
    case (_, _) if from == to => false

    case (StringType, BinaryType) => false
    case (StringType, _) => true
    case (_, StringType) => false

    case (FloatType | DoubleType, TimestampType) => true
    case (TimestampType, DateType) => false
    case (_, DateType) => true
    case (DateType, TimestampType) => false
    case (DateType, _) => true
    case (_, CalendarIntervalType) => true

    case (_, to: DecimalType) if !canNullSafeCastToDecimal(from, to) => true
    case (_: FractionalType, _: IntegralType) => true  // NaN, infinity
    case _ => false
  }

  def resolvableNullability(from: Boolean, to: Boolean): Boolean = !from || to

  /**
   * We process literals such as 'Infinity', 'Inf', '-Infinity' and 'NaN' etc in case
   * insensitive manner to be compatible with other database systems such as PostgreSQL and DB2.
   */
  def processFloatingPointSpecialLiterals(v: String, isFloat: Boolean): Any = {
    v.trim.toLowerCase(Locale.ROOT) match {
      case "inf" | "+inf" | "infinity" | "+infinity" =>
        if (isFloat) Float.PositiveInfinity else Double.PositiveInfinity
      case "-inf" | "-infinity" =>
        if (isFloat) Float.NegativeInfinity else Double.NegativeInfinity
      case "nan" =>
        if (isFloat) Float.NaN else Double.NaN
      case _ => null
    }
  }
}

abstract class CastBase extends UnaryExpression with TimeZoneAwareExpression with NullIntolerant {

  def child: Expression

  def dataType: DataType

  override def toString: String = {
    val ansi = if (ansiEnabled) "ansi_" else ""
    s"${ansi}cast($child as ${dataType.simpleString})"
  }

  override def checkInputDataTypes(): TypeCheckResult = {
    if (Cast.canCast(child.dataType, dataType)) {
      TypeCheckResult.TypeCheckSuccess
    } else {
      TypeCheckResult.TypeCheckFailure(
        s"cannot cast ${child.dataType.catalogString} to ${dataType.catalogString}")
    }
  }

  override def nullable: Boolean = child.nullable || Cast.forceNullable(child.dataType, dataType)

  protected def ansiEnabled: Boolean

  // When this cast involves TimeZone, it's only resolved if the timeZoneId is set;
  // Otherwise behave like Expression.resolved.
  override lazy val resolved: Boolean =
    childrenResolved && checkInputDataTypes().isSuccess && (!needsTimeZone || timeZoneId.isDefined)

  def needsTimeZone: Boolean = Cast.needsTimeZone(child.dataType, dataType)

  // [[func]] assumes the input is no longer null because eval already does the null check.
  @inline private[this] def buildCast[T](a: Any, func: T => Any): Any = func(a.asInstanceOf[T])

<<<<<<< HEAD
=======
  private lazy val dateFormatter = DateFormatter(zoneId)
  private lazy val timestampFormatter = TimestampFormatter.getFractionFormatter(zoneId)

>>>>>>> 74c910af
  // UDFToString
  private[this] def castToString(from: DataType): Any => Any = from match {
    case CalendarIntervalType =>
      buildCast[CalendarInterval](_, i => UTF8String.fromString(i.toString))
    case BinaryType => buildCast[Array[Byte]](_, UTF8String.fromBytes)
    case DateType => buildCast[Int](_, d => UTF8String.fromString(DateTimeUtils.dateToString(d)))
    case TimestampType => buildCast[Long](_,
      t => UTF8String.fromString(DateTimeUtils.timestampToString(t, timeZone)))
    case ArrayType(et, _) =>
      buildCast[ArrayData](_, array => {
        val builder = new UTF8StringBuilder
        builder.append("[")
        if (array.numElements > 0) {
          val toUTF8String = castToString(et)
          if (!array.isNullAt(0)) {
            builder.append(toUTF8String(array.get(0, et)).asInstanceOf[UTF8String])
          }
          var i = 1
          while (i < array.numElements) {
            builder.append(",")
            if (!array.isNullAt(i)) {
              builder.append(" ")
              builder.append(toUTF8String(array.get(i, et)).asInstanceOf[UTF8String])
            }
            i += 1
          }
        }
        builder.append("]")
        builder.build()
      })
    case MapType(kt, vt, _) =>
      buildCast[MapData](_, map => {
        val builder = new UTF8StringBuilder
        builder.append("[")
        if (map.numElements > 0) {
          val keyArray = map.keyArray()
          val valueArray = map.valueArray()
          val keyToUTF8String = castToString(kt)
          val valueToUTF8String = castToString(vt)
          builder.append(keyToUTF8String(keyArray.get(0, kt)).asInstanceOf[UTF8String])
          builder.append(" ->")
          if (!valueArray.isNullAt(0)) {
            builder.append(" ")
            builder.append(valueToUTF8String(valueArray.get(0, vt)).asInstanceOf[UTF8String])
          }
          var i = 1
          while (i < map.numElements) {
            builder.append(", ")
            builder.append(keyToUTF8String(keyArray.get(i, kt)).asInstanceOf[UTF8String])
            builder.append(" ->")
            if (!valueArray.isNullAt(i)) {
              builder.append(" ")
              builder.append(valueToUTF8String(valueArray.get(i, vt))
                .asInstanceOf[UTF8String])
            }
            i += 1
          }
        }
        builder.append("]")
        builder.build()
      })
    case StructType(fields) =>
      buildCast[InternalRow](_, row => {
        val builder = new UTF8StringBuilder
        builder.append("[")
        if (row.numFields > 0) {
          val st = fields.map(_.dataType)
          val toUTF8StringFuncs = st.map(castToString)
          if (!row.isNullAt(0)) {
            builder.append(toUTF8StringFuncs(0)(row.get(0, st(0))).asInstanceOf[UTF8String])
          }
          var i = 1
          while (i < row.numFields) {
            builder.append(",")
            if (!row.isNullAt(i)) {
              builder.append(" ")
              builder.append(toUTF8StringFuncs(i)(row.get(i, st(i))).asInstanceOf[UTF8String])
            }
            i += 1
          }
        }
        builder.append("]")
        builder.build()
      })
    case pudt: PythonUserDefinedType => castToString(pudt.sqlType)
    case udt: UserDefinedType[_] =>
      buildCast[Any](_, o => UTF8String.fromString(udt.deserialize(o).toString))
    case _ => buildCast[Any](_, o => UTF8String.fromString(o.toString))
  }

  // BinaryConverter
  private[this] def castToBinary(from: DataType): Any => Any = from match {
    case StringType => buildCast[UTF8String](_, _.getBytes)
    case ByteType => buildCast[Byte](_, NumberConverter.toBinary)
    case ShortType => buildCast[Short](_, NumberConverter.toBinary)
    case IntegerType => buildCast[Int](_, NumberConverter.toBinary)
    case LongType => buildCast[Long](_, NumberConverter.toBinary)
  }

  // UDFToBoolean
  private[this] def castToBoolean(from: DataType): Any => Any = from match {
    case StringType =>
      buildCast[UTF8String](_, s => {
        if (StringUtils.isTrueString(s)) {
          true
        } else if (StringUtils.isFalseString(s)) {
          false
        } else {
          null
        }
      })
    case TimestampType =>
      buildCast[Long](_, t => t != 0)
    case DateType =>
      // Hive would return null when cast from date to boolean
      buildCast[Int](_, d => null)
    case LongType =>
      buildCast[Long](_, _ != 0)
    case IntegerType =>
      buildCast[Int](_, _ != 0)
    case ShortType =>
      buildCast[Short](_, _ != 0)
    case ByteType =>
      buildCast[Byte](_, _ != 0)
    case DecimalType() =>
      buildCast[Decimal](_, !_.isZero)
    case DoubleType =>
      buildCast[Double](_, _ != 0)
    case FloatType =>
      buildCast[Float](_, _ != 0)
  }

  // TimestampConverter
  private[this] def castToTimestamp(from: DataType): Any => Any = from match {
    case StringType =>
      buildCast[UTF8String](_, utfs => DateTimeUtils.stringToTimestamp(utfs, zoneId).orNull)
    case BooleanType =>
      buildCast[Boolean](_, b => if (b) 1L else 0)
    case LongType =>
      buildCast[Long](_, l => longToTimestamp(l))
    case IntegerType =>
      buildCast[Int](_, i => longToTimestamp(i.toLong))
    case ShortType =>
      buildCast[Short](_, s => longToTimestamp(s.toLong))
    case ByteType =>
      buildCast[Byte](_, b => longToTimestamp(b.toLong))
    case DateType =>
      buildCast[Int](_, d => epochDaysToMicros(d, zoneId))
    // TimestampWritable.decimalToTimestamp
    case DecimalType() =>
      buildCast[Decimal](_, d => decimalToTimestamp(d))
    // TimestampWritable.doubleToTimestamp
    case DoubleType =>
      buildCast[Double](_, d => doubleToTimestamp(d))
    // TimestampWritable.floatToTimestamp
    case FloatType =>
      buildCast[Float](_, f => doubleToTimestamp(f.toDouble))
  }

  private[this] def decimalToTimestamp(d: Decimal): Long = {
    (d.toBigDecimal * MICROS_PER_SECOND).longValue
  }
  private[this] def doubleToTimestamp(d: Double): Any = {
    if (d.isNaN || d.isInfinite) null else (d * MICROS_PER_SECOND).toLong
  }

  // converting seconds to us
  private[this] def longToTimestamp(t: Long): Long = SECONDS.toMicros(t)
  // converting us to seconds
  private[this] def timestampToLong(ts: Long): Long = {
    Math.floorDiv(ts, MICROS_PER_SECOND)
  }
  // converting us to seconds in double
  private[this] def timestampToDouble(ts: Long): Double = {
    ts / MICROS_PER_SECOND.toDouble
  }

  // DateConverter
  private[this] def castToDate(from: DataType): Any => Any = from match {
    case StringType =>
      buildCast[UTF8String](_, s => DateTimeUtils.stringToDate(s, zoneId).orNull)
    case TimestampType =>
      // throw valid precision more than seconds, according to Hive.
      // Timestamp.nanos is in 0 to 999,999,999, no more than a second.
      buildCast[Long](_, t => microsToEpochDays(t, zoneId))
  }

  // IntervalConverter
  private[this] def castToInterval(from: DataType): Any => Any = from match {
    case StringType =>
      buildCast[UTF8String](_, s => IntervalUtils.safeStringToInterval(s))
  }

  // LongConverter
  private[this] def castToLong(from: DataType): Any => Any = from match {
    case StringType if ansiEnabled =>
      buildCast[UTF8String](_, _.toLongExact())
    case StringType =>
      val result = new LongWrapper()
      buildCast[UTF8String](_, s => if (s.toLong(result)) result.value else null)
    case BooleanType =>
      buildCast[Boolean](_, b => if (b) 1L else 0L)
    case DateType =>
      buildCast[Int](_, d => null)
    case TimestampType =>
      buildCast[Long](_, t => timestampToLong(t))
    case x: NumericType if ansiEnabled =>
      b => x.exactNumeric.asInstanceOf[Numeric[Any]].toLong(b)
    case x: NumericType =>
      b => x.numeric.asInstanceOf[Numeric[Any]].toLong(b)
  }

  // IntConverter
  private[this] def castToInt(from: DataType): Any => Any = from match {
    case StringType if ansiEnabled =>
      buildCast[UTF8String](_, _.toIntExact())
    case StringType =>
      val result = new IntWrapper()
      buildCast[UTF8String](_, s => if (s.toInt(result)) result.value else null)
    case BooleanType =>
      buildCast[Boolean](_, b => if (b) 1 else 0)
    case DateType =>
      buildCast[Int](_, d => null)
    case TimestampType if ansiEnabled =>
      buildCast[Long](_, t => {
        val longValue = timestampToLong(t)
        if (longValue == longValue.toInt) {
          longValue.toInt
        } else {
          throw new ArithmeticException(s"Casting $t to int causes overflow")
        }
      })
    case TimestampType =>
      buildCast[Long](_, t => timestampToLong(t).toInt)
    case x: NumericType if ansiEnabled =>
      b => x.exactNumeric.asInstanceOf[Numeric[Any]].toInt(b)
    case x: NumericType =>
      b => x.numeric.asInstanceOf[Numeric[Any]].toInt(b)
  }

  // ShortConverter
  private[this] def castToShort(from: DataType): Any => Any = from match {
    case StringType if ansiEnabled =>
      buildCast[UTF8String](_, _.toShortExact())
    case StringType =>
      val result = new IntWrapper()
      buildCast[UTF8String](_, s => if (s.toShort(result)) {
        result.value.toShort
      } else {
        null
      })
    case BooleanType =>
      buildCast[Boolean](_, b => if (b) 1.toShort else 0.toShort)
    case DateType =>
      buildCast[Int](_, d => null)
    case TimestampType if ansiEnabled =>
      buildCast[Long](_, t => {
        val longValue = timestampToLong(t)
        if (longValue == longValue.toShort) {
          longValue.toShort
        } else {
          throw new ArithmeticException(s"Casting $t to short causes overflow")
        }
      })
    case TimestampType =>
      buildCast[Long](_, t => timestampToLong(t).toShort)
    case x: NumericType if ansiEnabled =>
      b =>
        val intValue = try {
          x.exactNumeric.asInstanceOf[Numeric[Any]].toInt(b)
        } catch {
          case _: ArithmeticException =>
            throw new ArithmeticException(s"Casting $b to short causes overflow")
        }
        if (intValue == intValue.toShort) {
          intValue.toShort
        } else {
          throw new ArithmeticException(s"Casting $b to short causes overflow")
        }
    case x: NumericType =>
      b => x.numeric.asInstanceOf[Numeric[Any]].toInt(b).toShort
  }

  // ByteConverter
  private[this] def castToByte(from: DataType): Any => Any = from match {
    case StringType if ansiEnabled =>
      buildCast[UTF8String](_, _.toByteExact())
    case StringType =>
      val result = new IntWrapper()
      buildCast[UTF8String](_, s => if (s.toByte(result)) {
        result.value.toByte
      } else {
        null
      })
    case BooleanType =>
      buildCast[Boolean](_, b => if (b) 1.toByte else 0.toByte)
    case DateType =>
      buildCast[Int](_, d => null)
    case TimestampType if ansiEnabled =>
      buildCast[Long](_, t => {
        val longValue = timestampToLong(t)
        if (longValue == longValue.toByte) {
          longValue.toByte
        } else {
          throw new ArithmeticException(s"Casting $t to byte causes overflow")
        }
      })
    case TimestampType =>
      buildCast[Long](_, t => timestampToLong(t).toByte)
    case x: NumericType if ansiEnabled =>
      b =>
        val intValue = try {
          x.exactNumeric.asInstanceOf[Numeric[Any]].toInt(b)
        } catch {
          case _: ArithmeticException =>
            throw new ArithmeticException(s"Casting $b to byte causes overflow")
        }
        if (intValue == intValue.toByte) {
          intValue.toByte
        } else {
          throw new ArithmeticException(s"Casting $b to byte causes overflow")
        }
    case x: NumericType =>
      b => x.numeric.asInstanceOf[Numeric[Any]].toInt(b).toByte
  }

  /**
   * Change the precision / scale in a given decimal to those set in `decimalType` (if any),
   * modifying `value` in-place and returning it if successful. If an overflow occurs, it
   * either returns null or throws an exception according to the value set for
   * `spark.sql.ansi.enabled`.
   *
   * NOTE: this modifies `value` in-place, so don't call it on external data.
   */
  private[this] def changePrecision(value: Decimal, decimalType: DecimalType): Decimal = {
    if (value.changePrecision(decimalType.precision, decimalType.scale)) {
      value
    } else {
      if (!ansiEnabled) {
        null
      } else {
        throw new ArithmeticException(s"${value.toDebugString} cannot be represented as " +
          s"Decimal(${decimalType.precision}, ${decimalType.scale}).")
      }
    }
  }

  /**
   * Create new `Decimal` with precision and scale given in `decimalType` (if any).
   * If overflow occurs, if `spark.sql.ansi.enabled` is false, null is returned;
   * otherwise, an `ArithmeticException` is thrown.
   */
  private[this] def toPrecision(value: Decimal, decimalType: DecimalType): Decimal =
    value.toPrecision(
      decimalType.precision, decimalType.scale, Decimal.ROUND_HALF_UP, !ansiEnabled)


  private[this] def castToDecimal(from: DataType, target: DecimalType): Any => Any = from match {
    case StringType =>
      buildCast[UTF8String](_, s => try {
        // According the benchmark test,  `s.toString.trim` is much faster than `s.trim.toString`.
        // Please refer to https://github.com/apache/spark/pull/26640
        changePrecision(Decimal(new JavaBigDecimal(s.toString.trim)), target)
      } catch {
        case _: NumberFormatException =>
          if (ansiEnabled) {
            throw new NumberFormatException(s"invalid input syntax for type numeric: $s")
          } else {
            null
          }
      })
    case BooleanType =>
      buildCast[Boolean](_, b => toPrecision(if (b) Decimal.ONE else Decimal.ZERO, target))
    case DateType =>
      buildCast[Int](_, d => null) // date can't cast to decimal in Hive
    case TimestampType =>
      // Note that we lose precision here.
      buildCast[Long](_, t => changePrecision(Decimal(timestampToDouble(t)), target))
    case dt: DecimalType =>
      b => toPrecision(b.asInstanceOf[Decimal], target)
    case t: IntegralType =>
      b => changePrecision(Decimal(t.integral.asInstanceOf[Integral[Any]].toLong(b)), target)
    case x: FractionalType =>
      b => try {
        changePrecision(Decimal(x.fractional.asInstanceOf[Fractional[Any]].toDouble(b)), target)
      } catch {
        case _: NumberFormatException => null
      }
  }

  // DoubleConverter
  private[this] def castToDouble(from: DataType): Any => Any = from match {
    case StringType =>
      buildCast[UTF8String](_, s => {
        val doubleStr = s.toString
        try doubleStr.toDouble catch {
          case _: NumberFormatException =>
            val d = Cast.processFloatingPointSpecialLiterals(doubleStr, false)
            if(ansiEnabled && d == null) {
              throw new NumberFormatException(s"invalid input syntax for type numeric: $s")
            } else {
              d
            }
        }
      })
    case BooleanType =>
      buildCast[Boolean](_, b => if (b) 1d else 0d)
    case DateType =>
      buildCast[Int](_, d => null)
    case TimestampType =>
      buildCast[Long](_, t => timestampToDouble(t))
    case x: NumericType =>
      b => x.numeric.asInstanceOf[Numeric[Any]].toDouble(b)
  }

  // FloatConverter
  private[this] def castToFloat(from: DataType): Any => Any = from match {
    case StringType =>
      buildCast[UTF8String](_, s => {
        val floatStr = s.toString
        try floatStr.toFloat catch {
          case _: NumberFormatException =>
            val f = Cast.processFloatingPointSpecialLiterals(floatStr, true)
            if (ansiEnabled && f == null) {
              throw new NumberFormatException(s"invalid input syntax for type numeric: $s")
            } else {
              f
            }
        }
      })
    case BooleanType =>
      buildCast[Boolean](_, b => if (b) 1f else 0f)
    case DateType =>
      buildCast[Int](_, d => null)
    case TimestampType =>
      buildCast[Long](_, t => timestampToDouble(t).toFloat)
    case x: NumericType =>
      b => x.numeric.asInstanceOf[Numeric[Any]].toFloat(b)
  }

  private[this] def castArray(fromType: DataType, toType: DataType): Any => Any = {
    val elementCast = cast(fromType, toType)
    // TODO: Could be faster?
    buildCast[ArrayData](_, array => {
      val values = new Array[Any](array.numElements())
      array.foreach(fromType, (i, e) => {
        if (e == null) {
          values(i) = null
        } else {
          values(i) = elementCast(e)
        }
      })
      new GenericArrayData(values)
    })
  }

  private[this] def castMap(from: MapType, to: MapType): Any => Any = {
    val keyCast = castArray(from.keyType, to.keyType)
    val valueCast = castArray(from.valueType, to.valueType)
    buildCast[MapData](_, map => {
      val keys = keyCast(map.keyArray()).asInstanceOf[ArrayData]
      val values = valueCast(map.valueArray()).asInstanceOf[ArrayData]
      new ArrayBasedMapData(keys, values)
    })
  }

  private[this] def castStruct(from: StructType, to: StructType): Any => Any = {
    val castFuncs: Array[(Any) => Any] = from.fields.zip(to.fields).map {
      case (fromField, toField) => cast(fromField.dataType, toField.dataType)
    }
    // TODO: Could be faster?
    buildCast[InternalRow](_, row => {
      val newRow = new GenericInternalRow(from.fields.length)
      var i = 0
      while (i < row.numFields) {
        newRow.update(i,
          if (row.isNullAt(i)) null else castFuncs(i)(row.get(i, from.apply(i).dataType)))
        i += 1
      }
      newRow
    })
  }

  private[this] def cast(from: DataType, to: DataType): Any => Any = {
    // If the cast does not change the structure, then we don't really need to cast anything.
    // We can return what the children return. Same thing should happen in the codegen path.
    if (DataType.equalsStructurally(from, to)) {
      identity
    } else if (from == NullType) {
      // According to `canCast`, NullType can be casted to any type.
      // For primitive types, we don't reach here because the guard of `nullSafeEval`.
      // But for nested types like struct, we might reach here for nested null type field.
      // We won't call the returned function actually, but returns a placeholder.
      _ => throw new SparkException(s"should not directly cast from NullType to $to.")
    } else {
      to match {
        case dt if dt == from => identity[Any]
        case StringType => castToString(from)
        case BinaryType => castToBinary(from)
        case DateType => castToDate(from)
        case decimal: DecimalType => castToDecimal(from, decimal)
        case TimestampType => castToTimestamp(from)
        case CalendarIntervalType => castToInterval(from)
        case BooleanType => castToBoolean(from)
        case ByteType => castToByte(from)
        case ShortType => castToShort(from)
        case IntegerType => castToInt(from)
        case FloatType => castToFloat(from)
        case LongType => castToLong(from)
        case DoubleType => castToDouble(from)
        case array: ArrayType =>
          castArray(from.asInstanceOf[ArrayType].elementType, array.elementType)
        case map: MapType => castMap(from.asInstanceOf[MapType], map)
        case struct: StructType => castStruct(from.asInstanceOf[StructType], struct)
        case udt: UserDefinedType[_]
          if udt.userClass == from.asInstanceOf[UserDefinedType[_]].userClass =>
          identity[Any]
        case _: UserDefinedType[_] =>
          throw new SparkException(s"Cannot cast $from to $to.")
      }
    }
  }

  private[this] lazy val cast: Any => Any = cast(child.dataType, dataType)

  protected override def nullSafeEval(input: Any): Any = cast(input)

  override def genCode(ctx: CodegenContext): ExprCode = {
    // If the cast does not change the structure, then we don't really need to cast anything.
    // We can return what the children return. Same thing should happen in the interpreted path.
    if (DataType.equalsStructurally(child.dataType, dataType)) {
      child.genCode(ctx)
    } else {
      super.genCode(ctx)
    }
  }

  override def doGenCode(ctx: CodegenContext, ev: ExprCode): ExprCode = {
    val eval = child.genCode(ctx)
    val nullSafeCast = nullSafeCastFunction(child.dataType, dataType, ctx)

    ev.copy(code = eval.code +
      castCode(ctx, eval.value, eval.isNull, ev.value, ev.isNull, dataType, nullSafeCast))
  }

  // The function arguments are: `input`, `result` and `resultIsNull`. We don't need `inputIsNull`
  // in parameter list, because the returned code will be put in null safe evaluation region.
  private[this] type CastFunction = (ExprValue, ExprValue, ExprValue) => Block

  private[this] def nullSafeCastFunction(
      from: DataType,
      to: DataType,
      ctx: CodegenContext): CastFunction = to match {

    case _ if from == NullType => (c, evPrim, evNull) => code"$evNull = true;"
    case _ if to == from => (c, evPrim, evNull) => code"$evPrim = $c;"
    case StringType => castToStringCode(from, ctx)
    case BinaryType => castToBinaryCode(from)
    case DateType => castToDateCode(from, ctx)
    case decimal: DecimalType => castToDecimalCode(from, decimal, ctx)
    case TimestampType => castToTimestampCode(from, ctx)
    case CalendarIntervalType => castToIntervalCode(from)
    case BooleanType => castToBooleanCode(from)
    case ByteType => castToByteCode(from, ctx)
    case ShortType => castToShortCode(from, ctx)
    case IntegerType => castToIntCode(from, ctx)
    case FloatType => castToFloatCode(from, ctx)
    case LongType => castToLongCode(from, ctx)
    case DoubleType => castToDoubleCode(from, ctx)

    case array: ArrayType =>
      castArrayCode(from.asInstanceOf[ArrayType].elementType, array.elementType, ctx)
    case map: MapType => castMapCode(from.asInstanceOf[MapType], map, ctx)
    case struct: StructType => castStructCode(from.asInstanceOf[StructType], struct, ctx)
    case udt: UserDefinedType[_]
      if udt.userClass == from.asInstanceOf[UserDefinedType[_]].userClass =>
      (c, evPrim, evNull) => code"$evPrim = $c;"
    case _: UserDefinedType[_] =>
      throw new SparkException(s"Cannot cast $from to $to.")
  }

  // Since we need to cast input expressions recursively inside ComplexTypes, such as Map's
  // Key and Value, Struct's field, we need to name out all the variable names involved in a cast.
  private[this] def castCode(ctx: CodegenContext, input: ExprValue, inputIsNull: ExprValue,
    result: ExprValue, resultIsNull: ExprValue, resultType: DataType, cast: CastFunction): Block = {
    val javaType = JavaCode.javaType(resultType)
    code"""
      boolean $resultIsNull = $inputIsNull;
      $javaType $result = ${CodeGenerator.defaultValue(resultType)};
      if (!$inputIsNull) {
        ${cast(input, result, resultIsNull)}
      }
    """
  }

  private def writeArrayToStringBuilder(
      et: DataType,
      array: ExprValue,
      buffer: ExprValue,
      ctx: CodegenContext): Block = {
    val elementToStringCode = castToStringCode(et, ctx)
    val funcName = ctx.freshName("elementToString")
    val element = JavaCode.variable("element", et)
    val elementStr = JavaCode.variable("elementStr", StringType)
    val elementToStringFunc = inline"${ctx.addNewFunction(funcName,
      s"""
         |private UTF8String $funcName(${CodeGenerator.javaType(et)} $element) {
         |  UTF8String $elementStr = null;
         |  ${elementToStringCode(element, elementStr, null /* resultIsNull won't be used */)}
         |  return elementStr;
         |}
       """.stripMargin)}"

    val loopIndex = ctx.freshVariable("loopIndex", IntegerType)
    code"""
       |$buffer.append("[");
       |if ($array.numElements() > 0) {
       |  if (!$array.isNullAt(0)) {
       |    $buffer.append($elementToStringFunc(${CodeGenerator.getValue(array, et, "0")}));
       |  }
       |  for (int $loopIndex = 1; $loopIndex < $array.numElements(); $loopIndex++) {
       |    $buffer.append(",");
       |    if (!$array.isNullAt($loopIndex)) {
       |      $buffer.append(" ");
       |      $buffer.append($elementToStringFunc(${CodeGenerator.getValue(array, et, loopIndex)}));
       |    }
       |  }
       |}
       |$buffer.append("]");
     """.stripMargin
  }

  private def writeMapToStringBuilder(
      kt: DataType,
      vt: DataType,
      map: ExprValue,
      buffer: ExprValue,
      ctx: CodegenContext): Block = {

    def dataToStringFunc(func: String, dataType: DataType) = {
      val funcName = ctx.freshName(func)
      val dataToStringCode = castToStringCode(dataType, ctx)
      val data = JavaCode.variable("data", dataType)
      val dataStr = JavaCode.variable("dataStr", StringType)
      val functionCall = ctx.addNewFunction(funcName,
        s"""
           |private UTF8String $funcName(${CodeGenerator.javaType(dataType)} $data) {
           |  UTF8String $dataStr = null;
           |  ${dataToStringCode(data, dataStr, null /* resultIsNull won't be used */)}
           |  return dataStr;
           |}
         """.stripMargin)
      inline"$functionCall"
    }

    val keyToStringFunc = dataToStringFunc("keyToString", kt)
    val valueToStringFunc = dataToStringFunc("valueToString", vt)
    val loopIndex = ctx.freshVariable("loopIndex", IntegerType)
    val mapKeyArray = JavaCode.expression(s"$map.keyArray()", classOf[ArrayData])
    val mapValueArray = JavaCode.expression(s"$map.valueArray()", classOf[ArrayData])
    val getMapFirstKey = CodeGenerator.getValue(mapKeyArray, kt, JavaCode.literal("0", IntegerType))
    val getMapFirstValue = CodeGenerator.getValue(mapValueArray, vt,
      JavaCode.literal("0", IntegerType))
    val getMapKeyArray = CodeGenerator.getValue(mapKeyArray, kt, loopIndex)
    val getMapValueArray = CodeGenerator.getValue(mapValueArray, vt, loopIndex)
    code"""
       |$buffer.append("[");
       |if ($map.numElements() > 0) {
       |  $buffer.append($keyToStringFunc($getMapFirstKey));
       |  $buffer.append(" ->");
       |  if (!$map.valueArray().isNullAt(0)) {
       |    $buffer.append(" ");
       |    $buffer.append($valueToStringFunc($getMapFirstValue));
       |  }
       |  for (int $loopIndex = 1; $loopIndex < $map.numElements(); $loopIndex++) {
       |    $buffer.append(", ");
       |    $buffer.append($keyToStringFunc($getMapKeyArray));
       |    $buffer.append(" ->");
       |    if (!$map.valueArray().isNullAt($loopIndex)) {
       |      $buffer.append(" ");
       |      $buffer.append($valueToStringFunc($getMapValueArray));
       |    }
       |  }
       |}
       |$buffer.append("]");
     """.stripMargin
  }

  private def writeStructToStringBuilder(
      st: Seq[DataType],
      row: ExprValue,
      buffer: ExprValue,
      ctx: CodegenContext): Block = {
    val structToStringCode = st.zipWithIndex.map { case (ft, i) =>
      val fieldToStringCode = castToStringCode(ft, ctx)
      val field = ctx.freshVariable("field", ft)
      val fieldStr = ctx.freshVariable("fieldStr", StringType)
      val javaType = JavaCode.javaType(ft)
      code"""
         |${if (i != 0) code"""$buffer.append(",");""" else EmptyBlock}
         |if (!$row.isNullAt($i)) {
         |  ${if (i != 0) code"""$buffer.append(" ");""" else EmptyBlock}
         |
         |  // Append $i field into the string buffer
         |  $javaType $field = ${CodeGenerator.getValue(row, ft, s"$i")};
         |  UTF8String $fieldStr = null;
         |  ${fieldToStringCode(field, fieldStr, null /* resultIsNull won't be used */)}
         |  $buffer.append($fieldStr);
         |}
       """.stripMargin
    }

    val writeStructCode = ctx.splitExpressions(
      expressions = structToStringCode.map(_.code),
      funcName = "fieldToString",
      arguments = ("InternalRow", row.code) ::
        (classOf[UTF8StringBuilder].getName, buffer.code) :: Nil)

    code"""
       |$buffer.append("[");
       |$writeStructCode
       |$buffer.append("]");
     """.stripMargin
  }

  private[this] def castToStringCode(from: DataType, ctx: CodegenContext): CastFunction = {
    from match {
      case BinaryType =>
        (c, evPrim, evNull) => code"$evPrim = UTF8String.fromBytes($c);"
      case DateType =>
        (c, evPrim, evNull) => code"""$evPrim = UTF8String.fromString(
          org.apache.spark.sql.catalyst.util.DateTimeUtils.dateToString($c));"""
      case TimestampType =>
        val tz = JavaCode.global(ctx.addReferenceObj("timeZone", timeZone), timeZone.getClass)
        (c, evPrim, evNull) => code"""$evPrim = UTF8String.fromString(
<<<<<<< HEAD
          org.apache.spark.sql.catalyst.util.DateTimeUtils.timestampToString($c, $tz));"""
=======
          org.apache.spark.sql.catalyst.util.DateTimeUtils.timestampToString($tf, $c));"""
      case CalendarIntervalType =>
        (c, evPrim, _) => code"""$evPrim = UTF8String.fromString($c.toString());"""
>>>>>>> 74c910af
      case ArrayType(et, _) =>
        (c, evPrim, evNull) => {
          val buffer = ctx.freshVariable("buffer", classOf[UTF8StringBuilder])
          val bufferClass = JavaCode.javaType(classOf[UTF8StringBuilder])
          val writeArrayElemCode = writeArrayToStringBuilder(et, c, buffer, ctx)
          code"""
             |$bufferClass $buffer = new $bufferClass();
             |$writeArrayElemCode;
             |$evPrim = $buffer.build();
           """.stripMargin
        }
      case MapType(kt, vt, _) =>
        (c, evPrim, evNull) => {
          val buffer = ctx.freshVariable("buffer", classOf[UTF8StringBuilder])
          val bufferClass = JavaCode.javaType(classOf[UTF8StringBuilder])
          val writeMapElemCode = writeMapToStringBuilder(kt, vt, c, buffer, ctx)
          code"""
             |$bufferClass $buffer = new $bufferClass();
             |$writeMapElemCode;
             |$evPrim = $buffer.build();
           """.stripMargin
        }
      case StructType(fields) =>
        (c, evPrim, evNull) => {
          val row = ctx.freshVariable("row", classOf[InternalRow])
          val buffer = ctx.freshVariable("buffer", classOf[UTF8StringBuilder])
          val bufferClass = JavaCode.javaType(classOf[UTF8StringBuilder])
          val writeStructCode = writeStructToStringBuilder(fields.map(_.dataType), row, buffer, ctx)
          code"""
             |InternalRow $row = $c;
             |$bufferClass $buffer = new $bufferClass();
             |$writeStructCode
             |$evPrim = $buffer.build();
           """.stripMargin
        }
      case pudt: PythonUserDefinedType => castToStringCode(pudt.sqlType, ctx)
      case udt: UserDefinedType[_] =>
        val udtRef = JavaCode.global(ctx.addReferenceObj("udt", udt), udt.sqlType)
        (c, evPrim, evNull) => {
          code"$evPrim = UTF8String.fromString($udtRef.deserialize($c).toString());"
        }
      case _ =>
        (c, evPrim, evNull) => code"$evPrim = UTF8String.fromString(String.valueOf($c));"
    }
  }

  private[this] def castToBinaryCode(from: DataType): CastFunction = from match {
    case StringType =>
      (c, evPrim, evNull) =>
        code"$evPrim = $c.getBytes();"
    case _: IntegralType =>
      (c, evPrim, evNull) =>
        code"$evPrim = ${NumberConverter.getClass.getName.stripSuffix("$")}.toBinary($c);"
  }

  private[this] def castToDateCode(
      from: DataType,
      ctx: CodegenContext): CastFunction = {
    def getZoneId() = {
      val zoneIdClass = classOf[ZoneId]
      JavaCode.global(
        ctx.addReferenceObj("zoneId", zoneId, zoneIdClass.getName),
        zoneIdClass)
    }
    from match {
      case StringType =>
        val intOpt = ctx.freshVariable("intOpt", classOf[Option[Integer]])
        val zid = getZoneId()
        (c, evPrim, evNull) =>
          code"""
          scala.Option<Integer> $intOpt =
            org.apache.spark.sql.catalyst.util.DateTimeUtils.stringToDate($c, $zid);
          if ($intOpt.isDefined()) {
            $evPrim = ((Integer) $intOpt.get()).intValue();
          } else {
            $evNull = true;
          }
         """
      case TimestampType =>
        val zid = getZoneId()
        (c, evPrim, evNull) =>
          code"""$evPrim =
            org.apache.spark.sql.catalyst.util.DateTimeUtils.microsToEpochDays($c, $zid);"""
      case _ =>
        (c, evPrim, evNull) => code"$evNull = true;"
    }
  }

  private[this] def changePrecision(d: ExprValue, decimalType: DecimalType,
      evPrim: ExprValue, evNull: ExprValue, canNullSafeCast: Boolean): Block = {
    if (canNullSafeCast) {
      code"""
         |$d.changePrecision(${decimalType.precision}, ${decimalType.scale});
         |$evPrim = $d;
       """.stripMargin
    } else {
      val overflowCode = if (!ansiEnabled) {
        s"$evNull = true;"
      } else {
        s"""
           |throw new ArithmeticException($d.toDebugString() + " cannot be represented as " +
           | "Decimal(${decimalType.precision}, ${decimalType.scale}).");
         """.stripMargin
      }
      code"""
         |if ($d.changePrecision(${decimalType.precision}, ${decimalType.scale})) {
         |  $evPrim = $d;
         |} else {
         |  $overflowCode
         |}
       """.stripMargin
    }
  }

  private[this] def castToDecimalCode(
      from: DataType,
      target: DecimalType,
      ctx: CodegenContext): CastFunction = {
    val tmp = ctx.freshVariable("tmpDecimal", classOf[Decimal])
    val canNullSafeCast = Cast.canNullSafeCastToDecimal(from, target)
    from match {
      case StringType =>
        (c, evPrim, evNull) =>
          val handleException = if (ansiEnabled) {
            s"""throw new NumberFormatException("invalid input syntax for type numeric: $c");"""
          } else {
            s"$evNull =true;"
          }
          code"""
            try {
              Decimal $tmp = Decimal.apply(new java.math.BigDecimal($c.toString().trim()));
              ${changePrecision(tmp, target, evPrim, evNull, canNullSafeCast)}
            } catch (java.lang.NumberFormatException e) {
              $handleException
            }
          """
      case BooleanType =>
        (c, evPrim, evNull) =>
          code"""
            Decimal $tmp = $c ? Decimal.apply(1) : Decimal.apply(0);
            ${changePrecision(tmp, target, evPrim, evNull, canNullSafeCast)}
          """
      case DateType =>
        // date can't cast to decimal in Hive
        (c, evPrim, evNull) => code"$evNull = true;"
      case TimestampType =>
        // Note that we lose precision here.
        (c, evPrim, evNull) =>
          code"""
            Decimal $tmp = Decimal.apply(
              scala.math.BigDecimal.valueOf(${timestampToDoubleCode(c)}));
            ${changePrecision(tmp, target, evPrim, evNull, canNullSafeCast)}
          """
      case DecimalType() =>
        (c, evPrim, evNull) =>
          code"""
            Decimal $tmp = $c.clone();
            ${changePrecision(tmp, target, evPrim, evNull, canNullSafeCast)}
          """
      case x: IntegralType =>
        (c, evPrim, evNull) =>
          code"""
            Decimal $tmp = Decimal.apply((long) $c);
            ${changePrecision(tmp, target, evPrim, evNull, canNullSafeCast)}
          """
      case x: FractionalType =>
        // All other numeric types can be represented precisely as Doubles
        (c, evPrim, evNull) =>
          code"""
            try {
              Decimal $tmp = Decimal.apply(scala.math.BigDecimal.valueOf((double) $c));
              ${changePrecision(tmp, target, evPrim, evNull, canNullSafeCast)}
            } catch (java.lang.NumberFormatException e) {
              $evNull = true;
            }
          """
    }
  }

  private[this] def castToTimestampCode(
      from: DataType,
      ctx: CodegenContext): CastFunction = from match {
    case StringType =>
      val zoneIdClass = classOf[ZoneId]
      val zid = JavaCode.global(
        ctx.addReferenceObj("zoneId", zoneId, zoneIdClass.getName),
        zoneIdClass)
      val longOpt = ctx.freshVariable("longOpt", classOf[Option[Long]])
      (c, evPrim, evNull) =>
        code"""
          scala.Option<Long> $longOpt =
            org.apache.spark.sql.catalyst.util.DateTimeUtils.stringToTimestamp($c, $zid);
          if ($longOpt.isDefined()) {
            $evPrim = ((Long) $longOpt.get()).longValue();
          } else {
            $evNull = true;
          }
         """
    case BooleanType =>
      (c, evPrim, evNull) => code"$evPrim = $c ? 1L : 0L;"
    case _: IntegralType =>
      (c, evPrim, evNull) => code"$evPrim = ${longToTimeStampCode(c)};"
    case DateType =>
      val zoneIdClass = classOf[ZoneId]
      val zid = JavaCode.global(
        ctx.addReferenceObj("zoneId", zoneId, zoneIdClass.getName),
        zoneIdClass)
      (c, evPrim, evNull) =>
        code"""$evPrim =
          org.apache.spark.sql.catalyst.util.DateTimeUtils.epochDaysToMicros($c, $zid);"""
    case DecimalType() =>
      (c, evPrim, evNull) => code"$evPrim = ${decimalToTimestampCode(c)};"
    case DoubleType =>
      (c, evPrim, evNull) =>
        code"""
          if (Double.isNaN($c) || Double.isInfinite($c)) {
            $evNull = true;
          } else {
            $evPrim = (long)($c * $MICROS_PER_SECOND);
          }
        """
    case FloatType =>
      (c, evPrim, evNull) =>
        code"""
          if (Float.isNaN($c) || Float.isInfinite($c)) {
            $evNull = true;
          } else {
            $evPrim = (long)($c * $MICROS_PER_SECOND);
          }
        """
  }

  private[this] def castToIntervalCode(from: DataType): CastFunction = from match {
    case StringType =>
      val util = IntervalUtils.getClass.getCanonicalName.stripSuffix("$")
      (c, evPrim, evNull) =>
        code"""$evPrim = $util.safeStringToInterval($c);
           if(${evPrim} == null) {
             ${evNull} = true;
           }
         """.stripMargin

  }

  private[this] def decimalToTimestampCode(d: ExprValue): Block = {
    val block = inline"new java.math.BigDecimal($MICROS_PER_SECOND)"
    code"($d.toBigDecimal().bigDecimal().multiply($block)).longValue()"
  }
  private[this] def longToTimeStampCode(l: ExprValue): Block = code"$l * (long)$MICROS_PER_SECOND"
  private[this] def timestampToLongCode(ts: ExprValue): Block =
    code"java.lang.Math.floorDiv($ts, $MICROS_PER_SECOND)"
  private[this] def timestampToDoubleCode(ts: ExprValue): Block =
    code"$ts / (double)$MICROS_PER_SECOND"

  private[this] def castToBooleanCode(from: DataType): CastFunction = from match {
    case StringType =>
      val stringUtils = inline"${StringUtils.getClass.getName.stripSuffix("$")}"
      (c, evPrim, evNull) =>
        code"""
          if ($stringUtils.isTrueString($c)) {
            $evPrim = true;
          } else if ($stringUtils.isFalseString($c)) {
            $evPrim = false;
          } else {
            $evNull = true;
          }
        """
    case TimestampType =>
      (c, evPrim, evNull) => code"$evPrim = $c != 0;"
    case DateType =>
      // Hive would return null when cast from date to boolean
      (c, evPrim, evNull) => code"$evNull = true;"
    case DecimalType() =>
      (c, evPrim, evNull) => code"$evPrim = !$c.isZero();"
    case n: NumericType =>
      (c, evPrim, evNull) => code"$evPrim = $c != 0;"
  }

  private[this] def castTimestampToIntegralTypeCode(
      ctx: CodegenContext,
      integralType: String): CastFunction = {
    if (ansiEnabled) {
      val longValue = ctx.freshName("longValue")
      (c, evPrim, evNull) =>
        code"""
          long $longValue = ${timestampToLongCode(c)};
          if ($longValue == ($integralType) $longValue) {
            $evPrim = ($integralType) $longValue;
          } else {
            throw new ArithmeticException("Casting " + $c + " to $integralType causes overflow");
          }
        """
    } else {
      (c, evPrim, evNull) => code"$evPrim = ($integralType) ${timestampToLongCode(c)};"
    }
  }

  private[this] def castDecimalToIntegralTypeCode(
      ctx: CodegenContext,
      integralType: String): CastFunction = {
    if (ansiEnabled) {
      (c, evPrim, evNull) => code"$evPrim = $c.roundTo${integralType.capitalize}();"
    } else {
      (c, evPrim, evNull) => code"$evPrim = $c.to${integralType.capitalize}();"
    }
  }

  private[this] def castIntegralTypeToIntegralTypeExactCode(integralType: String): CastFunction = {
    assert(ansiEnabled)
    (c, evPrim, evNull) =>
      code"""
        if ($c == ($integralType) $c) {
          $evPrim = ($integralType) $c;
        } else {
          throw new ArithmeticException("Casting " + $c + " to $integralType causes overflow");
        }
      """
  }

  private[this] def lowerAndUpperBound(
      fractionType: String,
      integralType: String): (String, String) = {
    assert(fractionType == "float" || fractionType == "double")
    val typeIndicator = fractionType.charAt(0)
    val (min, max) = integralType.toLowerCase(Locale.ROOT) match {
      case "long" => (Long.MinValue, Long.MaxValue)
      case "int" => (Int.MinValue, Int.MaxValue)
      case "short" => (Short.MinValue, Short.MaxValue)
      case "byte" => (Byte.MinValue, Byte.MaxValue)
    }
    (min.toString + typeIndicator, max.toString + typeIndicator)
  }

  private[this] def castFractionToIntegralTypeCode(
      fractionType: String,
      integralType: String): CastFunction = {
    assert(ansiEnabled)
    val (min, max) = lowerAndUpperBound(fractionType, integralType)
    val mathClass = classOf[Math].getName
    // When casting floating values to integral types, Spark uses the method `Numeric.toInt`
    // Or `Numeric.toLong` directly. For positive floating values, it is equivalent to `Math.floor`;
    // for negative floating values, it is equivalent to `Math.ceil`.
    // So, we can use the condition `Math.floor(x) <= upperBound && Math.ceil(x) >= lowerBound`
    // to check if the floating value x is in the range of an integral type after rounding.
    (c, evPrim, evNull) =>
      code"""
        if ($mathClass.floor($c) <= $max && $mathClass.ceil($c) >= $min) {
          $evPrim = ($integralType) $c;
        } else {
          throw new ArithmeticException("Casting " + $c + " to $integralType causes overflow");
        }
      """
  }

  private[this] def castToByteCode(from: DataType, ctx: CodegenContext): CastFunction = from match {
    case StringType if ansiEnabled =>
      (c, evPrim, evNull) => code"$evPrim = $c.toByteExact();"
    case StringType =>
      val wrapper = ctx.freshVariable("intWrapper", classOf[UTF8String.IntWrapper])
      (c, evPrim, evNull) =>
        code"""
          UTF8String.IntWrapper $wrapper = new UTF8String.IntWrapper();
          if ($c.toByte($wrapper)) {
            $evPrim = (byte) $wrapper.value;
          } else {
            $evNull = true;
          }
          $wrapper = null;
        """
    case BooleanType =>
      (c, evPrim, evNull) => code"$evPrim = $c ? (byte) 1 : (byte) 0;"
    case DateType =>
      (c, evPrim, evNull) => code"$evNull = true;"
    case TimestampType => castTimestampToIntegralTypeCode(ctx, "byte")
    case DecimalType() => castDecimalToIntegralTypeCode(ctx, "byte")
    case _: ShortType | _: IntegerType | _: LongType if ansiEnabled =>
      castIntegralTypeToIntegralTypeExactCode("byte")
    case _: FloatType if ansiEnabled =>
      castFractionToIntegralTypeCode("float", "byte")
    case _: DoubleType if ansiEnabled =>
      castFractionToIntegralTypeCode("double", "byte")
    case x: NumericType =>
      (c, evPrim, evNull) => code"$evPrim = (byte) $c;"
  }

  private[this] def castToShortCode(
      from: DataType,
      ctx: CodegenContext): CastFunction = from match {
    case StringType if ansiEnabled =>
      (c, evPrim, evNull) => code"$evPrim = $c.toShortExact();"
    case StringType =>
      val wrapper = ctx.freshVariable("intWrapper", classOf[UTF8String.IntWrapper])
      (c, evPrim, evNull) =>
        code"""
          UTF8String.IntWrapper $wrapper = new UTF8String.IntWrapper();
          if ($c.toShort($wrapper)) {
            $evPrim = (short) $wrapper.value;
          } else {
            $evNull = true;
          }
          $wrapper = null;
        """
    case BooleanType =>
      (c, evPrim, evNull) => code"$evPrim = $c ? (short) 1 : (short) 0;"
    case DateType =>
      (c, evPrim, evNull) => code"$evNull = true;"
    case TimestampType => castTimestampToIntegralTypeCode(ctx, "short")
    case DecimalType() => castDecimalToIntegralTypeCode(ctx, "short")
    case _: IntegerType | _: LongType if ansiEnabled =>
      castIntegralTypeToIntegralTypeExactCode("short")
    case _: FloatType if ansiEnabled =>
      castFractionToIntegralTypeCode("float", "short")
    case _: DoubleType if ansiEnabled =>
      castFractionToIntegralTypeCode("double", "short")
    case x: NumericType =>
      (c, evPrim, evNull) => code"$evPrim = (short) $c;"
  }

  private[this] def castToIntCode(from: DataType, ctx: CodegenContext): CastFunction = from match {
    case StringType if ansiEnabled =>
      (c, evPrim, evNull) => code"$evPrim = $c.toIntExact();"
    case StringType =>
      val wrapper = ctx.freshVariable("intWrapper", classOf[UTF8String.IntWrapper])
      (c, evPrim, evNull) =>
        code"""
          UTF8String.IntWrapper $wrapper = new UTF8String.IntWrapper();
          if ($c.toInt($wrapper)) {
            $evPrim = $wrapper.value;
          } else {
            $evNull = true;
          }
          $wrapper = null;
        """
    case BooleanType =>
      (c, evPrim, evNull) => code"$evPrim = $c ? 1 : 0;"
    case DateType =>
      (c, evPrim, evNull) => code"$evNull = true;"
    case TimestampType => castTimestampToIntegralTypeCode(ctx, "int")
    case DecimalType() => castDecimalToIntegralTypeCode(ctx, "int")
    case _: LongType if ansiEnabled => castIntegralTypeToIntegralTypeExactCode("int")
    case _: FloatType if ansiEnabled =>
      castFractionToIntegralTypeCode("float", "int")
    case _: DoubleType if ansiEnabled =>
      castFractionToIntegralTypeCode("double", "int")
    case x: NumericType =>
      (c, evPrim, evNull) => code"$evPrim = (int) $c;"
  }

  private[this] def castToLongCode(from: DataType, ctx: CodegenContext): CastFunction = from match {
    case StringType if ansiEnabled =>
      (c, evPrim, evNull) => code"$evPrim = $c.toLongExact();"
    case StringType =>
      val wrapper = ctx.freshVariable("longWrapper", classOf[UTF8String.LongWrapper])
      (c, evPrim, evNull) =>
        code"""
          UTF8String.LongWrapper $wrapper = new UTF8String.LongWrapper();
          if ($c.toLong($wrapper)) {
            $evPrim = $wrapper.value;
          } else {
            $evNull = true;
          }
          $wrapper = null;
        """
    case BooleanType =>
      (c, evPrim, evNull) => code"$evPrim = $c ? 1L : 0L;"
    case DateType =>
      (c, evPrim, evNull) => code"$evNull = true;"
    case TimestampType =>
      (c, evPrim, evNull) => code"$evPrim = (long) ${timestampToLongCode(c)};"
    case DecimalType() => castDecimalToIntegralTypeCode(ctx, "long")
    case _: FloatType if ansiEnabled =>
      castFractionToIntegralTypeCode("float", "long")
    case _: DoubleType if ansiEnabled =>
      castFractionToIntegralTypeCode("double", "long")
    case x: NumericType =>
      (c, evPrim, evNull) => code"$evPrim = (long) $c;"
  }

  private[this] def castToFloatCode(from: DataType, ctx: CodegenContext): CastFunction = {
    from match {
      case StringType =>
        val floatStr = ctx.freshVariable("floatStr", StringType)
        (c, evPrim, evNull) =>
          val handleNull = if (ansiEnabled) {
            s"""throw new NumberFormatException("invalid input syntax for type numeric: $c");"""
          } else {
            s"$evNull = true;"
          }
          code"""
          final String $floatStr = $c.toString();
          try {
            $evPrim = Float.valueOf($floatStr);
          } catch (java.lang.NumberFormatException e) {
            final Float f = (Float) Cast.processFloatingPointSpecialLiterals($floatStr, true);
            if (f == null) {
              $handleNull
            } else {
              $evPrim = f.floatValue();
            }
          }
        """
      case BooleanType =>
        (c, evPrim, evNull) => code"$evPrim = $c ? 1.0f : 0.0f;"
      case DateType =>
        (c, evPrim, evNull) => code"$evNull = true;"
      case TimestampType =>
        (c, evPrim, evNull) => code"$evPrim = (float) (${timestampToDoubleCode(c)});"
      case DecimalType() =>
        (c, evPrim, evNull) => code"$evPrim = $c.toFloat();"
      case x: NumericType =>
        (c, evPrim, evNull) => code"$evPrim = (float) $c;"
    }
  }

  private[this] def castToDoubleCode(from: DataType, ctx: CodegenContext): CastFunction = {
    from match {
      case StringType =>
        val doubleStr = ctx.freshVariable("doubleStr", StringType)
        (c, evPrim, evNull) =>
          val handleNull = if (ansiEnabled) {
            s"""throw new NumberFormatException("invalid input syntax for type numeric: $c");"""
          } else {
            s"$evNull = true;"
          }
          code"""
          final String $doubleStr = $c.toString();
          try {
            $evPrim = Double.valueOf($doubleStr);
          } catch (java.lang.NumberFormatException e) {
            final Double d = (Double) Cast.processFloatingPointSpecialLiterals($doubleStr, false);
            if (d == null) {
              $handleNull
            } else {
              $evPrim = d.doubleValue();
            }
          }
        """
      case BooleanType =>
        (c, evPrim, evNull) => code"$evPrim = $c ? 1.0d : 0.0d;"
      case DateType =>
        (c, evPrim, evNull) => code"$evNull = true;"
      case TimestampType =>
        (c, evPrim, evNull) => code"$evPrim = ${timestampToDoubleCode(c)};"
      case DecimalType() =>
        (c, evPrim, evNull) => code"$evPrim = $c.toDouble();"
      case x: NumericType =>
        (c, evPrim, evNull) => code"$evPrim = (double) $c;"
    }
  }

  private[this] def castArrayCode(
      fromType: DataType, toType: DataType, ctx: CodegenContext): CastFunction = {
    val elementCast = nullSafeCastFunction(fromType, toType, ctx)
    val arrayClass = JavaCode.javaType(classOf[GenericArrayData])
    val fromElementNull = ctx.freshVariable("feNull", BooleanType)
    val fromElementPrim = ctx.freshVariable("fePrim", fromType)
    val toElementNull = ctx.freshVariable("teNull", BooleanType)
    val toElementPrim = ctx.freshVariable("tePrim", toType)
    val size = ctx.freshVariable("n", IntegerType)
    val j = ctx.freshVariable("j", IntegerType)
    val values = ctx.freshVariable("values", classOf[Array[Object]])
    val javaType = JavaCode.javaType(fromType)

    (c, evPrim, evNull) =>
      code"""
        final int $size = $c.numElements();
        final Object[] $values = new Object[$size];
        for (int $j = 0; $j < $size; $j ++) {
          if ($c.isNullAt($j)) {
            $values[$j] = null;
          } else {
            boolean $fromElementNull = false;
            $javaType $fromElementPrim =
              ${CodeGenerator.getValue(c, fromType, j)};
            ${castCode(ctx, fromElementPrim,
              fromElementNull, toElementPrim, toElementNull, toType, elementCast)}
            if ($toElementNull) {
              $values[$j] = null;
            } else {
              $values[$j] = $toElementPrim;
            }
          }
        }
        $evPrim = new $arrayClass($values);
      """
  }

  private[this] def castMapCode(from: MapType, to: MapType, ctx: CodegenContext): CastFunction = {
    val keysCast = castArrayCode(from.keyType, to.keyType, ctx)
    val valuesCast = castArrayCode(from.valueType, to.valueType, ctx)

    val mapClass = JavaCode.javaType(classOf[ArrayBasedMapData])

    val keys = ctx.freshVariable("keys", ArrayType(from.keyType))
    val convertedKeys = ctx.freshVariable("convertedKeys", ArrayType(to.keyType))
    val convertedKeysNull = ctx.freshVariable("convertedKeysNull", BooleanType)

    val values = ctx.freshVariable("values", ArrayType(from.valueType))
    val convertedValues = ctx.freshVariable("convertedValues", ArrayType(to.valueType))
    val convertedValuesNull = ctx.freshVariable("convertedValuesNull", BooleanType)

    (c, evPrim, evNull) =>
      code"""
        final ArrayData $keys = $c.keyArray();
        final ArrayData $values = $c.valueArray();
        ${castCode(ctx, keys, FalseLiteral,
          convertedKeys, convertedKeysNull, ArrayType(to.keyType), keysCast)}
        ${castCode(ctx, values, FalseLiteral,
          convertedValues, convertedValuesNull, ArrayType(to.valueType), valuesCast)}

        $evPrim = new $mapClass($convertedKeys, $convertedValues);
      """
  }

  private[this] def castStructCode(
      from: StructType, to: StructType, ctx: CodegenContext): CastFunction = {

    val fieldsCasts = from.fields.zip(to.fields).map {
      case (fromField, toField) => nullSafeCastFunction(fromField.dataType, toField.dataType, ctx)
    }
    val tmpResult = ctx.freshVariable("tmpResult", classOf[GenericInternalRow])
    val rowClass = JavaCode.javaType(classOf[GenericInternalRow])
    val tmpInput = ctx.freshVariable("tmpInput", classOf[InternalRow])

    val fieldsEvalCode = fieldsCasts.zipWithIndex.map { case (cast, i) =>
      val fromFieldPrim = ctx.freshVariable("ffp", from.fields(i).dataType)
      val fromFieldNull = ctx.freshVariable("ffn", BooleanType)
      val toFieldPrim = ctx.freshVariable("tfp", to.fields(i).dataType)
      val toFieldNull = ctx.freshVariable("tfn", BooleanType)
      val fromType = JavaCode.javaType(from.fields(i).dataType)
      val setColumn = CodeGenerator.setColumn(tmpResult, to.fields(i).dataType, i, toFieldPrim)
      code"""
        boolean $fromFieldNull = $tmpInput.isNullAt($i);
        if ($fromFieldNull) {
          $tmpResult.setNullAt($i);
        } else {
          $fromType $fromFieldPrim =
            ${CodeGenerator.getValue(tmpInput, from.fields(i).dataType, i.toString)};
          ${castCode(ctx, fromFieldPrim,
            fromFieldNull, toFieldPrim, toFieldNull, to.fields(i).dataType, cast)}
          if ($toFieldNull) {
            $tmpResult.setNullAt($i);
          } else {
            $setColumn;
          }
        }
       """
    }
    val fieldsEvalCodes = ctx.splitExpressions(
      expressions = fieldsEvalCode.map(_.code),
      funcName = "castStruct",
      arguments = ("InternalRow", tmpInput.code) :: (rowClass.code, tmpResult.code) :: Nil)

    (input, result, resultIsNull) =>
      code"""
        final $rowClass $tmpResult = new $rowClass(${fieldsCasts.length});
        final InternalRow $tmpInput = $input;
        $fieldsEvalCodes
        $result = $tmpResult;
      """
  }

  override def sql: String = dataType match {
    // HiveQL doesn't allow casting to complex types. For logical plans translated from HiveQL, this
    // type of casting can only be introduced by the analyzer, and can be omitted when converting
    // back to SQL query string.
    case _: ArrayType | _: MapType | _: StructType => child.sql
    case _ => s"CAST(${child.sql} AS ${dataType.sql})"
  }
}

/**
 * Cast the child expression to the target data type.
 *
 * When cast from/to timezone related types, we need timeZoneId, which will be resolved with
 * session local timezone by an analyzer [[ResolveTimeZone]].
 */
@ExpressionDescription(
  usage = "_FUNC_(expr AS type) - Casts the value `expr` to the target data type `type`.",
  examples = """
    Examples:
      > SELECT _FUNC_('10' as int);
       10
  """)
case class Cast(child: Expression, dataType: DataType, timeZoneId: Option[String] = None)
  extends CastBase {

  override def withTimeZone(timeZoneId: String): TimeZoneAwareExpression =
    copy(timeZoneId = Option(timeZoneId))

  override protected val ansiEnabled: Boolean = SQLConf.get.ansiEnabled
}

/**
 * Cast the child expression to the target data type as per ANSI SQL standard.
 * A runtime exception will be thrown on casting failure such as converting an out-of-range value
 * to an integral type.
 *
 * When cast from/to timezone related types, we need timeZoneId, which will be resolved with
 * session local timezone by an analyzer [[ResolveTimeZone]].
 */
case class AnsiCast(child: Expression, dataType: DataType, timeZoneId: Option[String] = None)
  extends CastBase {

  override def withTimeZone(timeZoneId: String): TimeZoneAwareExpression =
    copy(timeZoneId = Option(timeZoneId))

  override protected val ansiEnabled: Boolean = true
}

/**
 * Cast the child expression to the target data type, but will throw error if the cast might
 * truncate, e.g. long -> int, timestamp -> data.
 *
 * Note: `target` is `AbstractDataType`, so that we can put `object DecimalType`, which means
 * we accept `DecimalType` with any valid precision/scale.
 */
case class UpCast(child: Expression, target: AbstractDataType, walkedTypePath: Seq[String] = Nil)
  extends UnaryExpression with Unevaluable {
  override lazy val resolved = false

  def dataType: DataType = target match {
    case DecimalType => DecimalType.SYSTEM_DEFAULT
    case _ => target.asInstanceOf[DataType]
  }
}<|MERGE_RESOLUTION|>--- conflicted
+++ resolved
@@ -284,12 +284,9 @@
   // [[func]] assumes the input is no longer null because eval already does the null check.
   @inline private[this] def buildCast[T](a: Any, func: T => Any): Any = func(a.asInstanceOf[T])
 
-<<<<<<< HEAD
-=======
   private lazy val dateFormatter = DateFormatter(zoneId)
   private lazy val timestampFormatter = TimestampFormatter.getFractionFormatter(zoneId)
 
->>>>>>> 74c910af
   // UDFToString
   private[this] def castToString(from: DataType): Any => Any = from match {
     case CalendarIntervalType =>
@@ -1025,13 +1022,9 @@
       case TimestampType =>
         val tz = JavaCode.global(ctx.addReferenceObj("timeZone", timeZone), timeZone.getClass)
         (c, evPrim, evNull) => code"""$evPrim = UTF8String.fromString(
-<<<<<<< HEAD
-          org.apache.spark.sql.catalyst.util.DateTimeUtils.timestampToString($c, $tz));"""
-=======
           org.apache.spark.sql.catalyst.util.DateTimeUtils.timestampToString($tf, $c));"""
       case CalendarIntervalType =>
         (c, evPrim, _) => code"""$evPrim = UTF8String.fromString($c.toString());"""
->>>>>>> 74c910af
       case ArrayType(et, _) =>
         (c, evPrim, evNull) => {
           val buffer = ctx.freshVariable("buffer", classOf[UTF8StringBuilder])
