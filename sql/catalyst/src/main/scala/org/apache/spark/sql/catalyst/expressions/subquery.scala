/*
 * Licensed to the Apache Software Foundation (ASF) under one or more
 * contributor license agreements.  See the NOTICE file distributed with
 * this work for additional information regarding copyright ownership.
 * The ASF licenses this file to You under the Apache License, Version 2.0
 * (the "License"); you may not use this file except in compliance with
 * the License.  You may obtain a copy of the License at
 *
 *    http://www.apache.org/licenses/LICENSE-2.0
 *
 * Unless required by applicable law or agreed to in writing, software
 * distributed under the License is distributed on an "AS IS" BASIS,
 * WITHOUT WARRANTIES OR CONDITIONS OF ANY KIND, either express or implied.
 * See the License for the specific language governing permissions and
 * limitations under the License.
 */

package org.apache.spark.sql.catalyst.expressions

import scala.collection.mutable.ArrayBuffer

import org.apache.spark.sql.catalyst.expressions.aggregate.AggregateExpression
import org.apache.spark.sql.catalyst.plans.QueryPlan
import org.apache.spark.sql.catalyst.plans.logical.{Filter, LogicalPlan}
import org.apache.spark.sql.types._

/**
 * An interface for expressions that contain a [[QueryPlan]].
 */
abstract class PlanExpression[T <: QueryPlan[_]] extends Expression {
  /**  The id of the subquery expression. */
  def exprId: ExprId

  /** The plan being wrapped in the query. */
  def plan: T

  /** Updates the expression with a new plan. */
  def withNewPlan(plan: T): PlanExpression[T]

  /** Defines how the canonicalization should work for this expression. */
  def canonicalize(attrs: AttributeSeq): PlanExpression[T]

  protected def conditionString: String = children.mkString("[", " && ", "]")
}

/**
 * A base interface for expressions that contain a [[LogicalPlan]].
 */
abstract class SubqueryExpression(
    plan: LogicalPlan,
    children: Seq[Expression],
    exprId: ExprId) extends PlanExpression[LogicalPlan] {
  override lazy val resolved: Boolean = childrenResolved && plan.resolved
  override lazy val references: AttributeSet =
    if (plan.resolved) super.references -- plan.outputSet else super.references
  override def withNewPlan(plan: LogicalPlan): SubqueryExpression
  override def semanticEquals(o: Expression): Boolean = o match {
    case p: SubqueryExpression =>
      this.getClass.getName.equals(p.getClass.getName) && plan.sameResult(p.plan) &&
        children.length == p.children.length &&
        children.zip(p.children).forall(p => p._1.semanticEquals(p._2))
    case _ => false
  }
<<<<<<< HEAD
  override def canonicalize(attrs: AttributeSeq): SubqueryExpression = {
    // Normalize the outer references in the subquery plan.
    val normalizedPlan = plan.transformAllExpressions {
      case OuterReference(r) => OuterReference(QueryPlan.normalizeExprId(r, attrs))
    }
    withNewPlan(normalizedPlan).canonicalized.asInstanceOf[SubqueryExpression]
  }
=======
>>>>>>> 74c910af
}

object SubqueryExpression {
  /**
   * Returns true when an expression contains an IN or correlated EXISTS subquery
   * and false otherwise.
   */
  def hasInOrCorrelatedExistsSubquery(e: Expression): Boolean = {
    e.find {
      case _: ListQuery => true
      case _: Exists if e.children.nonEmpty => true
      case _ => false
    }.isDefined
  }

  /**
   * Returns true when an expression contains a subquery that has outer reference(s). The outer
   * reference attributes are kept as children of subquery expression by
   * [[org.apache.spark.sql.catalyst.analysis.Analyzer.ResolveSubquery]]
   */
  def hasCorrelatedSubquery(e: Expression): Boolean = {
    e.find {
      case s: SubqueryExpression => s.children.nonEmpty
      case _ => false
    }.isDefined
  }

  /**
   * Returns true when an expression contains a subquery
   */
  def hasSubquery(e: Expression): Boolean = {
    e.find {
      case _: SubqueryExpression => true
      case _ => false
    }.isDefined
  }
}

object SubExprUtils extends PredicateHelper {
  /**
   * Returns true when an expression contains correlated predicates i.e outer references and
   * returns false otherwise.
   */
  def containsOuter(e: Expression): Boolean = {
    e.find(_.isInstanceOf[OuterReference]).isDefined
  }

  /**
   * Returns whether there are any null-aware predicate subqueries inside Not. If not, we could
   * turn the null-aware predicate into not-null-aware predicate.
   */
  def hasNullAwarePredicateWithinNot(condition: Expression): Boolean = {
    splitConjunctivePredicates(condition).exists {
      case _: Exists | Not(_: Exists) => false
      case _: InSubquery | Not(_: InSubquery) => false
      case e => e.find { x =>
        x.isInstanceOf[Not] && e.find {
          case _: InSubquery => true
          case _ => false
        }.isDefined
      }.isDefined
    }

  }

  /**
   * Returns an expression after removing the OuterReference shell.
   */
  def stripOuterReference(e: Expression): Expression = e.transform { case OuterReference(r) => r }

  /**
   * Returns the list of expressions after removing the OuterReference shell from each of
   * the expression.
   */
  def stripOuterReferences(e: Seq[Expression]): Seq[Expression] = e.map(stripOuterReference)

  /**
   * Returns the logical plan after removing the OuterReference shell from all the expressions
   * of the input logical plan.
   */
  def stripOuterReferences(p: LogicalPlan): LogicalPlan = {
    p.transformAllExpressions {
      case OuterReference(a) => a
    }
  }

  /**
   * Given a logical plan, returns TRUE if it has an outer reference and false otherwise.
   */
  def hasOuterReferences(plan: LogicalPlan): Boolean = {
    plan.find {
      case f: Filter => containsOuter(f.condition)
      case other => false
    }.isDefined
  }

  /**
   * Given a list of expressions, returns the expressions which have outer references. Aggregate
   * expressions are treated in a special way. If the children of aggregate expression contains an
   * outer reference, then the entire aggregate expression is marked as an outer reference.
   * Example (SQL):
   * {{{
   *   SELECT a FROM l GROUP by 1 HAVING EXISTS (SELECT 1 FROM r WHERE d < min(b))
   * }}}
   * In the above case, we want to mark the entire min(b) as an outer reference
   * OuterReference(min(b)) instead of min(OuterReference(b)).
   * TODO: Currently we don't allow deep correlation. Also, we don't allow mixing of
   * outer references and local references under an aggregate expression.
   * For example (SQL):
   * {{{
   *   SELECT .. FROM p1
   *   WHERE EXISTS (SELECT ...
   *                 FROM p2
   *                 WHERE EXISTS (SELECT ...
   *                               FROM sq
   *                               WHERE min(p1.a + p2.b) = sq.c))
   *
   *   SELECT .. FROM p1
   *   WHERE EXISTS (SELECT ...
   *                 FROM p2
   *                 WHERE EXISTS (SELECT ...
   *                               FROM sq
   *                               WHERE min(p1.a) + max(p2.b) = sq.c))
   *
   *   SELECT .. FROM p1
   *   WHERE EXISTS (SELECT ...
   *                 FROM p2
   *                 WHERE EXISTS (SELECT ...
   *                               FROM sq
   *                               WHERE min(p1.a + sq.c) > 1))
   * }}}
   * The code below needs to change when we support the above cases.
   */
  def getOuterReferences(conditions: Seq[Expression]): Seq[Expression] = {
    val outerExpressions = ArrayBuffer.empty[Expression]
    conditions foreach { expr =>
      expr transformDown {
        case a: AggregateExpression if a.collectLeaves.forall(_.isInstanceOf[OuterReference]) =>
          val newExpr = stripOuterReference(a)
          outerExpressions += newExpr
          newExpr
        case OuterReference(e) =>
          outerExpressions += e
          e
      }
    }
    outerExpressions
  }

  /**
   * Returns all the expressions that have outer references from a logical plan. Currently only
   * Filter operator can host outer references.
   */
  def getOuterReferences(plan: LogicalPlan): Seq[Expression] = {
    val conditions = plan.collect { case Filter(cond, _) => cond }
    getOuterReferences(conditions)
  }

  /**
   * Returns the correlated predicates from a logical plan. The OuterReference wrapper
   * is removed before returning the predicate to the caller.
   */
  def getCorrelatedPredicates(plan: LogicalPlan): Seq[Expression] = {
    val conditions = plan.collect { case Filter(cond, _) => cond }
    conditions.flatMap { e =>
      val (correlated, _) = splitConjunctivePredicates(e).partition(containsOuter)
      stripOuterReferences(correlated) match {
        case Nil => None
        case xs => xs
      }
    }
  }
}

/**
 * A subquery that will return only one row and one column. This will be converted into a physical
 * scalar subquery during planning.
 *
 * Note: `exprId` is used to have a unique name in explain string output.
 */
case class ScalarSubquery(
    plan: LogicalPlan,
    children: Seq[Expression] = Seq.empty,
    exprId: ExprId = NamedExpression.newExprId)
  extends SubqueryExpression(plan, children, exprId) with Unevaluable {
  override def dataType: DataType = {
    assert(plan.schema.fields.nonEmpty, "Scalar subquery should have only one column")
    plan.schema.fields.head.dataType
  }
  override def nullable: Boolean = true
  override def withNewPlan(plan: LogicalPlan): ScalarSubquery = copy(plan = plan)
  override def toString: String = s"scalar-subquery#${exprId.id} $conditionString"
  override lazy val canonicalized: Expression = {
    ScalarSubquery(
      plan.canonicalized,
      children.map(_.canonicalized),
      ExprId(0))
  }
}

object ScalarSubquery {
  def hasCorrelatedScalarSubquery(e: Expression): Boolean = {
    e.find {
      case s: ScalarSubquery => s.children.nonEmpty
      case _ => false
    }.isDefined
  }
}

/**
 * A [[ListQuery]] expression defines the query which we want to search in an IN subquery
 * expression. It should and can only be used in conjunction with an IN expression.
 *
 * For example (SQL):
 * {{{
 *   SELECT  *
 *   FROM    a
 *   WHERE   a.id IN (SELECT  id
 *                    FROM    b)
 * }}}
 */
case class ListQuery(
    plan: LogicalPlan,
    children: Seq[Expression] = Seq.empty,
    exprId: ExprId = NamedExpression.newExprId,
    childOutputs: Seq[Attribute] = Seq.empty)
  extends SubqueryExpression(plan, children, exprId) with Unevaluable {
  override def dataType: DataType = if (childOutputs.length > 1) {
    childOutputs.toStructType
  } else {
    childOutputs.head.dataType
  }
  override lazy val resolved: Boolean = childrenResolved && plan.resolved && childOutputs.nonEmpty
  override def nullable: Boolean = false
  override def withNewPlan(plan: LogicalPlan): ListQuery = copy(plan = plan)
  override def toString: String = s"list#${exprId.id} $conditionString"
  override lazy val canonicalized: Expression = {
    ListQuery(
      plan.canonicalized,
      children.map(_.canonicalized),
      ExprId(0),
      childOutputs.map(_.canonicalized.asInstanceOf[Attribute]))
  }
}

/**
 * The [[Exists]] expression checks if a row exists in a subquery given some correlated condition
 * or some uncorrelated condition.
 *
 * 1. correlated condition:
 *
 * For example (SQL):
 * {{{
 *   SELECT  *
 *   FROM    a
 *   WHERE   EXISTS (SELECT  *
 *                   FROM    b
 *                   WHERE   b.id = a.id)
 * }}}
 *
 * 2. uncorrelated condition example:
 *
 * For example (SQL):
 * {{{
 *   SELECT  *
 *   FROM    a
 *   WHERE   EXISTS (SELECT  *
 *                   FROM    b
 *                   WHERE   b.id > 10)
 * }}}
 */
case class Exists(
    plan: LogicalPlan,
    children: Seq[Expression] = Seq.empty,
    exprId: ExprId = NamedExpression.newExprId)
  extends SubqueryExpression(plan, children, exprId) with Predicate with Unevaluable {
  override def nullable: Boolean = false
  override def withNewPlan(plan: LogicalPlan): Exists = copy(plan = plan)
  override def toString: String = s"exists#${exprId.id} $conditionString"
  override lazy val canonicalized: Expression = {
    Exists(
      plan.canonicalized,
      children.map(_.canonicalized),
      ExprId(0))
  }
}<|MERGE_RESOLUTION|>--- conflicted
+++ resolved
@@ -61,16 +61,6 @@
         children.zip(p.children).forall(p => p._1.semanticEquals(p._2))
     case _ => false
   }
-<<<<<<< HEAD
-  override def canonicalize(attrs: AttributeSeq): SubqueryExpression = {
-    // Normalize the outer references in the subquery plan.
-    val normalizedPlan = plan.transformAllExpressions {
-      case OuterReference(r) => OuterReference(QueryPlan.normalizeExprId(r, attrs))
-    }
-    withNewPlan(normalizedPlan).canonicalized.asInstanceOf[SubqueryExpression]
-  }
-=======
->>>>>>> 74c910af
 }
 
 object SubqueryExpression {
