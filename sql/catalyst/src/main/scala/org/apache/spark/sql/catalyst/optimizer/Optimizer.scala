--- conflicted
+++ resolved
@@ -53,19 +53,12 @@
       "PartitionPruning",
       "Extract Python UDFs")
 
-<<<<<<< HEAD
-  override protected val blacklistedOnceBatches: Set[String] =
-    Set("Pullup Correlated Expressions",
-      "Extract Python UDFs"
-    )
-
-  protected def fixedPoint = FixedPoint(SQLConf.get.optimizerMaxIterations)
-=======
   protected def fixedPoint =
     FixedPoint(
       SQLConf.get.optimizerMaxIterations,
       maxIterationsSetting = SQLConf.OPTIMIZER_MAX_ITERATIONS.key)
->>>>>>> 74c910af
+
+  protected def fixedPoint = FixedPoint(SQLConf.get.optimizerMaxIterations)
 
   /**
    * Defines the default rule batches in the Optimizer.
@@ -182,13 +175,10 @@
       RemoveLiteralFromGroupExpressions,
       RemoveRepetitionFromGroupExpressions) :: Nil ++
     operatorOptimizationBatch) :+
-<<<<<<< HEAD
-=======
     // This batch pushes filters and projections into scan nodes. Before this batch, the logical
     // plan may contain nodes that do not report stats. Anything that uses stats must run after
     // this batch.
     Batch("Early Filter and Projection Push-Down", Once, earlyScanPushDownRules: _*) :+
->>>>>>> 74c910af
     // Since join costs in AQP can change between multiple runs, there is no reason that we have an
     // idempotence enforcement on this batch. We thus make it FixedPoint(1) instead of Once.
     Batch("Join Reorder", FixedPoint(1),
@@ -200,12 +190,8 @@
     Batch("Object Expressions Optimization", fixedPoint,
       EliminateMapObjects,
       CombineTypedFilters,
-<<<<<<< HEAD
-      ObjectSerializerPruning) :+
-=======
       ObjectSerializerPruning,
       ReassignLambdaVariableID) :+
->>>>>>> 74c910af
     Batch("LocalRelation", fixedPoint,
       ConvertToLocalRelation,
       PropagateEmptyRelation) :+
