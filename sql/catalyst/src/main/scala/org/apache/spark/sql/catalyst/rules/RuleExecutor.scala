/*
 * Licensed to the Apache Software Foundation (ASF) under one or more
 * contributor license agreements.  See the NOTICE file distributed with
 * this work for additional information regarding copyright ownership.
 * The ASF licenses this file to You under the Apache License, Version 2.0
 * (the "License"); you may not use this file except in compliance with
 * the License.  You may obtain a copy of the License at
 *
 *    http://www.apache.org/licenses/LICENSE-2.0
 *
 * Unless required by applicable law or agreed to in writing, software
 * distributed under the License is distributed on an "AS IS" BASIS,
 * WITHOUT WARRANTIES OR CONDITIONS OF ANY KIND, either express or implied.
 * See the License for the specific language governing permissions and
 * limitations under the License.
 */

package org.apache.spark.sql.catalyst.rules

import org.apache.spark.internal.Logging
import org.apache.spark.sql.catalyst.QueryPlanningTracker
import org.apache.spark.sql.catalyst.errors.TreeNodeException
import org.apache.spark.sql.catalyst.trees.TreeNode
import org.apache.spark.sql.catalyst.util.DateTimeConstants.NANOS_PER_SECOND
import org.apache.spark.sql.catalyst.util.sideBySide
import org.apache.spark.sql.internal.SQLConf
import org.apache.spark.util.Utils

object RuleExecutor {
  protected val queryExecutionMeter = QueryExecutionMetering()

  /** Dump statistics about time spent running specific rules. */
  def dumpTimeSpent(): String = {
    queryExecutionMeter.dumpTimeSpent()
  }

  /** Resets statistics about time spent running specific rules */
  def resetMetrics(): Unit = {
    queryExecutionMeter.resetMetrics()
  }

  def getCurrentMetrics(): QueryExecutionMetrics = {
    queryExecutionMeter.getMetrics()
  }
}

abstract class RuleExecutor[TreeType <: TreeNode[_]] extends Logging {

  /**
   * An execution strategy for rules that indicates the maximum number of executions. If the
   * execution reaches fix point (i.e. converge) before maxIterations, it will stop.
   */
  abstract class Strategy {

    /** The maximum number of executions. */
    def maxIterations: Int

<<<<<<< HEAD
=======
    /** Whether to throw exception when exceeding the maximum number. */
    def errorOnExceed: Boolean = false

    /** The key of SQLConf setting to tune maxIterations */
    def maxIterationsSetting: String = null
  }

>>>>>>> 74c910af
  /** A strategy that is run once and idempotent. */
  case object Once extends Strategy { val maxIterations = 1 }

  /**
   * A strategy that runs until fix point or maxIterations times, whichever comes first.
   * Especially, a FixedPoint(1) batch is supposed to run only once.
   */
<<<<<<< HEAD
  case class FixedPoint(maxIterations: Int) extends Strategy
=======
  case class FixedPoint(
    override val maxIterations: Int,
    override val errorOnExceed: Boolean = false,
    override val maxIterationsSetting: String = null) extends Strategy
>>>>>>> 74c910af

  /** A batch of rules. */
  protected case class Batch(name: String, strategy: Strategy, rules: Rule[TreeType]*)

  /** Defines a sequence of rule batches, to be overridden by the implementation. */
  protected def batches: Seq[Batch]

  /** Once batches that are blacklisted in the idempotence checker */
  protected val blacklistedOnceBatches: Set[String] = Set.empty

  /**
   * Defines a check function that checks for structural integrity of the plan after the execution
   * of each rule. For example, we can check whether a plan is still resolved after each rule in
   * `Optimizer`, so we can catch rules that return invalid plans. The check function returns
   * `false` if the given plan doesn't pass the structural integrity check.
   */
  protected def isPlanIntegral(plan: TreeType): Boolean = true

  /**
   * Util method for checking whether a plan remains the same if re-optimized.
   */
  private def checkBatchIdempotence(batch: Batch, plan: TreeType): Unit = {
    val reOptimized = batch.rules.foldLeft(plan) { case (p, rule) => rule(p) }
    if (!plan.fastEquals(reOptimized)) {
      val message =
        s"""
           |Once strategy's idempotence is broken for batch ${batch.name}
           |${sideBySide(plan.treeString, reOptimized.treeString).mkString("\n")}
          """.stripMargin
      throw new TreeNodeException(reOptimized, message, null)
    }
  }

  /**
   * Executes the batches of rules defined by the subclass, and also tracks timing info for each
   * rule using the provided tracker.
   * @see [[execute]]
   */
  def executeAndTrack(plan: TreeType, tracker: QueryPlanningTracker): TreeType = {
    QueryPlanningTracker.withTracker(tracker) {
      execute(plan)
    }
  }

  /**
   * Executes the batches of rules defined by the subclass. The batches are executed serially
   * using the defined execution strategy. Within each batch, rules are also executed serially.
   */
  def execute(plan: TreeType): TreeType = {
    var curPlan = plan
    val queryExecutionMetrics = RuleExecutor.queryExecutionMeter
    val planChangeLogger = new PlanChangeLogger()
    val tracker: Option[QueryPlanningTracker] = QueryPlanningTracker.get
    val beforeMetrics = RuleExecutor.getCurrentMetrics()

    // Run the structural integrity checker against the initial input
    if (!isPlanIntegral(plan)) {
      val message = "The structural integrity of the input plan is broken in " +
        s"${this.getClass.getName.stripSuffix("$")}."
      throw new TreeNodeException(plan, message, null)
    }

    batches.foreach { batch =>
      val batchStartPlan = curPlan
      var iteration = 1
      var lastPlan = curPlan
      var continue = true

      // Run until fix point (or the max number of iterations as specified in the strategy.
      while (continue) {
        curPlan = batch.rules.foldLeft(curPlan) {
          case (plan, rule) =>
            val startTime = System.nanoTime()
            val result = rule(plan)
            val runTime = System.nanoTime() - startTime
            val effective = !result.fastEquals(plan)

            if (effective) {
              queryExecutionMetrics.incNumEffectiveExecution(rule.ruleName)
              queryExecutionMetrics.incTimeEffectiveExecutionBy(rule.ruleName, runTime)
              planChangeLogger.logRule(rule.ruleName, plan, result)
            }
            queryExecutionMetrics.incExecutionTimeBy(rule.ruleName, runTime)
            queryExecutionMetrics.incNumExecution(rule.ruleName)

            // Record timing information using QueryPlanningTracker
            tracker.foreach(_.recordRuleInvocation(rule.ruleName, runTime, effective))

            // Run the structural integrity checker against the plan after each rule.
            if (!isPlanIntegral(result)) {
              val message = s"After applying rule ${rule.ruleName} in batch ${batch.name}, " +
                "the structural integrity of the plan is broken."
              throw new TreeNodeException(result, message, null)
            }

            result
        }
        iteration += 1
        if (iteration > batch.strategy.maxIterations) {
          // Only log if this is a rule that is supposed to run more than once.
          if (iteration != 2) {
            val endingMsg = if (batch.strategy.maxIterationsSetting == null) {
              "."
            } else {
              s", please set '${batch.strategy.maxIterationsSetting}' to a larger value."
            }
            val message = s"Max iterations (${iteration - 1}) reached for batch ${batch.name}" +
              s"$endingMsg"
            if (Utils.isTesting || batch.strategy.errorOnExceed) {
              throw new TreeNodeException(curPlan, message, null)
            } else {
              logWarning(message)
            }
          }
          // Check idempotence for Once batches.
          if (batch.strategy == Once &&
            Utils.isTesting && !blacklistedOnceBatches.contains(batch.name)) {
            checkBatchIdempotence(batch, curPlan)
          }
          continue = false
        }

        if (curPlan.fastEquals(lastPlan)) {
          logTrace(
            s"Fixed point reached for batch ${batch.name} after ${iteration - 1} iterations.")
          continue = false
        }
        lastPlan = curPlan
      }

      planChangeLogger.logBatch(batch.name, batchStartPlan, curPlan)
    }
    planChangeLogger.logMetrics(RuleExecutor.getCurrentMetrics() - beforeMetrics)

    curPlan
  }

  private class PlanChangeLogger {

    private val logLevel = SQLConf.get.optimizerPlanChangeLogLevel

    private val logRules = SQLConf.get.optimizerPlanChangeRules.map(Utils.stringToSeq)

    private val logBatches = SQLConf.get.optimizerPlanChangeBatches.map(Utils.stringToSeq)

    def logRule(ruleName: String, oldPlan: TreeType, newPlan: TreeType): Unit = {
      if (logRules.isEmpty || logRules.get.contains(ruleName)) {
        def message(): String = {
          s"""
             |=== Applying Rule ${ruleName} ===
             |${sideBySide(oldPlan.treeString, newPlan.treeString).mkString("\n")}
           """.stripMargin
        }

        logBasedOnLevel(message)
      }
    }

    def logBatch(batchName: String, oldPlan: TreeType, newPlan: TreeType): Unit = {
      if (logBatches.isEmpty || logBatches.get.contains(batchName)) {
        def message(): String = {
          if (!oldPlan.fastEquals(newPlan)) {
            s"""
               |=== Result of Batch ${batchName} ===
               |${sideBySide(oldPlan.treeString, newPlan.treeString).mkString("\n")}
            """.stripMargin
          } else {
            s"Batch ${batchName} has no effect."
          }
        }

        logBasedOnLevel(message)
      }
    }

    def logMetrics(metrics: QueryExecutionMetrics): Unit = {
      val totalTime = metrics.time / NANOS_PER_SECOND.toDouble
      val totalTimeEffective = metrics.timeEffective / NANOS_PER_SECOND.toDouble
      val message =
        s"""
           |=== Metrics of Executed Rules ===
           |Total number of runs: ${metrics.numRuns}
           |Total time: ${totalTime} seconds
           |Total number of effective runs: ${metrics.numEffectiveRuns}
           |Total time of effective runs: ${totalTimeEffective} seconds
        """.stripMargin

      logBasedOnLevel(message)
    }

    private def logBasedOnLevel(f: => String): Unit = {
      logLevel match {
        case "TRACE" => logTrace(f)
        case "DEBUG" => logDebug(f)
        case "INFO" => logInfo(f)
        case "WARN" => logWarning(f)
        case "ERROR" => logError(f)
        case _ => logTrace(f)
      }
    }
  }
}<|MERGE_RESOLUTION|>--- conflicted
+++ resolved
@@ -55,8 +55,6 @@
     /** The maximum number of executions. */
     def maxIterations: Int
 
-<<<<<<< HEAD
-=======
     /** Whether to throw exception when exceeding the maximum number. */
     def errorOnExceed: Boolean = false
 
@@ -64,7 +62,6 @@
     def maxIterationsSetting: String = null
   }
 
->>>>>>> 74c910af
   /** A strategy that is run once and idempotent. */
   case object Once extends Strategy { val maxIterations = 1 }
 
@@ -72,14 +69,10 @@
    * A strategy that runs until fix point or maxIterations times, whichever comes first.
    * Especially, a FixedPoint(1) batch is supposed to run only once.
    */
-<<<<<<< HEAD
-  case class FixedPoint(maxIterations: Int) extends Strategy
-=======
   case class FixedPoint(
     override val maxIterations: Int,
     override val errorOnExceed: Boolean = false,
     override val maxIterationsSetting: String = null) extends Strategy
->>>>>>> 74c910af
 
   /** A batch of rules. */
   protected case class Batch(name: String, strategy: Strategy, rules: Rule[TreeType]*)
