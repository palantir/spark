--- conflicted
+++ resolved
@@ -28,13 +28,10 @@
 import org.apache.spark.internal.Logging
 import org.apache.spark.sql.catalyst.InternalRow
 import org.apache.spark.sql.catalyst.expressions.{ExprUtils, GenericInternalRow}
-<<<<<<< HEAD
-import org.apache.spark.sql.catalyst.util.{BadRecordException, DateTimeUtils, FailureSafeParser}
-=======
 import org.apache.spark.sql.catalyst.util._
 import org.apache.spark.sql.catalyst.util.LegacyDateFormats.FAST_DATE_FORMAT
 import org.apache.spark.sql.sources.Filter
->>>>>>> 74c910af
+import org.apache.spark.sql.catalyst.util.{BadRecordException, DateTimeUtils, FailureSafeParser}
 import org.apache.spark.sql.types._
 import org.apache.spark.unsafe.types.UTF8String
 
@@ -90,8 +87,6 @@
   // We preallocate it avoid unnecessary allocations.
   private val noRows = None
 
-<<<<<<< HEAD
-=======
   private lazy val timestampFormatter = TimestampFormatter(
     options.timestampFormat,
     options.zoneId,
@@ -107,7 +102,6 @@
 
   private val csvFilters = new CSVFilters(filters, requiredSchema)
 
->>>>>>> 74c910af
   // Retrieve the raw record string.
   private def getCurrentInput: UTF8String = {
     val currentContent = tokenizer.getContext.currentParsedContent()
@@ -134,7 +128,7 @@
   //
   //   output row - ["A", 2]
   private val valueConverters: Array[ValueConverter] = {
-    requiredSchema.map(f => makeConverter(f.name, f.dataType, f.nullable, options)).toArray
+    requiredSchema.map(f => makeConverter(f.name, f.dataType, f.nullable)).toArray
   }
 
   private val decimalParser = ExprUtils.getDecimalParser(options.locale)
@@ -149,8 +143,7 @@
   def makeConverter(
       name: String,
       dataType: DataType,
-      nullable: Boolean = true,
-      options: CSVOptions): ValueConverter = dataType match {
+      nullable: Boolean = true): ValueConverter = dataType match {
     case _: ByteType => (d: String) =>
       nullSafeDatum(d, name, nullable, options)(_.toByte)
 
@@ -189,15 +182,6 @@
 
     case _: TimestampType => (d: String) =>
       nullSafeDatum(d, name, nullable, options) { datum =>
-<<<<<<< HEAD
-        // This one will lose microseconds parts.
-        // See https://issues.apache.org/jira/browse/SPARK-10681.
-        Try(options.timestampFormat.parse(datum).getTime * 1000L)
-          .getOrElse {
-          // If it fails to parse, then tries the way used in 2.0 and 1.x for backwards
-          // compatibility.
-          DateTimeUtils.stringToTime(datum).getTime * 1000L
-=======
         try {
           timestampFormatter.parse(datum)
         } catch {
@@ -206,21 +190,11 @@
             // compatibility.
             val str = UTF8String.fromString(DateTimeUtils.cleanLegacyTimestampStr(datum))
             DateTimeUtils.stringToTimestamp(str, options.zoneId).getOrElse(throw e)
->>>>>>> 74c910af
         }
       }
 
     case _: DateType => (d: String) =>
       nullSafeDatum(d, name, nullable, options) { datum =>
-<<<<<<< HEAD
-        // This one will lose microseconds parts.
-        // See https://issues.apache.org/jira/browse/SPARK-10681.x
-        Try(DateTimeUtils.millisToDays(options.dateFormat.parse(datum).getTime))
-          .getOrElse {
-          // If it fails to parse, then tries the way used in 2.0 and 1.x for backwards
-          // compatibility.
-          DateTimeUtils.millisToDays(DateTimeUtils.stringToTime(datum).getTime)
-=======
         try {
           dateFormatter.parse(datum)
         } catch {
@@ -229,17 +203,12 @@
             // compatibility.
             val str = UTF8String.fromString(DateTimeUtils.cleanLegacyTimestampStr(datum))
             DateTimeUtils.stringToDate(str, options.zoneId).getOrElse(throw e)
->>>>>>> 74c910af
         }
       }
 
     case _: StringType => (d: String) =>
       nullSafeDatum(d, name, nullable, options)(UTF8String.fromString)
 
-<<<<<<< HEAD
-    case udt: UserDefinedType[_] => (datum: String) =>
-      makeConverter(name, udt.sqlType, nullable, options)
-=======
     case CalendarIntervalType => (d: String) =>
       nullSafeDatum(d, name, nullable, options) { datum =>
         IntervalUtils.safeStringToInterval(UTF8String.fromString(datum))
@@ -247,7 +216,6 @@
 
     case udt: UserDefinedType[_] =>
       makeConverter(name, udt.sqlType, nullable)
->>>>>>> 74c910af
 
     // We don't actually hit this exception though, we keep it for understandability
     case _ => throw new RuntimeException(s"Unsupported type: ${dataType.typeName}")
