--- conflicted
+++ resolved
@@ -148,15 +148,6 @@
   // A language tag in IETF BCP 47 format
   val locale: Locale = parameters.get("locale").map(Locale.forLanguageTag).getOrElse(Locale.US)
 
-<<<<<<< HEAD
-  // Uses `FastDateFormat` which can be direct replacement for `SimpleDateFormat` and thread-safe.
-  val dateFormat: FastDateFormat =
-    FastDateFormat.getInstance(parameters.getOrElse("dateFormat", "yyyy-MM-dd"), locale)
-
-  val timestampFormat: FastDateFormat =
-    FastDateFormat.getInstance(
-      parameters.getOrElse("timestampFormat", "yyyy-MM-dd'T'HH:mm:ss.SSSXXX"), timeZone, locale)
-=======
   val dateFormat: String = parameters.getOrElse("dateFormat", DateFormatter.defaultPattern)
 
   val timestampFormat: String = parameters.getOrElse("timestampFormat",
@@ -165,7 +156,6 @@
     } else {
       s"${DateFormatter.defaultPattern}'T'HH:mm:ss[.SSS][XXX]"
     })
->>>>>>> 74c910af
 
   val multiLine = parameters.get("multiLine").map(_.toBoolean).getOrElse(false)
 
