--- conflicted
+++ resolved
@@ -127,13 +127,10 @@
     val classpath = quietly {
       SparkSubmitUtils.resolveMavenCoordinates(
         hiveArtifacts.mkString(","),
+        //TODO(@jcasale): use palantir hadoop instead of upsteam suggestion
         SparkSubmitUtils.buildIvySettings(
-<<<<<<< HEAD
           Some("http://www.datanucleus.org/downloads/maven2," +
             "http://dl.bintray.com/palantir/releases"),
-=======
-          Some(remoteRepos),
->>>>>>> 74c910af
           ivyPath),
         exclusions = version.exclusions)
     }
