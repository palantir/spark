/*
 * Licensed to the Apache Software Foundation (ASF) under one or more
 * contributor license agreements.  See the NOTICE file distributed with
 * this work for additional information regarding copyright ownership.
 * The ASF licenses this file to You under the Apache License, Version 2.0
 * (the "License"); you may not use this file except in compliance with
 * the License.  You may obtain a copy of the License at
 *
 *    http://www.apache.org/licenses/LICENSE-2.0
 *
 * Unless required by applicable law or agreed to in writing, software
 * distributed under the License is distributed on an "AS IS" BASIS,
 * WITHOUT WARRANTIES OR CONDITIONS OF ANY KIND, either express or implied.
 * See the License for the specific language governing permissions and
 * limitations under the License.
 */

package org.apache.spark.sql.hive

import java.net.URL

import org.apache.spark.SparkFunSuite

/**
 * Verify that some classes load and that others are not found on the classpath.
 *
 * This is used to detect classpath and shading conflicts.
 */
class ClasspathDependenciesSuite extends SparkFunSuite {
  private val classloader = this.getClass.getClassLoader

  private def assertLoads(classname: String): Unit = {
    val resourceURL: URL = Option(findResource(classname)).getOrElse {
      fail(s"Class $classname not found as ${resourceName(classname)}")
    }

    logInfo(s"Class $classname at $resourceURL")
    classloader.loadClass(classname)
  }

  private def findResource(classname: String): URL = {
    val resource = resourceName(classname)
    classloader.getResource(resource)
  }

  private def resourceName(classname: String): String = {
    classname.replace(".", "/") + ".class"
  }

  private def assertClassNotFound(classname: String): Unit = {
    Option(findResource(classname)).foreach { resourceURL =>
      fail(s"Class $classname found at $resourceURL")
    }

    intercept[ClassNotFoundException] {
      classloader.loadClass(classname)
    }
  }

  test("shaded Protobuf") {
    if (HiveUtils.isHive23) {
      assertLoads("com.google.protobuf.ServiceException")
    } else {
      assertLoads("org.apache.hive.com.google.protobuf.ServiceException")
    }
  }

  test("shaded Kryo") {
    if (HiveUtils.isHive23) {
      assertLoads("com.esotericsoftware.kryo.Kryo")
    } else {
      assertLoads("org.apache.hive.com.esotericsoftware.kryo.Kryo")
    }
  }

  test("hive-common") {
    assertLoads("org.apache.hadoop.hive.conf.HiveConf")
  }

  test("hive-exec") {
    assertLoads("org.apache.hadoop.hive.ql.CommandNeedRetryException")
  }

  private val STD_INSTANTIATOR = "org.objenesis.strategy.StdInstantiatorStrategy"

  test("Forbidden Dependencies") {
    assertClassNotFound("com.esotericsoftware.shaded." + STD_INSTANTIATOR)
    assertClassNotFound("org.apache.hive.com.esotericsoftware.shaded." + STD_INSTANTIATOR)
  }

<<<<<<< HEAD
=======
  test("parquet-hadoop-bundle") {
    if (HiveUtils.isHive23) {
      assertLoads("org.apache.parquet.hadoop.ParquetOutputFormat")
      assertLoads("org.apache.parquet.hadoop.ParquetInputFormat")
    } else {
      assertLoads("parquet.hadoop.ParquetOutputFormat")
      assertLoads("parquet.hadoop.ParquetInputFormat")
    }
  }
>>>>>>> 74c910af
}<|MERGE_RESOLUTION|>--- conflicted
+++ resolved
@@ -88,8 +88,6 @@
     assertClassNotFound("org.apache.hive.com.esotericsoftware.shaded." + STD_INSTANTIATOR)
   }
 
-<<<<<<< HEAD
-=======
   test("parquet-hadoop-bundle") {
     if (HiveUtils.isHive23) {
       assertLoads("org.apache.parquet.hadoop.ParquetOutputFormat")
@@ -99,5 +97,4 @@
       assertLoads("parquet.hadoop.ParquetInputFormat")
     }
   }
->>>>>>> 74c910af
 }