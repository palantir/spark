--- conflicted
+++ resolved
@@ -143,14 +143,6 @@
         withTempPath { file =>
           val path = file.getCanonicalPath
 
-<<<<<<< HEAD
-          val dataGenerator = RandomDataGenerator.forType(
-            dataType = dataType,
-            nullable = true,
-            new Random(System.nanoTime())
-          ).getOrElse {
-            fail(s"Failed to create data generator for schema $dataType")
-=======
           val seed = System.nanoTime()
           withClue(s"Random data generated with the seed: ${seed}") {
             val java8ApiConfValues = if (dataType == DateType || dataType == TimestampType) {
@@ -199,35 +191,7 @@
                 checkAnswer(loadedDF, df)
               }
             }
->>>>>>> 74c910af
           }
-
-          // Create a DF for the schema with random data. The index field is used to sort the
-          // DataFrame.  This is a workaround for SPARK-10591.
-          val schema = new StructType()
-            .add("index", IntegerType, nullable = false)
-            .add("col", dataType, nullable = true)
-          val rdd =
-            spark.sparkContext.parallelize((1 to 10).map(i => Row(i, dataGenerator())))
-          val df = spark.createDataFrame(rdd, schema).orderBy("index").coalesce(1)
-
-          df.write
-            .mode("overwrite")
-            .format(dataSourceName)
-            .option("dataSchema", df.schema.json)
-            .options(extraOptions)
-            .save(path)
-
-          val loadedDF = spark
-            .read
-            .format(dataSourceName)
-            .option("dataSchema", df.schema.json)
-            .schema(df.schema)
-            .options(extraOptions)
-            .load(path)
-            .orderBy("index")
-
-          checkAnswer(loadedDF, df)
         }
       }
     }
