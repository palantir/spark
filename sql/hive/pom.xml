<?xml version="1.0" encoding="UTF-8"?>
<!--
  ~ Licensed to the Apache Software Foundation (ASF) under one or more
  ~ contributor license agreements.  See the NOTICE file distributed with
  ~ this work for additional information regarding copyright ownership.
  ~ The ASF licenses this file to You under the Apache License, Version 2.0
  ~ (the "License"); you may not use this file except in compliance with
  ~ the License.  You may obtain a copy of the License at
  ~
  ~    http://www.apache.org/licenses/LICENSE-2.0
  ~
  ~ Unless required by applicable law or agreed to in writing, software
  ~ distributed under the License is distributed on an "AS IS" BASIS,
  ~ WITHOUT WARRANTIES OR CONDITIONS OF ANY KIND, either express or implied.
  ~ See the License for the specific language governing permissions and
  ~ limitations under the License.
  -->

<project xmlns="http://maven.apache.org/POM/4.0.0" xmlns:xsi="http://www.w3.org/2001/XMLSchema-instance"
         xsi:schemaLocation="http://maven.apache.org/POM/4.0.0 http://maven.apache.org/xsd/maven-4.0.0.xsd">
  <modelVersion>4.0.0</modelVersion>
  <parent>
    <groupId>org.apache.spark</groupId>
    <artifactId>spark-parent_2.12</artifactId>
    <version>3.0.1-SNAPSHOT</version>
    <relativePath>../../pom.xml</relativePath>
  </parent>

  <artifactId>spark-hive_2.12</artifactId>
  <packaging>jar</packaging>
  <name>Spark Project Hive</name>
  <url>http://spark.apache.org/</url>
  <properties>
    <sbt.project.name>hive</sbt.project.name>
  </properties>

  <dependencies>
    <!-- Added for Hive Parquet SerDe -->
    <dependency>
<<<<<<< HEAD
=======
      <groupId>${hive.parquet.group}</groupId>
      <artifactId>parquet-hadoop-bundle</artifactId>
    </dependency>
    <dependency>
>>>>>>> 74c910af
      <groupId>org.apache.spark</groupId>
      <artifactId>spark-core_${scala.binary.version}</artifactId>
      <version>${project.version}</version>
    </dependency>
    <dependency>
      <groupId>org.apache.spark</groupId>
      <artifactId>spark-core_${scala.binary.version}</artifactId>
      <version>${project.version}</version>
      <type>test-jar</type>
      <scope>test</scope>
    </dependency>
    <dependency>
      <groupId>org.apache.spark</groupId>
      <artifactId>spark-sql_${scala.binary.version}</artifactId>
      <version>${project.version}</version>
    </dependency>
    <dependency>
      <groupId>org.apache.spark</groupId>
      <artifactId>spark-sql_${scala.binary.version}</artifactId>
      <version>${project.version}</version>
      <type>test-jar</type>
      <scope>test</scope>
    </dependency>
    <dependency>
      <groupId>org.apache.spark</groupId>
      <artifactId>spark-catalyst_${scala.binary.version}</artifactId>
      <type>test-jar</type>
      <version>${project.version}</version>
      <scope>test</scope>
    </dependency>
    <dependency>
      <groupId>org.apache.spark</groupId>
      <artifactId>spark-tags_${scala.binary.version}</artifactId>
      <type>test-jar</type>
      <scope>test</scope>
    </dependency>
<!--
    <dependency>
      <groupId>com.google.guava</groupId>
      <artifactId>guava</artifactId>
    </dependency>
    <dependency>
      <groupId>com.google.protobuf</groupId>
      <artifactId>protobuf-java</artifactId>
      <version>${protobuf.version}</version>
    </dependency>
-->
    <dependency>
      <groupId>${hive.group}</groupId>
      <artifactId>hive-common</artifactId>
      <scope>${hive.common.scope}</scope>
    </dependency>
    <dependency>
      <groupId>${hive.group}</groupId>
      <artifactId>hive-exec</artifactId>
      <classifier>${hive.classifier}</classifier>
    </dependency>
    <dependency>
      <groupId>${hive.group}</groupId>
      <artifactId>hive-metastore</artifactId>
    </dependency>
    <dependency>
      <groupId>${hive.group}</groupId>
      <artifactId>hive-serde</artifactId>
      <scope>${hive.serde.scope}</scope>
    </dependency>
    <dependency>
      <groupId>${hive.group}</groupId>
      <artifactId>hive-shims</artifactId>
      <scope>${hive.shims.scope}</scope>
    </dependency>
    <dependency>
      <groupId>org.apache.hive</groupId>
      <artifactId>hive-llap-common</artifactId>
      <scope>${hive.llap.scope}</scope>
    </dependency>
    <dependency>
      <groupId>org.apache.hive</groupId>
      <artifactId>hive-llap-client</artifactId>
      <scope>${hive.llap.scope}</scope>
    </dependency>
    <!-- hive-serde already depends on avro, but this brings in customized config of avro deps from parent -->
    <dependency>
      <groupId>org.apache.avro</groupId>
      <artifactId>avro</artifactId>
    </dependency>
    <!-- use the build matching the hadoop api of avro-mapred (i.e. no classifier for hadoop 1 API,
    hadoop2 classifier for hadoop 2 API. avro-mapred is a dependency of org.spark-project.hive:hive-serde -->
    <dependency>
      <groupId>org.apache.avro</groupId>
      <artifactId>avro-mapred</artifactId>
      <classifier>${avro.mapred.classifier}</classifier>
    </dependency>
    <dependency>
      <groupId>commons-httpclient</groupId>
      <artifactId>commons-httpclient</artifactId>
    </dependency>
    <dependency>
      <groupId>org.apache.httpcomponents</groupId>
      <artifactId>httpclient</artifactId>
    </dependency>
    <dependency>
      <groupId>org.codehaus.jackson</groupId>
      <artifactId>jackson-mapper-asl</artifactId>
    </dependency>
    <!-- transitive dependencies of hive-exec-core doesn't declare -->
    <dependency>
      <groupId>commons-codec</groupId>
      <artifactId>commons-codec</artifactId>
    </dependency>
    <dependency>
      <groupId>joda-time</groupId>
      <artifactId>joda-time</artifactId>
    </dependency>
    <dependency>
      <groupId>org.jodd</groupId>
      <artifactId>jodd-core</artifactId>
    </dependency>
    <dependency>
      <groupId>com.google.code.findbugs</groupId>
      <artifactId>jsr305</artifactId>
    </dependency>
    <dependency>
      <groupId>org.datanucleus</groupId>
      <artifactId>datanucleus-core</artifactId>
    </dependency>
    <dependency>
      <groupId>org.apache.thrift</groupId>
      <artifactId>libthrift</artifactId>
    </dependency>
    <dependency>
      <groupId>org.apache.thrift</groupId>
      <artifactId>libfb303</artifactId>
    </dependency>
    <dependency>
      <groupId>org.apache.derby</groupId>
      <artifactId>derby</artifactId>
    </dependency>
    <dependency>
      <groupId>org.scala-lang</groupId>
      <artifactId>scala-compiler</artifactId>
      <scope>test</scope>
    </dependency>
    <dependency>
      <groupId>org.scalacheck</groupId>
      <artifactId>scalacheck_${scala.binary.version}</artifactId>
      <scope>test</scope>
    </dependency>
  </dependencies>
  <profiles>
    <profile>
      <id>hive</id>
      <build>
        <plugins>
          <plugin>
            <groupId>org.codehaus.mojo</groupId>
            <artifactId>build-helper-maven-plugin</artifactId>
            <version>3.0.0</version>
            <executions>
              <execution>
                <id>add-scala-test-sources</id>
                <phase>generate-test-sources</phase>
                <goals>
                  <goal>add-test-source</goal>
                </goals>
                <configuration>
                  <sources>
                    <source>compatibility/src/test/scala</source>
                  </sources>
                </configuration>
              </execution>
            </executions>
          </plugin>
        </plugins>
      </build>
    </profile>
  </profiles>

  <build>
    <outputDirectory>target/scala-${scala.binary.version}/classes</outputDirectory>
    <testOutputDirectory>target/scala-${scala.binary.version}/test-classes</testOutputDirectory>
    <plugins>
      <plugin>
        <groupId>org.scalatest</groupId>
        <artifactId>scalatest-maven-plugin</artifactId>
        <configuration>
          <!-- Specially disable assertions since some Hive tests fail them -->
          <argLine>-da -Xmx4g -XX:ReservedCodeCacheSize=${CodeCacheSize} -Dio.netty.tryReflectionSetAccessible=true</argLine>
        </configuration>
      </plugin>
      <plugin>
        <groupId>org.apache.maven.plugins</groupId>
        <artifactId>maven-enforcer-plugin</artifactId>
        <executions>
          <execution>
            <id>enforce-versions</id>
            <goals>
              <goal>enforce</goal>
            </goals>
            <configuration>
              <rules>
                <bannedDependencies>
                  <excludes combine.children="append">
                    <exclude>*:hive-cli</exclude>
                  </excludes>
                </bannedDependencies>
              </rules>
            </configuration>
          </execution>
        </executions>
      </plugin>
    </plugins>
  </build>
</project><|MERGE_RESOLUTION|>--- conflicted
+++ resolved
@@ -37,13 +37,10 @@
   <dependencies>
     <!-- Added for Hive Parquet SerDe -->
     <dependency>
-<<<<<<< HEAD
-=======
       <groupId>${hive.parquet.group}</groupId>
       <artifactId>parquet-hadoop-bundle</artifactId>
     </dependency>
     <dependency>
->>>>>>> 74c910af
       <groupId>org.apache.spark</groupId>
       <artifactId>spark-core_${scala.binary.version}</artifactId>
       <version>${project.version}</version>
