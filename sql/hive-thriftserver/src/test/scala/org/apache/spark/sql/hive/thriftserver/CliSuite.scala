--- conflicted
+++ resolved
@@ -313,17 +313,9 @@
     )
   }
 
-<<<<<<< HEAD
   // flakes in palantir/spark
   ignore("Commands using SerDe provided in --jars") {
-    val jarFile =
-      "../hive/src/test/resources/hive-hcatalog-core-0.13.1.jar"
-        .split("/")
-        .mkString(File.separator)
-=======
-  test("Commands using SerDe provided in --jars") {
     val jarFile = HiveTestJars.getHiveHcatalogCoreJar().getCanonicalPath
->>>>>>> 74c910af
 
     val dataFilePath =
       Thread.currentThread().getContextClassLoader.getResource("data/files/small_kv.txt")
