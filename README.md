# Palantir distribution of Apache Spark

[ ![Download](https://api.bintray.com/packages/palantir/releases/spark/images/download.svg) ](https://bintray.com/palantir/releases/spark/_latestVersion)

This repository, located at https://github.com/palantir/spark, contains a fork of Apache Spark.  It includes a number of changes that are not yet on the Apache master branch that are useful at Palantir.

Some highlights include:

- predicate pushdown additions, including a patched version of Parquet
- various misc bugfixes

Artifacts are published to [bintray](https://bintray.com/palantir/releases/spark)

--------------------

(original README below)

# Apache Spark

Spark is a unified analytics engine for large-scale data processing. It provides
high-level APIs in Scala, Java, Python, and R, and an optimized engine that
supports general computation graphs for data analysis. It also supports a
rich set of higher-level tools including Spark SQL for SQL and DataFrames,
MLlib for machine learning, GraphX for graph processing,
and Structured Streaming for stream processing.

<https://spark.apache.org/>

[![Jenkins Build](https://amplab.cs.berkeley.edu/jenkins/job/spark-master-test-sbt-hadoop-2.7-hive-2.3/badge/icon)](https://amplab.cs.berkeley.edu/jenkins/job/spark-master-test-sbt-hadoop-2.7-hive-2.3)
[![AppVeyor Build](https://img.shields.io/appveyor/ci/ApacheSoftwareFoundation/spark/master.svg?style=plastic&logo=appveyor)](https://ci.appveyor.com/project/ApacheSoftwareFoundation/spark)
[![PySpark Coverage](https://img.shields.io/badge/dynamic/xml.svg?label=pyspark%20coverage&url=https%3A%2F%2Fspark-test.github.io%2Fpyspark-coverage-site&query=%2Fhtml%2Fbody%2Fdiv%5B1%5D%2Fdiv%2Fh1%2Fspan&colorB=brightgreen&style=plastic)](https://spark-test.github.io/pyspark-coverage-site)


## Online Documentation

You can find the latest Spark documentation, including a programming
guide, on the [project web page](https://spark.apache.org/documentation.html).
This README file only contains basic setup instructions.

## Building Spark

Spark is built using [Apache Maven](https://maven.apache.org/).
To build Spark and its example programs, run:

    ./build/mvn -DskipTests clean package

(You do not need to do this if you downloaded a pre-built package.)

More detailed documentation is available from the project site, at
["Building Spark"](https://spark.apache.org/docs/latest/building-spark.html).

For general development tips, including info on developing Spark using an IDE, see ["Useful Developer Tools"](https://spark.apache.org/developer-tools.html).

## Interactive Scala Shell

The easiest way to start using Spark is through the Scala shell:

    ./bin/spark-shell

Try the following command, which should return 1,000,000,000:

    scala> spark.range(1000 * 1000 * 1000).count()

## Interactive Python Shell

Alternatively, if you prefer Python, you can use the Python shell:

    ./bin/pyspark

And run the following command, which should also return 1,000,000,000:

    >>> spark.range(1000 * 1000 * 1000).count()

## Example Programs

Spark also comes with several sample programs in the `examples` directory.
To run one of them, use `./bin/run-example <class> [params]`. For example:

    ./bin/run-example SparkPi

will run the Pi example locally.

You can set the MASTER environment variable when running examples to submit
examples to a cluster. This can be a mesos:// or spark:// URL,
"yarn" to run on YARN, and "local" to run
locally with one thread, or "local[N]" to run locally with N threads. You
can also use an abbreviated class name if the class is in the `examples`
package. For instance:

    MASTER=spark://host:7077 ./bin/run-example SparkPi

Many of the example programs print usage help if no params are given.

## Running Tests

Testing first requires [building Spark](#building-spark). Once Spark is built, tests
can be run using:

    ./dev/run-tests

Please see the guidance on how to
[run tests for a module, or individual tests](https://spark.apache.org/developer-tools.html#individual-tests).

There is also a Kubernetes integration test, see resource-managers/kubernetes/integration-tests/README.md

## A Note About Hadoop Versions

Spark uses the Hadoop core library to talk to HDFS and other Hadoop-supported
storage systems. Because the protocols have changed in different versions of
Hadoop, you must build Spark against the same version that your cluster runs.

Please refer to the build documentation at
["Specifying the Hadoop Version and Enabling YARN"](https://spark.apache.org/docs/latest/building-spark.html#specifying-the-hadoop-version-and-enabling-yarn)
for detailed guidance on building for a particular distribution of Hadoop, including
building for particular Hive and Hive Thriftserver distributions.

## Configuration

Please refer to the [Configuration Guide](https://spark.apache.org/docs/latest/configuration.html)
in the online documentation for an overview on how to configure Spark.

## Contributing

<<<<<<< HEAD
Please review the [Contribution to Spark guide](http://spark.apache.org/contributing.html)
for information on how to get started contributing to the project.

## Developing with IntelliJ

1. Open the root `pom.xml` in IntelliJ and select `Open as Project`.
2. Make sure that the Java SDK is 1.8 (Right click on root project: `Open Module Settings > Project Settings > Project > Project SDK = 1.8`).
3. Make sure that Scala compilation is set to "Java then Scala" (`Preferences > Build, Execution, Deployment > Compiler > Scala Compiler > Scala Comiple Server > Compile order = Java then Scala`).
=======
Please review the [Contribution to Spark guide](https://spark.apache.org/contributing.html)
for information on how to get started contributing to the project.
>>>>>>> 74c910af
<|MERGE_RESOLUTION|>--- conflicted
+++ resolved
@@ -121,16 +121,11 @@
 
 ## Contributing
 
-<<<<<<< HEAD
-Please review the [Contribution to Spark guide](http://spark.apache.org/contributing.html)
+Please review the [Contribution to Spark guide](https://spark.apache.org/contributing.html)
 for information on how to get started contributing to the project.
 
 ## Developing with IntelliJ
 
 1. Open the root `pom.xml` in IntelliJ and select `Open as Project`.
 2. Make sure that the Java SDK is 1.8 (Right click on root project: `Open Module Settings > Project Settings > Project > Project SDK = 1.8`).
-3. Make sure that Scala compilation is set to "Java then Scala" (`Preferences > Build, Execution, Deployment > Compiler > Scala Compiler > Scala Comiple Server > Compile order = Java then Scala`).
-=======
-Please review the [Contribution to Spark guide](https://spark.apache.org/contributing.html)
-for information on how to get started contributing to the project.
->>>>>>> 74c910af
+3. Make sure that Scala compilation is set to "Java then Scala" (`Preferences > Build, Execution, Deployment > Compiler > Scala Compiler > Scala Comiple Server > Compile order = Java then Scala`).