--- conflicted
+++ resolved
@@ -86,11 +86,7 @@
     var toFetchOffset = offset
     while (toFetchOffset != UNKNOWN_OFFSET) {
       try {
-<<<<<<< HEAD
-        return fetchData(toFetchOffset, pollTimeoutMs)
-=======
         return fetchData(toFetchOffset, untilOffset, pollTimeoutMs, failOnDataLoss)
->>>>>>> 0ef1421a
       } catch {
         case e: OffsetOutOfRangeException =>
           // When there is some error thrown, it's better to use a new consumer to drop all cached
@@ -163,68 +159,25 @@
   }
 
   /**
-<<<<<<< HEAD
-   * Get the record at `offset`.
-=======
    * Get the record for the given offset if available. Otherwise it will either throw error
    * (if failOnDataLoss = true), or return the next available offset within [offset, untilOffset),
    * or null.
->>>>>>> 0ef1421a
    *
    * @throws OffsetOutOfRangeException if `offset` is out of range
    * @throws TimeoutException if cannot fetch the record in `pollTimeoutMs` milliseconds.
    */
   private def fetchData(
       offset: Long,
-<<<<<<< HEAD
-      pollTimeoutMs: Long): ConsumerRecord[Array[Byte], Array[Byte]] = {
-=======
       untilOffset: Long,
       pollTimeoutMs: Long,
       failOnDataLoss: Boolean): ConsumerRecord[Array[Byte], Array[Byte]] = {
->>>>>>> 0ef1421a
     if (offset != nextOffsetInFetchedData || !fetchedData.hasNext()) {
       // This is the first fetch, or the last pre-fetched data has been drained.
       // Seek to the offset because we may call seekToBeginning or seekToEnd before this.
       seek(offset)
       poll(pollTimeoutMs)
-<<<<<<< HEAD
-    }
-
-    if (!fetchedData.hasNext()) {
-      // We cannot fetch anything after `poll`. Two possible cases:
-      // - `offset` is out of range so that Kafka returns nothing. Just throw
-      // `OffsetOutOfRangeException` to let the caller handle it.
-      // - Cannot fetch any data before timeout. TimeoutException will be thrown.
-      val (earliestOffset, latestOffset) = getAvailableOffsetRange()
-      if (offset < earliestOffset || offset >= latestOffset) {
-        throw new OffsetOutOfRangeException(
-          Map(topicPartition -> java.lang.Long.valueOf(offset)).asJava)
-      } else {
-        throw new TimeoutException(
-          s"Cannot fetch record for offset $offset in $pollTimeoutMs milliseconds")
-      }
-    } else {
-      val record = fetchedData.next()
-      nextOffsetInFetchedData = record.offset + 1
-      // `seek` is always called before "poll". So "record.offset" must be same as "offset".
-      assert(record.offset == offset,
-        s"The fetched data has a different offset: expected $offset but was ${record.offset}")
-      record
-=======
->>>>>>> 0ef1421a
-    }
-  }
-
-  /** Create a new consumer and reset cached states */
-  private def resetConsumer(): Unit = {
-    consumer.close()
-    consumer = createConsumer
-    resetFetchedData()
-  }
-
-<<<<<<< HEAD
-=======
+    }
+
     if (!fetchedData.hasNext()) {
       // We cannot fetch anything after `poll`. Two possible cases:
       // - `offset` is out of range so that Kafka returns nothing. Just throw
@@ -276,7 +229,6 @@
     resetFetchedData()
   }
 
->>>>>>> 0ef1421a
   /** Reset the internal pre-fetched data. */
   private def resetFetchedData(): Unit = {
     nextOffsetInFetchedData = UNKNOWN_OFFSET
