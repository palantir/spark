--- conflicted
+++ resolved
@@ -92,10 +92,6 @@
     <outputDirectory>${project.build.directory}/scala-${scala.binary.version}/classes</outputDirectory>
     <testOutputDirectory>${project.build.directory}/scala-${scala.binary.version}/test-classes</testOutputDirectory>
   </build>
-<<<<<<< HEAD
-</project>
-
-=======
 
   <profiles>
     <profile>
@@ -107,4 +103,4 @@
   </profiles>
 
 </project>
->>>>>>> c2520fa3
+
