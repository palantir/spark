/*
 * Licensed to the Apache Software Foundation (ASF) under one or more
 * contributor license agreements.  See the NOTICE file distributed with
 * this work for additional information regarding copyright ownership.
 * The ASF licenses this file to You under the Apache License, Version 2.0
 * (the "License"); you may not use this file except in compliance with
 * the License.  You may obtain a copy of the License at
 *
 *    http://www.apache.org/licenses/LICENSE-2.0
 *
 * Unless required by applicable law or agreed to in writing, software
 * distributed under the License is distributed on an "AS IS" BASIS,
 * WITHOUT WARRANTIES OR CONDITIONS OF ANY KIND, either express or implied.
 * See the License for the specific language governing permissions and
 * limitations under the License.
 */

package org.apache.spark.network.yarn;

import java.util.Map;

import com.codahale.metrics.*;
import org.apache.hadoop.metrics2.MetricsCollector;
import org.apache.hadoop.metrics2.MetricsInfo;
import org.apache.hadoop.metrics2.MetricsRecordBuilder;
import org.apache.hadoop.metrics2.MetricsSource;

/**
 * Forward {@link org.apache.spark.network.shuffle.ExternalBlockHandler.ShuffleMetrics}
 * to hadoop metrics system.
 * NodeManager by default exposes JMX endpoint where can be collected.
 */
class YarnShuffleServiceMetrics implements MetricsSource {

  private final MetricSet metricSet;

  YarnShuffleServiceMetrics(MetricSet metricSet) {
    this.metricSet = metricSet;
  }

  /**
   * Get metrics from the source
   *
   * @param collector to contain the resulting metrics snapshot
   * @param all       if true, return all metrics even if unchanged.
   */
  @Override
  public void getMetrics(MetricsCollector collector, boolean all) {
    MetricsRecordBuilder metricsRecordBuilder = collector.addRecord("sparkShuffleService");

    for (Map.Entry<String, Metric> entry : metricSet.getMetrics().entrySet()) {
      collectMetric(metricsRecordBuilder, entry.getKey(), entry.getValue());
    }
  }

  /**
   * The metric types used in
   * {@link org.apache.spark.network.shuffle.ExternalBlockHandler.ShuffleMetrics}.
   * Visible for testing.
   */
  public static void collectMetric(
          MetricsRecordBuilder metricsRecordBuilder, String name, Metric metric) {

    if (metric instanceof Timer) {
      Timer t = (Timer) metric;
      metricsRecordBuilder
              .addCounter(new ShuffleServiceMetricsInfo(
                      name + "_count", "Count of timer " + name),
                      t.getCount())
              .addGauge(
                      new ShuffleServiceMetricsInfo(
                              name + "_rate15", "15 minute rate of timer " + name),
                      t.getFifteenMinuteRate())
              .addGauge(
                      new ShuffleServiceMetricsInfo(
                              name + "_rate5", "5 minute rate of timer " + name),
                      t.getFiveMinuteRate())
              .addGauge(
                      new ShuffleServiceMetricsInfo(
                              name + "_rate1", "1 minute rate of timer " + name),
                      t.getOneMinuteRate())
              .addGauge(new ShuffleServiceMetricsInfo(
                      name + "_rateMean", "Mean rate of timer " + name),
                      t.getMeanRate());
    } else if (metric instanceof Meter) {
      Meter m = (Meter) metric;
      metricsRecordBuilder
              .addCounter(new ShuffleServiceMetricsInfo(
                      name + "_count", "Count of meter " + name),
                      m.getCount())
              .addGauge(
                      new ShuffleServiceMetricsInfo(
                              name + "_rate15", "15 minute rate of meter " + name),
                      m.getFifteenMinuteRate())
              .addGauge(
                      new ShuffleServiceMetricsInfo(
                              name + "_rate5", "5 minute rate of meter " + name),
                      m.getFiveMinuteRate())
              .addGauge(
                      new ShuffleServiceMetricsInfo(
                              name + "_rate1", "1 minute rate of meter " + name),
                      m.getOneMinuteRate())
              .addGauge(new ShuffleServiceMetricsInfo(
                      name + "_rateMean", "Mean rate of meter " + name),
                      m.getMeanRate());
    } else if (metric instanceof Gauge) {
      final Object gaugeValue = ((Gauge) metric).getValue();
      if (gaugeValue instanceof Integer) {
<<<<<<< HEAD
        metricsRecordBuilder.addGauge(getShuffleServiceMetricsInfoForGauge(name),
                (Integer) gaugeValue);
      } else if (gaugeValue instanceof Long) {
        metricsRecordBuilder.addGauge(getShuffleServiceMetricsInfoForGauge(name),
                (Long) gaugeValue);
      } else if (gaugeValue instanceof Float) {
        metricsRecordBuilder.addGauge(getShuffleServiceMetricsInfoForGauge(name),
                (Float) gaugeValue);
      } else if (gaugeValue instanceof Double) {
        metricsRecordBuilder.addGauge(getShuffleServiceMetricsInfoForGauge(name),
                (Double) gaugeValue);
=======
        metricsRecordBuilder.addGauge(
          getShuffleServiceMetricsInfoForGauge(name), (Integer) gaugeValue);
      } else if (gaugeValue instanceof Long) {
        metricsRecordBuilder.addGauge(
          getShuffleServiceMetricsInfoForGauge(name), (Long) gaugeValue);
      } else if (gaugeValue instanceof Float) {
        metricsRecordBuilder.addGauge(
          getShuffleServiceMetricsInfoForGauge(name), (Float) gaugeValue);
      } else if (gaugeValue instanceof Double) {
        metricsRecordBuilder.addGauge(
          getShuffleServiceMetricsInfoForGauge(name), (Double) gaugeValue);
>>>>>>> 74c910af
      } else {
        throw new IllegalStateException(
                "Not supported class type of metric[" + name + "] for value " + gaugeValue);
      }
    } else if (metric instanceof Counter) {
      Counter c = (Counter) metric;
      long counterValue = c.getCount();
      metricsRecordBuilder.addGauge(getShuffleServiceMetricsInfoForCounter(name), counterValue);
    }
  }

  private static MetricsInfo getShuffleServiceMetricsInfoForGauge(String name) {
    return new ShuffleServiceMetricsInfo(name, "Value of gauge " + name);
  }

  private static ShuffleServiceMetricsInfo getShuffleServiceMetricsInfoForCounter(String name) {
    return new ShuffleServiceMetricsInfo(name, "Value of counter " + name);
  }

  private static class ShuffleServiceMetricsInfo implements MetricsInfo {

    private final String name;
    private final String description;

    ShuffleServiceMetricsInfo(String name, String description) {
      this.name = name;
      this.description = description;
    }

    @Override
    public String name() {
      return name;
    }

    @Override
    public String description() {
      return description;
    }
  }
}<|MERGE_RESOLUTION|>--- conflicted
+++ resolved
@@ -106,19 +106,6 @@
     } else if (metric instanceof Gauge) {
       final Object gaugeValue = ((Gauge) metric).getValue();
       if (gaugeValue instanceof Integer) {
-<<<<<<< HEAD
-        metricsRecordBuilder.addGauge(getShuffleServiceMetricsInfoForGauge(name),
-                (Integer) gaugeValue);
-      } else if (gaugeValue instanceof Long) {
-        metricsRecordBuilder.addGauge(getShuffleServiceMetricsInfoForGauge(name),
-                (Long) gaugeValue);
-      } else if (gaugeValue instanceof Float) {
-        metricsRecordBuilder.addGauge(getShuffleServiceMetricsInfoForGauge(name),
-                (Float) gaugeValue);
-      } else if (gaugeValue instanceof Double) {
-        metricsRecordBuilder.addGauge(getShuffleServiceMetricsInfoForGauge(name),
-                (Double) gaugeValue);
-=======
         metricsRecordBuilder.addGauge(
           getShuffleServiceMetricsInfoForGauge(name), (Integer) gaugeValue);
       } else if (gaugeValue instanceof Long) {
@@ -130,7 +117,6 @@
       } else if (gaugeValue instanceof Double) {
         metricsRecordBuilder.addGauge(
           getShuffleServiceMetricsInfoForGauge(name), (Double) gaugeValue);
->>>>>>> 74c910af
       } else {
         throw new IllegalStateException(
                 "Not supported class type of metric[" + name + "] for value " + gaugeValue);
