<?xml version="1.0" encoding="UTF-8"?>
<!--
  ~ Licensed to the Apache Software Foundation (ASF) under one or more
  ~ contributor license agreements.  See the NOTICE file distributed with
  ~ this work for additional information regarding copyright ownership.
  ~ The ASF licenses this file to You under the Apache License, Version 2.0
  ~ (the "License"); you may not use this file except in compliance with
  ~ the License.  You may obtain a copy of the License at
  ~
  ~    http://www.apache.org/licenses/LICENSE-2.0
  ~
  ~ Unless required by applicable law or agreed to in writing, software
  ~ distributed under the License is distributed on an "AS IS" BASIS,
  ~ WITHOUT WARRANTIES OR CONDITIONS OF ANY KIND, either express or implied.
  ~ See the License for the specific language governing permissions and
  ~ limitations under the License.
  -->

<project xmlns="http://maven.apache.org/POM/4.0.0" xmlns:xsi="http://www.w3.org/2001/XMLSchema-instance"
         xsi:schemaLocation="http://maven.apache.org/POM/4.0.0 http://maven.apache.org/xsd/maven-4.0.0.xsd">
  <modelVersion>4.0.0</modelVersion>
  <parent>
    <groupId>org.apache.spark</groupId>
    <artifactId>spark-parent_2.11</artifactId>
    <version>2.3.0-SNAPSHOT</version>
    <relativePath>../../pom.xml</relativePath>
  </parent>

  <artifactId>spark-unsafe_2.11</artifactId>
  <packaging>jar</packaging>
  <name>Spark Project Unsafe</name>
  <url>http://spark.apache.org/</url>
  <properties>
    <sbt.project.name>unsafe</sbt.project.name>
  </properties>

  <dependencies>
    <dependency>
      <groupId>org.apache.spark</groupId>
      <artifactId>spark-tags_${scala.binary.version}</artifactId>
    </dependency>

    <!--
      This spark-tags test-dep is needed even though it isn't used in this module, otherwise testing-cmds that exclude
      them will yield errors.
    -->
    <dependency>
      <groupId>org.apache.spark</groupId>
      <artifactId>spark-tags_${scala.binary.version}</artifactId>
      <type>test-jar</type>
      <scope>test</scope>
    </dependency>

    <dependency>
      <groupId>com.twitter</groupId>
      <artifactId>chill_${scala.binary.version}</artifactId>
    </dependency>

    <!-- Core dependencies -->
    <dependency>
      <groupId>com.google.code.findbugs</groupId>
      <artifactId>jsr305</artifactId>
    </dependency>
    <dependency>
      <groupId>com.google.guava</groupId>
      <artifactId>guava</artifactId>
    </dependency>

    <!-- Provided dependencies -->
    <dependency>
      <groupId>org.slf4j</groupId>
      <artifactId>slf4j-api</artifactId>
      <scope>provided</scope>
    </dependency>

    <!-- Test dependencies -->
    <dependency>
      <groupId>org.mockito</groupId>
      <artifactId>mockito-core</artifactId>
      <scope>test</scope>
    </dependency>
    <dependency>
      <groupId>org.scalacheck</groupId>
      <artifactId>scalacheck_${scala.binary.version}</artifactId>
      <scope>test</scope>
    </dependency>
    <dependency>
      <groupId>org.apache.commons</groupId>
      <artifactId>commons-lang3</artifactId>
      <scope>test</scope>
    </dependency>
  </dependencies>
  <build>
<<<<<<< HEAD
    <outputDirectory>${project.build.directory}/scala-${scala.binary.version}/classes</outputDirectory>
    <testOutputDirectory>${project.build.directory}/scala-${scala.binary.version}/test-classes</testOutputDirectory>
    <pluginManagement>
      <plugins>
        <plugin>
          <groupId>net.alchim31.maven</groupId>
          <artifactId>scala-maven-plugin</artifactId>
          <version>3.2.2</version>
          <configuration>
            <javacArgs combine.children="append">
              <!-- This option is needed to suppress warnings from sun.misc.Unsafe usage -->
              <javacArg>-XDignore.symbol.file</javacArg>
            </javacArgs>
          </configuration>
        </plugin>
      </plugins>
    </pluginManagement>
=======
    <outputDirectory>target/scala-${scala.binary.version}/classes</outputDirectory>
    <testOutputDirectory>target/scala-${scala.binary.version}/test-classes</testOutputDirectory>
    <plugins>
      <plugin>
        <groupId>net.alchim31.maven</groupId>
        <artifactId>scala-maven-plugin</artifactId>
        <configuration>
          <javacArgs combine.children="append">
            <!-- This option is needed to suppress warnings from sun.misc.Unsafe usage -->
            <javacArg>-XDignore.symbol.file</javacArg>
          </javacArgs>
        </configuration>
      </plugin>
    </plugins>
>>>>>>> c2520fa3
  </build>
</project>

<|MERGE_RESOLUTION|>--- conflicted
+++ resolved
@@ -91,27 +91,8 @@
     </dependency>
   </dependencies>
   <build>
-<<<<<<< HEAD
     <outputDirectory>${project.build.directory}/scala-${scala.binary.version}/classes</outputDirectory>
     <testOutputDirectory>${project.build.directory}/scala-${scala.binary.version}/test-classes</testOutputDirectory>
-    <pluginManagement>
-      <plugins>
-        <plugin>
-          <groupId>net.alchim31.maven</groupId>
-          <artifactId>scala-maven-plugin</artifactId>
-          <version>3.2.2</version>
-          <configuration>
-            <javacArgs combine.children="append">
-              <!-- This option is needed to suppress warnings from sun.misc.Unsafe usage -->
-              <javacArg>-XDignore.symbol.file</javacArg>
-            </javacArgs>
-          </configuration>
-        </plugin>
-      </plugins>
-    </pluginManagement>
-=======
-    <outputDirectory>target/scala-${scala.binary.version}/classes</outputDirectory>
-    <testOutputDirectory>target/scala-${scala.binary.version}/test-classes</testOutputDirectory>
     <plugins>
       <plugin>
         <groupId>net.alchim31.maven</groupId>
@@ -124,7 +105,6 @@
         </configuration>
       </plugin>
     </plugins>
->>>>>>> c2520fa3
   </build>
 </project>
 
